--- conflicted
+++ resolved
@@ -3,10 +3,6 @@
 RUN apt-get update
 RUN apt-get install -y curl bzip2
 
-<<<<<<< HEAD
-RUN pip3 install --upgrade pip
-RUN pip3 install tensorflow mysql-connector-python thrift impyla jupyter sqlflow
-=======
 # Miniconda - Python 3.6, 64-bit, x86, latest
 ARG CONDA_OS=Linux
 RUN curl -sL https://repo.continuum.io/miniconda/Miniconda3-latest-Linux-x86_64.sh -o mconda-install.sh && \
@@ -24,12 +20,12 @@
 RUN /bin/bash -c "source activate sqlflow-dev && python -m pip install \
     tensorflow==2.0.0-alpha0 \
     mysql-connector-python \
-    pyhive \
+    impyla \
+    thrift \
     jupyter \
     sqlflow \
     ${PIP_ADD_PACKAGES} \
     "
->>>>>>> c1540fcb
 # Fix jupyter server "connecting to kernel" problem
 # https://github.com/jupyter/notebook/issues/2664#issuecomment-468954423
 RUN /bin/bash -c "source activate sqlflow-dev && python -m pip install tornado==4.5.3"
