--- conflicted
+++ resolved
@@ -76,7 +76,6 @@
 	return string(parsedAttrJSON), nil
 }
 
-<<<<<<< HEAD
 func generateGroupByRangeAndIndexStr(groupBy string, dataStr string) (string, string, string) {
 	const (
 		indexStr = `index`
@@ -86,246 +85,6 @@
 	outerRangeStr := fmt.Sprintf(`for value, %s in zip(*%s.unique(%s, return_index=True))`, indexStr, numpyStr, groupByDataStr)
 	innerRangeStr := fmt.Sprintf(`%s.where(%s == value)[0]`, numpyStr, groupByDataStr)
 	return outerRangeStr, innerRangeStr, indexStr
-=======
-// convertRowDataToList converts the row data read from db to be one of []int64,
-// []float64 and []string
-func convertRowDataToList(rowData []interface{}) (interface{}, error) {
-	var columnType int
-	switch firstCellType := rowData[0].(type) {
-	case *string:
-		columnType = ir.String
-	case *int32:
-		columnType = ir.Int
-	case *int64:
-		columnType = ir.Int
-	case *float32:
-		columnType = ir.Float
-	case *float64:
-		columnType = ir.Float
-	default:
-		return nil, fmt.Errorf("not supported rowData type %T", firstCellType)
-	}
-
-	if columnType == ir.Int {
-		result := make([]int64, len(rowData))
-		for i, cell := range rowData {
-			switch v := cell.(type) {
-			case *int32:
-				result[i] = int64(*v)
-			case *int64:
-				result[i] = int64(*v)
-			default:
-				return nil, fmt.Errorf("not supported rowData type %T", v)
-			}
-		}
-		return result, nil
-	}
-
-	if columnType == ir.Float {
-		floatResult := make([]float64, len(rowData))
-		isFloat := false
-		for i, cell := range rowData {
-			switch v := cell.(type) {
-			case *float32:
-				floatResult[i] = float64(*v)
-			case *float64:
-				floatResult[i] = float64(*v)
-			default:
-				return nil, fmt.Errorf("not supported rowData type %T", v)
-			}
-
-			if floatResult[i] != float64(int64(floatResult[i])) {
-				isFloat = true
-			}
-		}
-
-		if isFloat {
-			return floatResult, nil
-		}
-		intResult := make([]int64, len(floatResult))
-		for i, v := range floatResult {
-			intResult[i] = int64(v)
-		}
-		return intResult, nil
-	}
-
-	strValue := make([]string, len(rowData))
-	isNumber := true
-	isFloat := false
-	for i, cell := range rowData {
-		strCell, ok := cell.(*string)
-		if !ok {
-			return nil, fmt.Errorf("not supported rowData type %T", strCell)
-		}
-		strValue[i] = *strCell
-		if !isNumber {
-			continue
-		}
-
-		floatValue, err := strconv.ParseFloat(strValue[i], 64)
-		if err != nil {
-			isNumber = false
-			continue
-		}
-
-		if !isFloat {
-			if floatValue != float64(int64(floatValue)) {
-				isFloat = true
-			}
-		}
-	}
-
-	if !isNumber {
-		return strValue, nil
-	}
-
-	if isFloat {
-		floatResult := make([]float64, len(strValue))
-		for i, v := range strValue {
-			floatResult[i], _ = strconv.ParseFloat(v, 64)
-		}
-		return floatResult, nil
-	}
-
-	intResult := make([]int64, len(strValue))
-	for i, v := range strValue {
-		intResult[i], _ = strconv.ParseInt(v, 10, 64)
-	}
-	return intResult, nil
-}
-
-// getGroupByIndexRanges generates the data range of GROUP BY
-// Supposing that we have a table:
-//   +-----+-----+
-//   |  A  |  B  |
-//   +-----+-----+
-//   | "x" | "z" |
-//   | "x" | "w" |
-//   | "y" | "z" |
-//   | "y" | "w" |
-//   +-----+-----+
-// If groupByColumns = ["A"], we would get {"A": [[0, 1], [2, 3]]}
-// If groupByColumns = ["B"], we would get {"B": [[0, 2], [1, 3]]}
-func getGroupByIndexRanges(tableData map[string]interface{}, groupByColumns []string) (map[string][][]int, error) {
-	isEqual := func(list interface{}, i int, j int) bool {
-		switch v := list.(type) {
-		case []int64:
-			return v[i] == v[j]
-		case []float64:
-			return v[i] == v[j]
-		case []string:
-			return v[i] == v[j]
-		default:
-			// not important, because v must be type of []int64, []float64 or []string
-			return false
-		}
-	}
-
-	result := make(map[string][][]int)
-	for _, groupBy := range groupByColumns {
-		groupByValues, ok := tableData[groupBy]
-		if !ok {
-			return nil, fmt.Errorf("cannot find GROUP BY column %s", groupBy)
-		}
-
-		uniqueValueIndices := make([][]int, 0)
-		length := reflect.ValueOf(groupByValues).Len()
-		for i := 0; i < length; i++ {
-			existIndex := -1
-			for j, indices := range uniqueValueIndices {
-				if isEqual(groupByValues, i, indices[0]) {
-					existIndex = j
-					break
-				}
-			}
-
-			if existIndex >= 0 {
-				uniqueValueIndices[existIndex] = append(uniqueValueIndices[existIndex], i)
-			} else {
-				uniqueValueIndices = append(uniqueValueIndices, []int{i})
-			}
-		}
-
-		result[groupBy] = uniqueValueIndices
-	}
-	return result, nil
-}
-
-// getTableDataAndGroupByIndexRanges reads all data from the table
-// and returns (tableData, groupByIndexRanges, error)
-func getTableDataAndGroupByIndexRanges(stmt *ir.OptimizeStmt, columns []string, db *database.DB, tableName string) (
-	map[string]interface{}, map[string][][]int, error) {
-	groupByColumns := make([]string, 0)
-	for _, c := range stmt.Constraints {
-		if c.GroupBy != "" {
-			hasAggregationFunction := false
-			for _, token := range c.ExpressionTokens {
-				if tryConvertToAggregationFunction(token) != "" {
-					hasAggregationFunction = true
-					break
-				}
-			}
-
-			if !hasAggregationFunction {
-				return nil, nil, fmt.Errorf("GROUP BY %s must be used with aggregation function together", c.GroupBy)
-			}
-
-			exists := false
-			for _, name := range groupByColumns {
-				if c.GroupBy == name {
-					exists = true
-				}
-			}
-
-			// only find unique GROUP BY column names
-			if !exists {
-				groupByColumns = append(groupByColumns, c.GroupBy)
-			}
-		}
-	}
-
-	// If there is no GROUP BY, table data is not necessary for generating the optimize model code.
-	if len(groupByColumns) == 0 {
-		return nil, nil, nil
-	}
-
-	selectStmt := fmt.Sprintf("SELECT %s FROM %s", strings.Join(columns, ","), tableName)
-	rows, err := verifier.FetchSamples(db, selectStmt, -1)
-	if err != nil {
-		return nil, nil, err
-	}
-
-	columnTypes, err := rows.ColumnTypes()
-	if err != nil {
-		return nil, nil, err
-	}
-
-	allRowData := make([][]interface{}, len(columns))
-	for rows.Next() {
-		rowData, err := ir.ScanRowValue(rows, columnTypes)
-		if err != nil {
-			return nil, nil, err
-		}
-		for i, cellValue := range rowData {
-			allRowData[i] = append(allRowData[i], cellValue)
-		}
-	}
-
-	tableData := make(map[string]interface{})
-	for i, rowData := range allRowData {
-		valueList, err := convertRowDataToList(rowData)
-		if err != nil {
-			return nil, nil, err
-		}
-		tableData[columns[i]] = valueList
-	}
-
-	ranges, err := getGroupByIndexRanges(tableData, groupByColumns)
-	if err != nil {
-		return nil, nil, err
-	}
-	return tableData, ranges, err
->>>>>>> 3c00169f
 }
 
 // tryConvertToAggregationFunction tries to convert the token to an aggregation function
