// Copyright 2020 The SQLFlow Authors. All rights reserved.
// Licensed under the Apache License, Version 2.0 (the "License");
// you may not use this file except in compliance with the License.
// You may obtain a copy of the License at
//
// http://www.apache.org/licenses/LICENSE-2.0
//
// Unless required by applicable law or agreed to in writing, software
// distributed under the License is distributed on an "AS IS" BASIS,
// WITHOUT WARRANTIES OR CONDITIONS OF ANY KIND, either express or implied.
// See the License for the specific language governing permissions and
// limitations under the License.

package experimental

import (
	"bytes"
	"encoding/json"
	"fmt"
	"os"
	"strings"
	"text/template"

	"sqlflow.org/sqlflow/go/attribute"
	"sqlflow.org/sqlflow/go/ir"
	pb "sqlflow.org/sqlflow/go/proto"
)

type xgbTrainFiller struct {
	StepIndex         int
	OriginalSQL       string
	ModelImage        string
	Estimator         string
	DataSource        string
	Select            string
	ValidationSelect  string
	ModelParamsJSON   string
	TrainParamsJSON   string
	FeatureColumnCode string
	LabelColumnCode   string
	Save              string
	Load              string
	DiskCache         bool
	BatchSize         int
	Epoch             int
	Submitter         string
}

func replaceNewLineRuneAndTrimSpace(s string) string {
	s = strings.ReplaceAll(s, "\r", " ")
	s = strings.ReplaceAll(s, "\n", " ")
	return strings.TrimSpace(s)
}

// XGBoostGenerateTrain returns the step code.
func XGBoostGenerateTrain(trainStmt *ir.TrainStmt, stepIndex int, session *pb.Session) (string, error) {
	var err error
	if err = resolveModelParams(trainStmt); err != nil {
		return "", err
	}
	params := parseAttribute(trainStmt.Attributes)
	diskCache := params["train."]["disk_cache"].(bool)
	delete(params["train."], "disk_cache")

	var batchSize, epoch = -1, 1
	batchSizeAttr, ok := params["train."]["batch_size"]
	if ok {
		batchSize = batchSizeAttr.(int)
		delete(params["train."], "batch_size")
	}
	epochAttr, ok := params["train."]["epoch"]
	if ok {
		epoch = epochAttr.(int)
		delete(params["train."], "epoch")
	}
	if _, ok := params["train."]["num_workers"]; ok {
		delete(params["train."], "num_workers")
	}

	if len(trainStmt.Features) > 1 {
		return "", fmt.Errorf("xgboost only support 0 or 1 feature column set, received %d", len(trainStmt.Features))
	}
	// featureColumnCode is a python map definition code like fc_map = {"feature_columns": [...]}
	featureColumnCode := generateFeatureColumnCode(trainStmt.Features)
	labelColumnCode := trainStmt.Label.GenPythonCode()

	mp, err := json.Marshal(params[""])
	if err != nil {
		return "", err
	}
	tp, err := json.Marshal(params["train."])
	if err != nil {
		return "", err
	}

	dbConnStr, err := GeneratePyDbConnStr(session)
	if err != nil {
		return "", err
	}

	filler := xgbTrainFiller{
		StepIndex:         stepIndex,
		OriginalSQL:       replaceNewLineRuneAndTrimSpace(trainStmt.OriginalSQL),
		ModelImage:        trainStmt.ModelImage,
		Estimator:         trainStmt.Estimator,
		DataSource:        dbConnStr,
		Select:            replaceNewLineRuneAndTrimSpace(trainStmt.Select),
		ValidationSelect:  replaceNewLineRuneAndTrimSpace(trainStmt.ValidationSelect),
		ModelParamsJSON:   string(mp),
		TrainParamsJSON:   string(tp),
		FeatureColumnCode: featureColumnCode,
		LabelColumnCode:   labelColumnCode,
		Save:              trainStmt.Into,
		Load:              trainStmt.PreTrainedModel,
		DiskCache:         diskCache,
		BatchSize:         batchSize,
		Epoch:             epoch,
		Submitter:         getSubmitter(session, "local"),
	}
	var program bytes.Buffer
	var trainTemplate = template.Must(template.New("Train").Parse(xgbTrainTemplate))
	err = trainTemplate.Execute(&program, filler)
	if err != nil {
		return "", err
	}
	return program.String(), nil
}

const xgbTrainTemplate = `
def step_entry_{{.StepIndex}}():
    import json
    import runtime.temp_file as temp_file
    import runtime.feature.column
    import runtime.feature.field_desc
    from runtime.{{.Submitter}} import train

    feature_column_map = {{.FeatureColumnCode}}
    label_column = {{.LabelColumnCode}}

    model_params = json.loads('''{{.ModelParamsJSON}}''')
    train_params = json.loads('''{{.TrainParamsJSON}}''')

    with temp_file.TemporaryDirectory(as_cwd=True) as temp_dir:
        train_params["original_sql"] = '''{{.OriginalSQL}}'''
        train_params["model_image"] = '''{{.ModelImage}}'''
        train_params["feature_column_map"] = feature_column_map
        train_params["label_column"] = label_column
        train_params["disk_cache"] = "{{.DiskCache}}"=="true"
        train_params["batch_size"] = {{.BatchSize}}
        train_params["epoch"] = {{.Epoch}}

        train(datasource='''{{.DataSource}}''',
              estimator_string='''{{.Estimator}}''',
              select='''{{.Select}}''',
              validation_select='''{{.ValidationSelect}}''',
              model_params=model_params,
              save='''{{.Save}}''',
              load='''{{.Load}}''',
              train_params=train_params)
`

<<<<<<< HEAD
func generateFeatureColumnCode(fcMap map[string][]ir.FeatureColumn) string {
	allFCCodes := make([]string, 0)
	for target, fcList := range fcMap {
		if len(fcList) == 0 {
			continue
=======
type xgbPredFiller struct {
	StepIndex     int
	DataSource    string
	Select        string
	PredLabelName string
	ResultTable   string
	Load          string
	Submitter     string
}

// XGBoostGeneratePredict generates the XGBoost prediction code
func XGBoostGeneratePredict(predStmt *ir.PredictStmt, stepIndex int, session *pb.Session) (string, error) {
	dbConnStr, err := GeneratePyDbConnStr(session)
	if err != nil {
		return "", err
	}

	filler := &xgbPredFiller{
		StepIndex:     stepIndex,
		DataSource:    dbConnStr,
		Select:        replaceNewLineRuneAndTrimSpace(predStmt.Select),
		PredLabelName: predStmt.ResultColumn,
		ResultTable:   predStmt.ResultTable,
		Load:          predStmt.Using,
		Submitter:     getSubmitter(session, "local"),
	}

	var program bytes.Buffer
	predTmpl := template.Must(template.New("Train").Parse(xgbPredTemplate))
	err = predTmpl.Execute(&program, filler)
	if err != nil {
		return "", err
	}
	return program.String(), nil
}

const xgbPredTemplate = `
def step_entry_{{.StepIndex}}():
    import runtime.temp_file as temp_file
    from runtime.{{.Submitter}} import pred
    
    with temp_file.TemporaryDirectory(as_cwd=True):
        pred(datasource='''{{.DataSource}}''', 
             select='''{{.Select}}''', 
             result_table='''{{.ResultTable}}''', 
             pred_label_name='''{{.PredLabelName}}''', 
             load='''{{.Load}}''')
`

func getSubmitter(session *pb.Session, defaultValue string) string {
	if session.Submitter != "" {
		return session.Submitter
	}

	submitter := os.Getenv("SQLFLOW_submitter")
	if submitter != "" {
		return submitter
	}
	return defaultValue
}

func generateFeatureColumnCode(fcList []ir.FeatureColumn) (string, error) {
	fcCodes := make([]string, 0, len(fcList))
	for _, fc := range fcList {
		// xgboost have no cross feature column, just get the first field desc
		fd := fc.GetFieldDesc()[0]
		// pass format = "" to let runtime feature derivation to fill it in.
		tmpl := `fc.%s(fd.FieldDesc(name="%s", dtype=fd.DataType.%s, delimiter="%s", format="", shape=%s, is_sparse=%s, vocabulary=%s))`
		fcTypeName := reflect.TypeOf(fc).Elem().Name()
		isSparseStr := "False"
		if fd.IsSparse {
			isSparseStr = "True"
		}
		vocabList := []string{}
		for k := range fd.Vocabulary {
			vocabList = append(vocabList, k)
>>>>>>> c64434ae
		}
		codeList := make([]string, 0)
		for _, fc := range fcList {
			codeList = append(codeList, fc.GenPythonCode())
		}
		code := fmt.Sprintf(`"%s":[%s]`, target, strings.Join(codeList, ","))
		allFCCodes = append(allFCCodes, code)
	}
	return fmt.Sprintf("{%s}", strings.Join(allFCCodes, ","))
}

// TODO(typhoonzero): below functions are copied from codegen/xgboost/codegen.go
// remove the original functions when this experimental packages are ready.
// -----------------------------------------------------------------------------

func getXGBoostObjectives() (ret []string) {
	for k := range attribute.XGBoostObjectiveDocs {
		ret = append(ret, k)
	}
	return
}

// TODO(tony): complete model parameter and training parameter list
// model parameter list: https://xgboost.readthedocs.io/en/latest/parameter.html#general-parameters
// training parameter list: https://github.com/dmlc/xgboost/blob/b61d53447203ca7a321d72f6bdd3f553a3aa06c4/python-package/xgboost/training.py#L115-L117
var attributeDictionary = attribute.Dictionary{}.
	Float("eta", float32(0.3), `[default=0.3, alias: learning_rate]
Step size shrinkage used in update to prevents overfitting. After each boosting step, we can directly get the weights of new features, and eta shrinks the feature weights to make the boosting process more conservative.
range: [0,1]`, attribute.Float32RangeChecker(0, 1, true, true)).
	Int("num_class", nil, `Number of classes.
range: [2, Infinity]`, attribute.IntLowerBoundChecker(2, true)).
	String("objective", nil, `Learning objective`, attribute.StringChoicesChecker(getXGBoostObjectives()...)).
	String("eval_metric", nil, `eval metric`, nil).
	Bool("train.disk_cache", false, `whether use external memory to cache train data`, nil).
	Int("train.num_boost_round", 10, `[default=10]
The number of rounds for boosting.
range: [1, Infinity]`, attribute.IntLowerBoundChecker(1, true)).
	Int("train.batch_size", -1, `[default=-1]
Batch size for each iteration, -1 means use all data at once.
range: [-1, Infinity]`, attribute.IntLowerBoundChecker(-1, true)).
	Int("train.epoch", 1, `[default=1]
Number of rounds to run the training.
range: [1, Infinity]`, attribute.IntLowerBoundChecker(1, true)).
	String("validation.select", "", `[default=""]
Specify the dataset for validation.
example: "SELECT * FROM boston.train LIMIT 8"`, nil).
	Int("train.num_workers", 1, `[default=1]
Number of workers for distributed train, 1 means stand-alone mode.
range: [1, 128]`, attribute.IntRangeChecker(1, 128, true, true))

var fullAttrValidator = attribute.Dictionary{}

func updateIfKeyDoesNotExist(current, add map[string]interface{}) {
	for k, v := range add {
		if _, ok := current[k]; !ok {
			current[k] = v
		}
	}
}

func resolveModelParams(ir *ir.TrainStmt) error {
	switch strings.ToUpper(ir.Estimator) {
	case "XGBOOST.XGBREGRESSOR", "XGBREGRESSOR":
		defaultAttributes := map[string]interface{}{"objective": "reg:squarederror"}
		updateIfKeyDoesNotExist(ir.Attributes, defaultAttributes)
	case "XGBOOST.XGBRFREGRESSOR", "XGBRFREGRESSOR":
		defaultAttributes := map[string]interface{}{"objective": "reg:squarederror", "learning_rate": 1, "subsample": 0.8, "colsample_bynode": 0.8, "reg_lambda": 1e-05}
		updateIfKeyDoesNotExist(ir.Attributes, defaultAttributes)
	case "XGBOOST.XGBCLASSIFIER", "XGBCLASSIFIER":
		defaultAttributes := map[string]interface{}{"objective": "binary:logistic"}
		updateIfKeyDoesNotExist(ir.Attributes, defaultAttributes)
	case "XGBOOST.XGBRFCLASSIFIER", "XGBRFCLASSIFIER":
		defaultAttributes := map[string]interface{}{"objective": "multi:softprob", "learning_rate": 1, "subsample": 0.8, "colsample_bynode": 0.8, "reg_lambda": 1e-05}
		updateIfKeyDoesNotExist(ir.Attributes, defaultAttributes)
	case "XGBOOST.XGBRANKER", "XGBRANKER":
		defaultAttributes := map[string]interface{}{"objective": "rank:pairwise"}
		updateIfKeyDoesNotExist(ir.Attributes, defaultAttributes)
	case "XGBOOST.GBTREE":
		defaultAttributes := map[string]interface{}{"booster": "gbtree"}
		updateIfKeyDoesNotExist(ir.Attributes, defaultAttributes)
	case "XGBOOST.GBLINEAR":
		defaultAttributes := map[string]interface{}{"booster": "gblinear"}
		updateIfKeyDoesNotExist(ir.Attributes, defaultAttributes)
	case "XGBOOST.DART":
		defaultAttributes := map[string]interface{}{"booster": "dart"}
		updateIfKeyDoesNotExist(ir.Attributes, defaultAttributes)
	default:
		return fmt.Errorf("unsupported model name %v, currently supports xgboost.gbtree, xgboost.gblinear, xgboost.dart", ir.Estimator)
	}
	return nil
}

func parseAttribute(attrs map[string]interface{}) map[string]map[string]interface{} {
	params := map[string]map[string]interface{}{"": {}, "train.": {}}
	paramPrefix := []string{"train.", ""} // use slice to assure traverse order, this is necessary because all string starts with ""
	for key, attr := range attrs {
		for _, pp := range paramPrefix {
			if strings.HasPrefix(key, pp) {
				params[pp][key[len(pp):]] = attr
				break
			}
		}
	}
	return params
}

func init() {
	// xgboost.gbtree, xgboost.dart, xgboost.gblinear share the same parameter set
	fullAttrValidator = attribute.NewDictionaryFromModelDefinition("xgboost.gbtree", "")
	fullAttrValidator.Update(attributeDictionary)
}

// -----------------------------------------------------------------------------<|MERGE_RESOLUTION|>--- conflicted
+++ resolved
@@ -159,13 +159,6 @@
               train_params=train_params)
 `
 
-<<<<<<< HEAD
-func generateFeatureColumnCode(fcMap map[string][]ir.FeatureColumn) string {
-	allFCCodes := make([]string, 0)
-	for target, fcList := range fcMap {
-		if len(fcList) == 0 {
-			continue
-=======
 type xgbPredFiller struct {
 	StepIndex     int
 	DataSource    string
@@ -227,22 +220,11 @@
 	return defaultValue
 }
 
-func generateFeatureColumnCode(fcList []ir.FeatureColumn) (string, error) {
-	fcCodes := make([]string, 0, len(fcList))
-	for _, fc := range fcList {
-		// xgboost have no cross feature column, just get the first field desc
-		fd := fc.GetFieldDesc()[0]
-		// pass format = "" to let runtime feature derivation to fill it in.
-		tmpl := `fc.%s(fd.FieldDesc(name="%s", dtype=fd.DataType.%s, delimiter="%s", format="", shape=%s, is_sparse=%s, vocabulary=%s))`
-		fcTypeName := reflect.TypeOf(fc).Elem().Name()
-		isSparseStr := "False"
-		if fd.IsSparse {
-			isSparseStr = "True"
-		}
-		vocabList := []string{}
-		for k := range fd.Vocabulary {
-			vocabList = append(vocabList, k)
->>>>>>> c64434ae
+func generateFeatureColumnCode(fcMap map[string][]ir.FeatureColumn) string {
+	allFCCodes := make([]string, 0)
+	for target, fcList := range fcMap {
+		if len(fcList) == 0 {
+			continue
 		}
 		codeList := make([]string, 0)
 		for _, fc := range fcList {
