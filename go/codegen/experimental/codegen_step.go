--- conflicted
+++ resolved
@@ -17,10 +17,7 @@
 	"fmt"
 	"net/url"
 	"os"
-<<<<<<< HEAD
-=======
 	"strconv"
->>>>>>> be41f4aa
 	"strings"
 
 	"sqlflow.org/sqlflow/go/codegen/tensorflow"
