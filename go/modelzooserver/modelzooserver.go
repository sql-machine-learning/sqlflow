--- conflicted
+++ resolved
@@ -361,10 +361,6 @@
 	}
 	defer os.RemoveAll(dir)
 	var modelMeta *model.Model
-<<<<<<< HEAD
-	if os.Getenv("SQLFLOW_USE_EXPERIMENTAL_CODEGEN") == "true" {
-		tarFile, modelMeta, err = model.DumpDBModelExperimental(db, req.Name, dir)
-=======
 	var sendFile io.ReadCloser
 	if os.Getenv("SQLFLOW_USE_EXPERIMENTAL_CODEGEN") == "true" {
 		meta, err := experimental.GetModelMetadataFromDB(req.DbConnStr, req.Name)
@@ -377,7 +373,6 @@
 		modelMeta.TrainSelect = modelMeta.GetMetaAsString("original_sql")
 
 		sendFile, err = sqlfs.Open(db.DB, req.Name)
->>>>>>> 8f6c3fef
 		if err != nil {
 			return nil, err
 		}
