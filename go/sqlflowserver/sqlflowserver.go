// Copyright 2020 The SQLFlow Authors. All rights reserved.
// Licensed under the Apache License, Version 2.0 (the "License");
// you may not use this file except in compliance with the License.
// You may obtain a copy of the License at
//
// http://www.apache.org/licenses/LICENSE-2.0
//
// Unless required by applicable law or agreed to in writing, software
// distributed under the License is distributed on an "AS IS" BASIS,
// WITHOUT WARRANTIES OR CONDITIONS OF ANY KIND, either express or implied.
// See the License for the specific language governing permissions and
// limitations under the License.

// Package server is the SQLFlow grpc server which connects to database and
// parse, submit or execute the training and predicting codes.
//
// To generate grpc protobuf code, run the below command:
package server

import (
	"context"
	"fmt"
	"os"
	"time"

	"sqlflow.org/sqlflow/go/database"
	"sqlflow.org/sqlflow/go/log"
	"sqlflow.org/sqlflow/go/workflow"
	"sqlflow.org/sqlflow/go/workflow/argo"

	"github.com/golang/protobuf/proto"
	submitter "sqlflow.org/sqlflow/go/executor"
	"sqlflow.org/sqlflow/go/parser"
	"sqlflow.org/sqlflow/go/pipe"
	pb "sqlflow.org/sqlflow/go/proto"
	sf "sqlflow.org/sqlflow/go/sql"
)

// Server is the instance will be used to connect to DB and execute training
type Server struct {
<<<<<<< HEAD
	run      func(sql string, modelDir string, session *pb.Session) *pipe.Reader
	modelDir string
=======
	// TODO(typhoonzero): should pass `Server` struct to run function, so that we can get
	// server-side configurations together with client side session in the run context.
	// To do this we need to refactor current pkg structure, so that we will not have circular dependency.
	run func(sql string, session *pb.Session) *pipe.Reader
>>>>>>> 858bcb97
}

// NewServer returns a server instance
func NewServer(run func(string, *pb.Session) *pipe.Reader) *Server {
	return &Server{run: run}
}

// Fetch implements `rpc Fetch (Job) returns(JobStatus)`
func (s *Server) Fetch(ctx context.Context, job *pb.FetchRequest) (*pb.FetchResponse, error) {
	// FIXME(tony): to make function fetch easily to mock, we should decouple server package
	// with argo package by introducing s.fetch
	return argo.Fetch(job)
}

// Run implements `rpc Run (Request) returns (stream Response)`
func (s *Server) Run(req *pb.Request, stream pb.SQLFlow_RunServer) error {
<<<<<<< HEAD
	rd := s.run(req.Stmts, s.modelDir, req.Session)
=======
	rd := s.run(req.Sql, req.Session)
>>>>>>> 858bcb97
	defer rd.Close()

	for r := range rd.ReadAll() {
		var res *pb.Response
		var err error
		switch s := r.(type) {
		case error:
			return s
		case map[string]interface{}:
			res, err = pb.EncodeHead(s)
		case []interface{}:
			res, err = pb.EncodeRow(s)
		case submitter.Figures:
			res, err = pb.EncodeMessage(s.Image)
		case string:
			res = &pb.Response{}
			err = proto.UnmarshalText(s, res)
			if err != nil {
				res, err = pb.EncodeMessage(s)
			}
		case pb.Job:
			res = &pb.Response{Response: &pb.Response_Job{Job: &s}}
		case sf.EndOfExecution:
			// FIXME(tony): decouple server package with sql package by introducing s.numberOfStatement
			dialect, _, err := database.ParseURL(req.Session.DbConnStr)
			if err != nil {
				return err
			}
			sqls, err := parser.Parse(dialect, req.Stmts)
			if err != nil {
				return err
			}
			// if sqlStatements have only one field, do **NOT** return EndOfExecution message.
			if len(sqls) > 1 {
				eoeMsg := r.(sf.EndOfExecution)
				eoe := &pb.EndOfExecution{
					Sql:              eoeMsg.Statement,
					SpentTimeSeconds: eoeMsg.EndTime - eoeMsg.StartTime,
				}
				eoeResponse := &pb.Response{Response: &pb.Response_Eoe{Eoe: eoe}}
				if err := stream.Send(eoeResponse); err != nil {
					return err
				}
			} else {
				continue
			}
		default:
			return fmt.Errorf("unrecognized run channel return type %#v", s)
		}
		if err != nil {
			return err
		}
		if err := stream.Send(res); err != nil {
			return err
		}
	}
	return nil
}

// SubmitWorkflow submits an Argo workflow
//
// TODO(wangkuiyi): Make SubmitWorkflow return an error in addition to
// *pipe.Reader, and remove the calls to log.Printf.
func SubmitWorkflow(sqlProgram string, session *pb.Session) *pipe.Reader {
	logger := log.WithFields(log.Fields{
		"requestID": log.UUID(),
		"user":      session.UserId,
		"submitter": session.Submitter,
		"event":     "submitWorkflow",
	})
	rd, wr := pipe.Pipe()

	if os.Getenv("SQLFLOW_WORKFLOW_LOGVIEW_ENDPOINT") == "" {
		logger.Fatalf("should set SQLFLOW_WORKFLOW_LOGVIEW_ENDPOINT if enable argo mode.")
	}
	useExperimentalCodegen := os.Getenv("SQLFLOW_USE_EXPERIMENTAL_CODEGEN") == "true"

	startTime := time.Now()
	go func() {
		defer wr.Close()
		var yaml string
		var err error
		if !useExperimentalCodegen {
			yaml, err = workflow.CompileToYAML(getWorkflowBackend(), sqlProgram, session, logger)
			if err != nil {
				logger.Printf("compile error: %v", err)
				if e := wr.Write(err); e != nil {
					logger.Errorf("piping error: %v", e)
				}
				return
			}
		} else {
			yaml, err = workflow.CompileToYAMLExperimental(sqlProgram, session)
			if err != nil {
				logger.Printf("compile error: %v", err)
				if e := wr.Write(err); e != nil {
					logger.Errorf("piping error: %v", e)
				}
				return
			}
		}

		wfID, e := argo.Submit(yaml)
		defer logger.Infof("submitted, workflowID:%s, spent:%.f, SQL:%s, error:%v", wfID, time.Since(startTime).Seconds(), sqlProgram, e)
		if e != nil {
			if e := wr.Write(e); e != nil {
				logger.Errorf("piping error: %v", e)
			}
			return
		}
		if e := wr.Write(pb.Job{Id: wfID}); e != nil {
			logger.Errorf("piping error: %v", e)
			return
		}
	}()
	return rd
}

func getWorkflowBackend() string {
	wfBackend := os.Getenv("SQLFLOW_WORKFLOW_BACKEND")
	if wfBackend == "" {
		wfBackend = "couler"
	}
	return wfBackend
}<|MERGE_RESOLUTION|>--- conflicted
+++ resolved
@@ -38,15 +38,7 @@
 
 // Server is the instance will be used to connect to DB and execute training
 type Server struct {
-<<<<<<< HEAD
-	run      func(sql string, modelDir string, session *pb.Session) *pipe.Reader
-	modelDir string
-=======
-	// TODO(typhoonzero): should pass `Server` struct to run function, so that we can get
-	// server-side configurations together with client side session in the run context.
-	// To do this we need to refactor current pkg structure, so that we will not have circular dependency.
 	run func(sql string, session *pb.Session) *pipe.Reader
->>>>>>> 858bcb97
 }
 
 // NewServer returns a server instance
@@ -63,11 +55,7 @@
 
 // Run implements `rpc Run (Request) returns (stream Response)`
 func (s *Server) Run(req *pb.Request, stream pb.SQLFlow_RunServer) error {
-<<<<<<< HEAD
-	rd := s.run(req.Stmts, s.modelDir, req.Session)
-=======
-	rd := s.run(req.Sql, req.Session)
->>>>>>> 858bcb97
+	rd := s.run(req.Stmts, req.Session)
 	defer rd.Close()
 
 	for r := range rd.ReadAll() {
