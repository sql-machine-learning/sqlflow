// Copyright 2020 The SQLFlow Authors. All rights reserved.
// Licensed under the Apache License, Version 2.0 (the "License");
// you may not use this file except in compliance with the License.
// You may obtain a copy of the License at
//
// http://www.apache.org/licenses/LICENSE-2.0
//
// Unless required by applicable law or agreed to in writing, software
// distributed under the License is distributed on an "AS IS" BASIS,
// WITHOUT WARRANTIES OR CONDITIONS OF ANY KIND, either express or implied.
// See the License for the specific language governing permissions and
// limitations under the License.

package executor

import (
	"bufio"
	"bytes"
	"encoding/base64"
	"fmt"
	"io"
	"io/ioutil"
	"os"
	"os/exec"
	"path"
	"path/filepath"
	"regexp"
	"strings"
	"sync"

	"sqlflow.org/sqlflow/go/verifier"

	"sqlflow.org/sqlflow/go/codegen/optimize"

	"sqlflow.org/sqlflow/go/codegen/tensorflow"
	"sqlflow.org/sqlflow/go/codegen/xgboost"
	"sqlflow.org/sqlflow/go/database"
	"sqlflow.org/sqlflow/go/ir"
	"sqlflow.org/sqlflow/go/model"
	"sqlflow.org/sqlflow/go/pipe"
	pb "sqlflow.org/sqlflow/go/proto"
)

var rePyDiagnostics = regexp.MustCompile("runtime.diagnostics.SQLFlowDiagnostic: (.*)")

const (
	sqlflowToRunContextKeySelect = "SQLFLOW_TO_RUN_SELECT"
	sqlflowToRunContextKeyInto   = "SQLFLOW_TO_RUN_INTO"
	sqlflowToRunContextKeyImage  = "SQLFLOW_TO_RUN_IMAGE"
	sqlflowToRunProgramFolder    = "/opt/sqlflow/run"
)

// Figures contains analyzed figures as strings
type Figures struct {
	Image string
	Text  string
}

// Executor call code geneartor to generate submitter program and execute it.
type Executor interface {
	Setup(*pipe.Writer, *database.DB, string, string, *pb.Session)
	ExecuteQuery(*ir.NormalStmt) error
	ExecuteTrain(*ir.TrainStmt) error
	ExecutePredict(*ir.PredictStmt) error
	ExecuteExplain(*ir.ExplainStmt) error
	ExecuteEvaluate(*ir.EvaluateStmt) error
	ExecuteShowTrain(*ir.ShowTrainStmt) error
	ExecuteOptimize(*ir.OptimizeStmt) error
	ExecuteRun(*ir.RunStmt) error
	GetTrainStmtFromModel() bool
}

// New returns a proper Submitter from configurations in environment variables.
func New(executor string) Executor {
	if executor == "" {
		executor = os.Getenv("SQLFLOW_submitter")
	}
	switch executor {
	case "default":
		return &pythonExecutor{}
	case "pai":
		return &paiExecutor{&pythonExecutor{}}
	case "alisa":
		return &alisaExecutor{&pythonExecutor{}}
	case "alps":
		return &alpsExecutor{&pythonExecutor{}}
	// TODO(typhoonzero): add executor for elasticdl
	default:
		return &pythonExecutor{}
	}
}

type logChanWriter struct {
	wr   *pipe.Writer
	m    sync.Mutex
	buf  bytes.Buffer
	prev string
}

// Run interprets the SQLFlow IR.
// TODO(yancey1989): this is a temporary way to decouple executor from the ir package,
// as the discussion of https://github.com/sql-machine-learning/sqlflow/issues/2494,
// SQLFlow would generate target code instead of interpret an IR.
func Run(it Executor, stmt ir.SQLFlowStmt) error {
	switch v := stmt.(type) {
	case *ir.TrainStmt:
		return it.ExecuteTrain(stmt.(*ir.TrainStmt))
	case *ir.PredictStmt:
		return it.ExecutePredict(stmt.(*ir.PredictStmt))
	case *ir.ExplainStmt:
		return it.ExecuteExplain(stmt.(*ir.ExplainStmt))
	case *ir.EvaluateStmt:
		return it.ExecuteEvaluate(stmt.(*ir.EvaluateStmt))
	case *ir.OptimizeStmt:
		return it.ExecuteOptimize(stmt.(*ir.OptimizeStmt))
	case *ir.RunStmt:
		return it.ExecuteRun(stmt.(*ir.RunStmt))
	case *ir.NormalStmt:
		return it.ExecuteQuery(stmt.(*ir.NormalStmt))
	case *ir.ShowTrainStmt:
		return it.ExecuteShowTrain(stmt.(*ir.ShowTrainStmt))
	default:
		return fmt.Errorf("unregistered SQLFlow IR type: %s", v)
	}
}

func (cw *logChanWriter) Write(p []byte) (n int, err error) {
	// Both cmd.Stdout and cmd.Stderr are writing to cw
	cw.m.Lock()
	defer cw.m.Unlock()

	n, err = cw.buf.Write(p)
	if err != nil {
		return n, err
	}
	for {
		line, err := cw.buf.ReadString('\n')
		cw.prev = cw.prev + line
		// ReadString returns err != nil if and only if the returned Data
		// does not end in delim.
		if err != nil {
			break
		}
		if err := cw.wr.Write(cw.prev); err != nil {
			return len(cw.prev), err
		}
		cw.prev = ""
	}
	return n, nil
}

func (cw *logChanWriter) Close() {
	if len(cw.prev) > 0 {
		cw.wr.Write(cw.prev)
		cw.prev = ""
	}
}

type pythonExecutor struct {
	Writer   *pipe.Writer
	Db       *database.DB
	ModelDir string
	Cwd      string
	Session  *pb.Session
}

func (s *pythonExecutor) Setup(w *pipe.Writer, db *database.DB, modelDir string, cwd string, session *pb.Session) {
	// cwd is used to store train scripts and save output models.
	s.Writer, s.Db, s.ModelDir, s.Cwd, s.Session = w, db, modelDir, cwd, session
}

func (s *pythonExecutor) SaveModel(cl *ir.TrainStmt) error {
	m := model.New(s.Cwd, cl.OriginalSQL)
	modelURI := cl.Into
	if s.ModelDir != "" {
		modelURI = fmt.Sprintf("file://%s/%s", s.ModelDir, cl.Into)
	}
	return m.Save(modelURI, s.Session)
}

func (s *pythonExecutor) runProgram(program string, logStderr bool) error {
	cmd := sqlflowCmd(s.Cwd, s.Db.DriverName)
	cmd.Stdin = bytes.NewBufferString(program)

	errorLog, e := s.runCommand(cmd, nil, logStderr)
	if e != nil {
		// return the diagnostic message
		sub := rePyDiagnostics.FindStringSubmatch(errorLog)
		if len(sub) == 2 {
			return fmt.Errorf("%s", sub[1])
		}
		// if no diagnostic message, return the full stack trace
		return fmt.Errorf("failed: %v\n%sGenerated Code:%[2]s\n%s\n%[2]sOutput%[2]s\n%[4]v", e, "==========", program, errorLog)
	}
	return nil
}

func (s *pythonExecutor) runCommand(cmd *exec.Cmd, context map[string]string, logStderr bool) (string, error) {
	cw := &logChanWriter{wr: s.Writer}
	defer cw.Close()

	for k, v := range context {
		os.Setenv(k, v)
	}

	var stderr bytes.Buffer
	var stdout bytes.Buffer
	if logStderr {
		w := io.MultiWriter(cw, &stderr)
		wStdout := bufio.NewWriter(&stdout)
		cmd.Stdout, cmd.Stderr = wStdout, w
	} else {
		w := io.MultiWriter(cw, &stdout)
		wStderr := bufio.NewWriter(&stderr)
		cmd.Stdout, cmd.Stderr = w, wStderr
	}

	if e := cmd.Run(); e != nil {
		return stderr.String(), e
	}

	return ``, nil
}

func (s *pythonExecutor) ExecuteQuery(stmt *ir.NormalStmt) error {
	return runNormalStmt(s.Writer, string(*stmt), s.Db)
}

func (s *pythonExecutor) ExecuteTrain(cl *ir.TrainStmt) (e error) {
	var code string
	if cl.GetModelKind() == ir.XGBoost {
		if code, e = xgboost.Train(cl, s.Session); e != nil {
			return e
		}
	} else {
		if code, e = tensorflow.Train(cl, s.Session); e != nil {
			return e
		}
	}
	if e := s.runProgram(code, false); e != nil {
		return e
	}
	return s.SaveModel(cl)
}

func (s *pythonExecutor) ExecutePredict(cl *ir.PredictStmt) (e error) {
	// NOTE(typhoonzero): model is already loaded under s.Cwd
	if e = createPredictionResultTable(cl, s.Db, s.Session); e != nil {
		return e
	}

	var code string
	if cl.TrainStmt.GetModelKind() == ir.XGBoost {
		if code, e = xgboost.Pred(cl, s.Session); e != nil {
			return e
		}
	} else {
		if code, e = tensorflow.Pred(cl, s.Session); e != nil {
			return e
		}
	}
	return s.runProgram(code, false)
}

func (s *pythonExecutor) ExecuteExplain(cl *ir.ExplainStmt) error {
	// NOTE(typhoonzero): model is already loaded under s.Cwd
	var code string
	var err error
	db, err := database.OpenAndConnectDB(s.Session.DbConnStr)
	if err != nil {
		return err
	}
	defer db.Close()

	var modelType int
	if cl.TrainStmt.GetModelKind() == ir.XGBoost {
		code, err = xgboost.Explain(cl, s.Session)
		modelType = pai.ModelTypeXGBoost
	} else {
		code, err = tensorflow.Explain(cl, s.Session)
<<<<<<< HEAD
		if cl.Into != "" {
			err := createExplainResultTable(db, cl, cl.Into, model.TENSORFLOW, cl.TrainStmt.Estimator)
			if err != nil {
				return err
			}
=======
		modelType = pai.ModelTypeTF
	}

	if cl.Into != "" {
		err := createExplainResultTable(db, cl, cl.Into, modelType, cl.TrainStmt.Estimator)
		if err != nil {
			return err
>>>>>>> a17aeab6
		}
	}

	if err != nil {
		return err
	}
	if err = s.runProgram(code, false); err != nil {
		return err
	}
	img, err := readExplainResult(path.Join(s.Cwd, "summary.png"))
	if err != nil {
		return err
	}
	termFigure, err := ioutil.ReadFile(path.Join(s.Cwd, "summary.txt"))
	if err != nil {
		return err
	}
	s.Writer.Write(Figures{img, string(termFigure)})
	return nil
}

func (s *pythonExecutor) ExecuteEvaluate(cl *ir.EvaluateStmt) error {
	// NOTE(typhoonzero): model is already loaded under s.Cwd
	var code string
	var err error
	if cl.TrainStmt.GetModelKind() == ir.XGBoost {
		code, err = xgboost.Evaluate(cl, s.Session)
		if err != nil {
			return err
		}
	} else {
		code, err = tensorflow.Evaluate(cl, s.Session)
		if err != nil {
			return err
		}
	}

	if cl.Into != "" {
		// create evaluation result table
		db, err := database.OpenAndConnectDB(s.Session.DbConnStr)
		if err != nil {
			return err
		}
		defer db.Close()
		// default always output evaluation loss
		metricNames := []string{"loss"}
		metricsAttr, ok := cl.Attributes["validation.metrics"]
		if ok {
			metricsList := strings.Split(metricsAttr.(string), ",")
			metricNames = append(metricNames, metricsList...)
		}
		err = createEvaluationResultTable(db, cl.Into, metricNames)
		if err != nil {
			return err
		}
	}
	if err = s.runProgram(code, false); err != nil {
		return err
	}
	return nil
}

func (s *pythonExecutor) ExecuteOptimize(stmt *ir.OptimizeStmt) error {
	db, err := database.OpenAndConnectDB(s.Session.DbConnStr)
	if err != nil {
		return err
	}
	defer db.Close()

	driver, _, err := database.ParseURL(s.Session.DbConnStr)
	if err != nil {
		return err
	}

	fieldTypes, err := verifier.Verify(stmt.Select, db)
	if err != nil {
		return err
	}

	tableColumnsStrList := make([]string, 0)
	for name, typ := range fieldTypes {
		isVariable := false
		for _, v := range stmt.Variables {
			if strings.EqualFold(name, v) {
				isVariable = true
				break
			}
		}

		if !isVariable {
			continue
		}

		typ, err = fieldType(driver, typ)
		if err != nil {
			return err
		}
		tableColumnsStrList = append(tableColumnsStrList, fmt.Sprintf("%s %s", name, typ))
	}

	resultColumnName := stmt.ResultValueName
	if len(stmt.Variables) == 1 && strings.EqualFold(stmt.Variables[0], resultColumnName) {
		resultColumnName += "_value"
	}

	resultColumnType := ""
	if stmt.VariableType == "Binary" || strings.HasSuffix(stmt.VariableType, "Integers") {
		resultColumnType = "BIGINT"
	} else if strings.HasSuffix(stmt.VariableType, "Reals") {
		resultColumnType = "FLOAT"
	} else {
		return fmt.Errorf("unsupported variable_type = %s", stmt.VariableType)
	}

	resultColumnType, err = fieldType(driver, resultColumnType)
	if err != nil {
		return err
	}

	tableColumnsStrList = append(tableColumnsStrList, fmt.Sprintf("%s %s", resultColumnName, resultColumnType))

	dropTmpTables([]string{stmt.ResultTable}, s.Session.DbConnStr)
	createTableSQL := fmt.Sprintf("CREATE TABLE %s (%s);", stmt.ResultTable, strings.Join(tableColumnsStrList, ","))
	_, err = db.Exec(createTableSQL)
	if err != nil {
		return err
	}

	program, err := optimize.GenerateOptimizeCode(stmt, s.Session, "", false)
	if err != nil {
		return err
	}
	if err := s.runProgram(program, false); err != nil {
		return err
	}
	return nil
}

func (s *pythonExecutor) ExecuteRun(runStmt *ir.RunStmt) error {
	if len(runStmt.Parameters) == 0 {
		return fmt.Errorf("Parameters shouldn't be empty")
	}

	context := map[string]string{
		sqlflowToRunContextKeySelect: runStmt.Select,
		sqlflowToRunContextKeyInto:   runStmt.Into,
		sqlflowToRunContextKeyImage:  runStmt.ImageName,
	}

	// The first parameter is the program name
	program := runStmt.Parameters[0]
	fileExtension := filepath.Ext(program)
	if len(fileExtension) == 0 {
		// If the file extension is empty, it's an executable binary.
		// Build the command
		cmd := exec.Command(program, runStmt.Parameters[1:]...)
		cmd.Dir = s.Cwd

		_, e := s.runCommand(cmd, context, false)

		return e
	} else if strings.EqualFold(fileExtension, ".py") {
		// If the first parameter is a Python program
		// Build the command
		moduleName := strings.TrimSuffix(program, fileExtension)
		pyCmdParams := append([]string{"-m", moduleName}, runStmt.Parameters[1:]...)
		cmd := exec.Command("python", pyCmdParams...)
		cmd.Dir = s.Cwd

		_, e := s.runCommand(cmd, context, false)

		return e
	} else {
		// TODO(brightcoder01): Implement the execution of the program built using other script languages.
		return fmt.Errorf("The other executable except Python program is not supported yet")
	}
}

func createEvaluationResultTable(db *database.DB, tableName string, metricNames []string) error {
	dropStmt := fmt.Sprintf(`DROP TABLE IF EXISTS %s;`, tableName)
	var e error
	if _, e = db.Exec(dropStmt); e != nil {
		return fmt.Errorf("failed executing %s: %q", dropStmt, e)
	}
	columnDef := ""
	columnDefList := []string{}
	if db.DriverName == "mysql" {
		for _, mn := range metricNames {
			columnDefList = append(columnDefList,
				fmt.Sprintf("%s VARCHAR(255)", mn))
		}

	} else {
		// Hive, MaxCompute
		for _, mn := range metricNames {
			columnDefList = append(columnDefList,
				fmt.Sprintf("%s STRING", mn))
		}
	}
	columnDef = strings.Join(columnDefList, ",")
	createStmt := fmt.Sprintf(`CREATE TABLE IF NOT EXISTS %s (%s);`, tableName, columnDef)
	if _, e = db.Exec(createStmt); e != nil {
		return fmt.Errorf("failed executing %s: %q", createStmt, e)
	}
	return nil
}

func readExplainResult(target string) (string, error) {
	r, err := os.Open(target)
	if err != nil {
		return "", err
	}
	defer r.Close()
	body, err := ioutil.ReadAll(r)
	if err != nil {
		return "", err
	}
	img := base64.StdEncoding.EncodeToString(body)
	return fmt.Sprintf("<div align='center'><img src='data:image/png;base64,%s' /></div>", img), nil
}

func (s *pythonExecutor) GetTrainStmtFromModel() bool { return true }

func (s *pythonExecutor) ExecuteShowTrain(showTrain *ir.ShowTrainStmt) error {
	model, err := model.Load(showTrain.ModelName, "", s.Db)
	if err != nil {
		s.Writer.Write("Load model meta " + showTrain.ModelName + " failed.")
		return err
	}
	header := make(map[string]interface{})
	header["columnNames"] = []string{"Model", "Train Statement"}
	s.Writer.Write(header)
	s.Writer.Write([]interface{}{showTrain.ModelName, strings.TrimSpace(model.TrainSelect)})

	return nil
}<|MERGE_RESOLUTION|>--- conflicted
+++ resolved
@@ -275,24 +275,16 @@
 	var modelType int
 	if cl.TrainStmt.GetModelKind() == ir.XGBoost {
 		code, err = xgboost.Explain(cl, s.Session)
-		modelType = pai.ModelTypeXGBoost
+		modelType = model.XGBOOST
 	} else {
 		code, err = tensorflow.Explain(cl, s.Session)
-<<<<<<< HEAD
-		if cl.Into != "" {
-			err := createExplainResultTable(db, cl, cl.Into, model.TENSORFLOW, cl.TrainStmt.Estimator)
-			if err != nil {
-				return err
-			}
-=======
-		modelType = pai.ModelTypeTF
+		modelType = model.TENSORFLOW
 	}
 
 	if cl.Into != "" {
 		err := createExplainResultTable(db, cl, cl.Into, modelType, cl.TrainStmt.Estimator)
 		if err != nil {
 			return err
->>>>>>> a17aeab6
 		}
 	}
 
