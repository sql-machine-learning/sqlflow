--- conflicted
+++ resolved
@@ -7,18 +7,10 @@
 is to grant privileges to a user like accessing some system
 functionalities.
 
-<<<<<<< HEAD
-SQLFlow works as a "bridge" between databases and
-Deep Learning/Machine Learning frameworks. In order to execute a job,
-SQLFlow need both permissions to access databases and submit jobs to
-systems to run distributed training jobs, like submitting jobs to Kubernetes
-to run a distributed Tensorflow job.
-=======
 SQLFlow bridges SQL engines and
 machine learning systems. To execute a job,
 the SQLFlow server needs permissions to access databases and to submit machine learning jobs to
 clusters like Kubernetes.
->>>>>>> 74f76b08
 
 When we deploy SQLFlow server as a Kubernetes service with horizontal auto-scaling enabled, many clients
 might connect to each SQLFlow server instance.  For authetication and authorization, we must securely store a mapping
@@ -31,21 +23,11 @@
 
 ## Design
 
-<<<<<<< HEAD
 The [JupyterHub](https://jupyterhub.readthedocs.io/en/stable/) is the central web
 page for users to work on. JupyterHub can support many well-known authorization
 and authentication [methods](https://github.com/jupyterhub/jupyterhub/wiki/Authenticators)
 so that it will be easy to adapt the full solution to cloud environments
 or on-premise.
-=======
-To make it modulized and extensible, we prefer to introduce an authentication server, a.k.a., auth server. We use a
-[Django](https://www.djangoproject.com/) Web server so that the authentication methods
-can extend to:
-
-- Database authentication
-- LDAP
-- User-defined authentication methods
->>>>>>> 74f76b08
 
 ### Session
 
