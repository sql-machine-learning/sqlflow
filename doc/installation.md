--- conflicted
+++ resolved
@@ -23,16 +23,7 @@
    docker run -it -p 8888:8888 sqlflow/sqlflow:quickstart
    ```
 
-<<<<<<< HEAD
-   If you are using Docker for Mac, please be aware the option `--datasource` where `host.docker.internal` translates to the host ip address as recommended [here](https://docs.docker.com/docker-for-mac/networking/).
-
-   If you are running MySQL on remote, please be aware that MySQL only allows connections from localhost
-   by default. Fix can be found [here](https://stackoverflow.com/questions/14779104/how-to-allow-remote-connection-to-mysql).
-
-1. Open a web browser, go to `localhost:8888` and paste the token output from Notebook command above. In a Notebook cell, you should be able to test a select statement to fetch 5 records from train table in Iris database. 
-=======
 1. Open a web browser, go to `localhost:8888` and paste the token output from Notebook command above.  Select the "New" drop-down menu on the right side, and open the "Python 3" development environment in a new Notebook cell (also in a new tab). In the new cell, type in below SELECT statement to fetch 5 records from train table in Iris database. 
->>>>>>> c1540fcb
 
    ```
    %%sqlflow
