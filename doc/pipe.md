--- conflicted
+++ resolved
@@ -3,11 +3,7 @@
 
 ## Streaming Responses
 
-<<<<<<< HEAD
-As described in the [overall design](syntax.md), a SQLFlow job could be a standard or an extended SQL statemnt, where an extended SQL statement will be translated into a Python program.  Therefore, each job might generate up to the following data streams:
-=======
 As described in the [overall design](doc/syntax.md), a SQLFlow job could be a standard or an extended SQL statemnt, where an extended SQL statement will be translated into a Python program.  Therefore, each job might generate up to the following data streams:
->>>>>>> c1540fcb
 
 1. standard output, where each element is a line of text,
 1. standard error, where each element is a line of text,
