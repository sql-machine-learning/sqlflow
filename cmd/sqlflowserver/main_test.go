package main

import (
	"context"
	"io"
	"log"
	"net"
	"os"
	"testing"
	"time"

	"google.golang.org/grpc"

	"github.com/golang/protobuf/ptypes"
	"github.com/golang/protobuf/ptypes/any"
	"github.com/golang/protobuf/ptypes/wrappers"
	pb "github.com/sql-machine-learning/sqlflow/server/proto"
	"github.com/stretchr/testify/assert"
)

func WaitPortReady(addr string, timeout time.Duration) {
	// Set default timeout to
	if timeout == 0 {
		timeout = time.Duration(1) * time.Second
	}
	for {
		conn, err := net.DialTimeout("tcp", addr, timeout)
		if err != nil {
			log.Printf("%s, try again", err.Error())
		}
		if conn != nil {
			err = conn.Close()
			break
		}
		time.Sleep(1 * time.Second)
	}
}

func AssertEqualAny(a *assert.Assertions, expected interface{}, actual *any.Any) {
	switch actual.TypeUrl {
	case "type.googleapis.com/google.protobuf.StringValue":
		b := wrappers.StringValue{}
		ptypes.UnmarshalAny(actual, &b)
		a.Equal(expected, b.Value)
	case "type.googleapis.com/google.protobuf.FloatValue":
		b := wrappers.FloatValue{}
		ptypes.UnmarshalAny(actual, &b)
		a.Equal(float32(expected.(float64)), b.Value)
	case "type.googleapis.com/google.protobuf.DoubleValue":
		b := wrappers.DoubleValue{}
		ptypes.UnmarshalAny(actual, &b)
		a.Equal(expected.(float64), b.Value)
	case "type.googleapis.com/google.protobuf.Int64Value":
		b := wrappers.Int64Value{}
		ptypes.UnmarshalAny(actual, &b)
		a.Equal(expected.(int64), b.Value)
	}
}

func AssertGreaterEqualAny(a *assert.Assertions, actual *any.Any, expected interface{}) {
	switch actual.TypeUrl {
	case "type.googleapis.com/google.protobuf.Int64Value":
		b := wrappers.Int64Value{}
		ptypes.UnmarshalAny(actual, &b)
		a.GreaterOrEqual(b.Value, expected.(int64))
	}
}

func AssertContainsAny(a *assert.Assertions, all map[string]string, actual *any.Any) {
	switch actual.TypeUrl {
	case "type.googleapis.com/google.protobuf.StringValue":
		b := wrappers.StringValue{}
		ptypes.UnmarshalAny(actual, &b)
		if _, ok := all[b.Value]; !ok {
			a.Failf("string value %s not exist", b.Value)
		}
	}
}

func ParseRow(stream pb.SQLFlow_RunClient) ([]string, [][]*any.Any) {
	var rows [][]*any.Any
	var columns []string
	counter := 0
	for {
		iter, err := stream.Recv()
		if err == io.EOF {
			break
		}
		if err != nil {
			log.Fatalf("stream read err: %v", err)
		}
		if counter == 0 {
			head := iter.GetHead()
			columns = head.GetColumnNames()
		} else {
			onerow := iter.GetRow().GetData()
			rows = append(rows, onerow)
		}
		counter++
	}
	return columns, rows
}

func TestEnd2EndMySQL(t *testing.T) {
	testDBDriver := os.Getenv("SQLFLOW_TEST_DB")
	// default run mysql tests
	if len(testDBDriver) == 0 {
		testDBDriver = "mysql"
	}
	if testDBDriver != "mysql" {
		t.Skip("Skipping mysql tests")
	}
	go start("mysql://root:root@tcp/?maxAllowedPacket=0")
	WaitPortReady("localhost"+port, 0)
	t.Run("TestShowDatabases", CaseShowDatabases)
	t.Run("TestSelect", CaseSelect)
	t.Run("TestTrainSQL", CaseTrainSQL)
	t.Run("TestTextClassification", CaseTrainTextClassification)
}

func TestEnd2EndHive(t *testing.T) {
	testDBDriver := os.Getenv("SQLFLOW_TEST_DB")
	if testDBDriver != "hive" {
		t.Skip("Skipping hive tests")
	}
	go start("hive://127.0.0.1:10000/iris")
	WaitPortReady("localhost"+port, 0)
	t.Run("TestShowDatabases", CaseShowDatabases)
	t.Run("TestSelect", CaseSelect)
	t.Run("TestTrainSQL", CaseTrainSQL)
}

func CaseShowDatabases(t *testing.T) {
	a := assert.New(t)
	cmd := "show databases;"

	conn, err := grpc.Dial("localhost"+port, grpc.WithInsecure())
	a.NoError(err)
	defer conn.Close()
	cli := pb.NewSQLFlowClient(conn)

	ctx, cancel := context.WithTimeout(context.Background(), 60*time.Second)
	defer cancel()

	stream, err := cli.Run(ctx, &pb.Request{Sql: cmd})
	if err != nil {
		a.Fail("Check if the server started successfully. %v", err)
	}
	head, resp := ParseRow(stream)
	if os.Getenv("SQLFLOW_TEST_DB") == "hive" {
		a.Equal("database_name", head[0])
	} else {
		a.Equal("Database", head[0])
	}

	expectedDBs := map[string]string{
		"information_schema": "",
		"churn":              "",
		"iris":               "",
		"mysql":              "",
		"performance_schema": "",
		"sqlflow_models":     "",
		"sqlfs_test":         "",
		"sys":                "",
<<<<<<< HEAD
		"toutiao":            "",
=======
		"hive":               "", // if current mysql is also used for hive
		"default":            "", // if fetching default hive databases
>>>>>>> b4e99654
	}
	for i := 0; i < len(resp); i++ {
		AssertContainsAny(a, expectedDBs, resp[i][0])
	}
}

func CaseSelect(t *testing.T) {
	a := assert.New(t)
	cmd := "select * from iris.train limit 2;"

	conn, err := grpc.Dial("localhost"+port, grpc.WithInsecure())
	a.NoError(err)
	defer conn.Close()
	cli := pb.NewSQLFlowClient(conn)

	ctx, cancel := context.WithTimeout(context.Background(), 60*time.Second)
	defer cancel()

	stream, err := cli.Run(ctx, &pb.Request{Sql: cmd})
	if err != nil {
		a.Fail("Check if the server started successfully. %v", err)
	}
	head, rows := ParseRow(stream)
	expectedHeads := []string{
		"sepal_length",
		"sepal_width",
		"petal_length",
		"petal_width",
		"class",
	}
	for idx, headCell := range head {
		if os.Getenv("SQLFLOW_TEST_DB") == "hive" {
			a.Equal("train."+expectedHeads[idx], headCell)
		} else {
			a.Equal(expectedHeads[idx], headCell)
		}
	}
	expectedRows := [][]interface{}{
		{6.4, 2.8, 5.6, 2.2, int64(2)},
		{5.0, 2.3, 3.3, 1.0, int64(1)},
	}
	for rowIdx, row := range rows {
		for colIdx, rowCell := range row {
			AssertEqualAny(a, expectedRows[rowIdx][colIdx], rowCell)
		}
	}
}

// CaseTrainSQL is a simple End-to-End testing for case training and predicting
func CaseTrainSQL(t *testing.T) {
	a := assert.New(t)
	trainSQL := `SELECT *
FROM iris.train
TRAIN DNNClassifier
WITH n_classes = 3, hidden_units = [10, 20]
COLUMN sepal_length, sepal_width, petal_length, petal_width
LABEL class
INTO sqlflow_models.my_dnn_model;`

	conn, err := grpc.Dial("localhost"+port, grpc.WithInsecure())
	a.NoError(err)
	defer conn.Close()
	cli := pb.NewSQLFlowClient(conn)

	ctx, cancel := context.WithTimeout(context.Background(), 300*time.Second)
	defer cancel()

	stream, err := cli.Run(ctx, &pb.Request{Sql: trainSQL})
	if err != nil {
		a.Fail("Check if the server started successfully. %v", err)
	}
	// call ParseRow only to wait train finish
	ParseRow(stream)

	// FIXME(typhoonzero): Fix PREDICT tests using hive
	if os.Getenv("SQLFLOW_TEST_DB") == "hive" {
		return
	}

	predSQL := `SELECT *
FROM iris.test
PREDICT iris.predict.class
USING sqlflow_models.my_dnn_model;`

	stream, err = cli.Run(ctx, &pb.Request{Sql: predSQL})
	if err != nil {
		a.Fail("Check if the server started successfully. %v", err)
	}
	// call ParseRow only to wait predict finish
	ParseRow(stream)

	showPred := `SELECT *
FROM iris.predict LIMIT 5;`

	stream, err = cli.Run(ctx, &pb.Request{Sql: showPred})
	if err != nil {
		a.Fail("Check if the server started successfully. %v", err)
	}
	_, rows := ParseRow(stream)

	for _, row := range rows {
		// NOTE: predict result maybe random, only check predicted
		// class >=0, need to change to more flexible checks than
		// checking expectedPredClasses := []int64{2, 1, 0, 2, 0}
		AssertGreaterEqualAny(a, row[4], int64(0))
	}
}

// CaseTrainTextClassification is a simple End-to-End testing for case training
// text classification models.
func CaseTrainTextClassification(t *testing.T) {
	a := assert.New(t)
	trainSQL := `SELECT *
FROM toutiao.train_processed
TRAIN DNNClassifier
WITH n_classes = 17, hidden_units = [10, 20]
COLUMN news_title
LABEL class_id
INTO sqlflow_models.my_dnn_model;`

	conn, err := grpc.Dial("localhost"+port, grpc.WithInsecure())
	a.NoError(err)
	defer conn.Close()
	cli := pb.NewSQLFlowClient(conn)

	ctx, cancel := context.WithTimeout(context.Background(), 60*time.Second)
	defer cancel()

	stream, err := cli.Run(ctx, &pb.Request{Sql: trainSQL})
	if err != nil {
		a.Fail("Check if the server started successfully. %v", err)
	}
	// call ParseRow only to wait train finish
	ParseRow(stream)
}<|MERGE_RESOLUTION|>--- conflicted
+++ resolved
@@ -162,12 +162,9 @@
 		"sqlflow_models":     "",
 		"sqlfs_test":         "",
 		"sys":                "",
-<<<<<<< HEAD
 		"toutiao":            "",
-=======
 		"hive":               "", // if current mysql is also used for hive
 		"default":            "", // if fetching default hive databases
->>>>>>> b4e99654
 	}
 	for i := 0; i < len(resp); i++ {
 		AssertContainsAny(a, expectedDBs, resp[i][0])
