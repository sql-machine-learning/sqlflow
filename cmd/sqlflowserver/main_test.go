// Copyright 2020 The SQLFlow Authors. All rights reserved.
// Licensed under the Apache License, Version 2.0 (the "License");
// you may not use this file except in compliance with the License.
// You may obtain a copy of the License at
//
// http://www.apache.org/licenses/LICENSE-2.0
//
// Unless required by applicable law or agreed to in writing, software
// distributed under the License is distributed on an "AS IS" BASIS,
// WITHOUT WARRANTIES OR CONDITIONS OF ANY KIND, either express or implied.
// See the License for the specific language governing permissions and
// limitations under the License.

package main

import (
	"bytes"
	"context"
	"fmt"
	"io"
	"io/ioutil"
	"log"
	"net"
	"os"
	"os/exec"
	"path"
	"strings"
	"testing"
	"time"

	"google.golang.org/grpc"
	"google.golang.org/grpc/credentials"

	"github.com/golang/protobuf/ptypes"
	"github.com/golang/protobuf/ptypes/any"
	"github.com/golang/protobuf/ptypes/wrappers"
	"github.com/stretchr/testify/assert"
	"sqlflow.org/sqlflow/pkg/database"
	pb "sqlflow.org/sqlflow/pkg/proto"
	"sqlflow.org/sqlflow/pkg/sql/testdata"
)

var dbConnStr string

var caseDB = "iris"
var caseTrainTable = caseDB + ".train"
var caseTestTable = caseDB + ".test"
var casePredictTable = caseDB + ".predict"
var testDatasource = os.Getenv("SQLFLOW_TEST_DATASOURCE")

// caseInto is used by function CaseTrainSQL in this file. When
// testing with MaxCompute, the project is pre-created, we only need to
// specify the table name in that case.
var caseInto = "sqlflow_models.my_dnn_model"

const unitTestPort = 50051

func serverIsReady(addr string, timeout time.Duration) bool {
	conn, err := net.DialTimeout("tcp", addr, timeout)
	if err != nil {
		return false
	}
	err = conn.Close()
	return err == nil
}

func waitPortReady(addr string, timeout time.Duration) {
	// Set default timeout to
	if timeout == 0 {
		timeout = time.Duration(1) * time.Second
	}
	for !serverIsReady(addr, timeout) {
		time.Sleep(1 * time.Second)
	}
}

func connectAndRunSQL(sql string) ([]string, [][]*any.Any, error) {
	conn, err := createRPCConn()
	if err != nil {
		return nil, nil, err
	}
	defer conn.Close()
	cli := pb.NewSQLFlowClient(conn)
	ctx, cancel := context.WithTimeout(context.Background(), 1800*time.Second)
	defer cancel()
	stream, err := cli.Run(ctx, sqlRequest(sql))
	if err != nil {
		return nil, nil, err
	}
	cols, rows := ParseRow(stream)
	return cols, rows, nil
}

func sqlRequest(sql string) *pb.Request {
	se := &pb.Session{
		Token:            "user-unittest",
		DbConnStr:        dbConnStr,
		HdfsNamenodeAddr: os.Getenv("SQLFLOW_TEST_NAMENODE_ADDR"),
	}
	return &pb.Request{Sql: sql, Session: se}
}

func AssertEqualAny(a *assert.Assertions, expected interface{}, actual *any.Any) {
	switch actual.TypeUrl {
	case "type.googleapis.com/google.protobuf.StringValue":
		b := wrappers.StringValue{}
		ptypes.UnmarshalAny(actual, &b)
		a.Equal(expected, b.Value)
	case "type.googleapis.com/google.protobuf.FloatValue":
		b := wrappers.FloatValue{}
		ptypes.UnmarshalAny(actual, &b)
		a.Equal(float32(expected.(float64)), b.Value)
	case "type.googleapis.com/google.protobuf.DoubleValue":
		b := wrappers.DoubleValue{}
		ptypes.UnmarshalAny(actual, &b)
		a.Equal(expected.(float64), b.Value)
	case "type.googleapis.com/google.protobuf.Int64Value":
		b := wrappers.Int64Value{}
		ptypes.UnmarshalAny(actual, &b)
		a.Equal(expected.(int64), b.Value)
	}
}

func AssertGreaterEqualAny(a *assert.Assertions, actual *any.Any, expected interface{}) {
	switch actual.TypeUrl {
	case "type.googleapis.com/google.protobuf.Int64Value":
		b := wrappers.Int64Value{}
		ptypes.UnmarshalAny(actual, &b)
		a.GreaterOrEqual(b.Value, expected.(int64))
	case "type.googleapis.com/google.protobuf.FloatValue":
		b := wrappers.FloatValue{}
		ptypes.UnmarshalAny(actual, &b)
		a.GreaterOrEqual(b.Value, float32(expected.(float64)))
	}
}

func AssertContainsAny(a *assert.Assertions, all map[string]string, actual *any.Any) {
	switch actual.TypeUrl {
	case "type.googleapis.com/google.protobuf.StringValue":
		b := wrappers.StringValue{}
		ptypes.UnmarshalAny(actual, &b)
		if _, ok := all[b.Value]; !ok {
			a.Failf("", "string value %s not exist", b.Value)
		}
	}
}

func AssertIsSubStringAny(a *assert.Assertions, substring string, actual *any.Any) {
	switch actual.TypeUrl {
	case "type.googleapis.com/google.protobuf.StringValue":
		b := wrappers.StringValue{}
		ptypes.UnmarshalAny(actual, &b)
		if !strings.Contains(b.Value, substring) {
			a.Failf("", "%s have no sub string: %s", b.Value, substring)
		}
	}
}

func ParseRow(stream pb.SQLFlow_RunClient) ([]string, [][]*any.Any) {
	var rows [][]*any.Any
	var columns []string
	counter := 0
	for {
		iter, err := stream.Recv()
		if err == io.EOF {
			break
		}
		if err != nil {
			log.Fatalf("stream read err: %v", err)
		}
		if counter == 0 {
			head := iter.GetHead()
			columns = head.GetColumnNames()
		} else {
			onerow := iter.GetRow().GetData()
			rows = append(rows, onerow)
		}
		counter++
	}
	return columns, rows
}

func prepareTestData(dbStr string) error {
	testDB, e := database.OpenAndConnectDB(dbStr)
	if e != nil {
		return e
	}

	db := os.Getenv("SQLFLOW_TEST_DB")
	if db != "maxcompute" && db != "alisa" {
		_, e := testDB.Exec("CREATE DATABASE IF NOT EXISTS sqlflow_models;")
		if e != nil {
			return e
		}
	}

	var datasets []string
	switch db {
	case "mysql":
		datasets = []string{
			testdata.IrisSQL,
			testdata.ChurnSQL,
			testdata.StandardJoinTest,
			testdata.HousingSQL,
			testdata.FeatureDerivationCaseSQL,
			testdata.TextCNSQL}
	case "hive":
		datasets = []string{
			testdata.IrisHiveSQL,
			testdata.ChurnHiveSQL,
			testdata.FeatureDerivationCaseSQLHive,
			testdata.HousingSQL}
	case "maxcompute", "alisa":
		if os.Getenv("SQLFLOW_submitter") == "alps" {
			datasets = []string{
				testdata.ODPSFeatureMapSQL,
				testdata.ODPSSparseColumnSQL,
				fmt.Sprintf(testdata.IrisMaxComputeSQL, caseDB)}
		} else {
			datasets = []string{fmt.Sprintf(testdata.IrisMaxComputeSQL, caseDB)}
		}
	default:
		return fmt.Errorf("unrecognized SQLFLOW_TEST_DB %s", db)
	}

	for _, dataset := range datasets {
		if err := testdata.Popularize(testDB.DB, dataset); err != nil {
			return err
		}
	}
	return nil
}

func generateTempCA() (tmpDir, caCrt, caKey string, err error) {
	tmpDir, _ = ioutil.TempDir("/tmp", "sqlflow_ssl_")
	caKey = path.Join(tmpDir, "ca.key")
	caCsr := path.Join(tmpDir, "ca.csr")
	caCrt = path.Join(tmpDir, "ca.crt")
	if output, err := exec.Command("openssl", "genrsa", "-out", caKey, "2048").CombinedOutput(); err != nil {
		err = fmt.Errorf("\n%s\n%s", output, err.Error())
		return "", "", "", err
	}
	if output, err := exec.Command("openssl", "req", "-nodes", "-new", "-key", caKey, "-subj", "/CN=localhost", "-out", caCsr).CombinedOutput(); err != nil {
		err = fmt.Errorf("\n%s\n%s", output, err.Error())
		return "", "", "", err
	}
	if output, err := exec.Command("openssl", "x509", "-req", "-sha256", "-days", "365", "-in", caCsr, "-signkey", caKey, "-out", caCrt).CombinedOutput(); err != nil {
		err = fmt.Errorf("\n%s\n%s", output, err.Error())
		return "", "", "", err
	}
	os.Setenv("SQLFLOW_CA_CRT", caCrt)
	os.Setenv("SQLFLOW_CA_KEY", caKey)
	return
}

func createRPCConn() (*grpc.ClientConn, error) {
	caCrt := os.Getenv("SQLFLOW_CA_CRT")
	if caCrt != "" {
		creds, _ := credentials.NewClientTLSFromFile(caCrt, "localhost")
		return grpc.Dial(fmt.Sprintf("localhost:%d", unitTestPort), grpc.WithTransportCredentials(creds))
	}
	return grpc.Dial(fmt.Sprintf("localhost:%d", unitTestPort), grpc.WithInsecure())
}

func TestEnd2EndMySQL(t *testing.T) {
	testDBDriver := os.Getenv("SQLFLOW_TEST_DB")
	// default run mysql tests
	if len(testDBDriver) == 0 {
		testDBDriver = "mysql"
	}
	if testDBDriver != "mysql" {
		t.Skip("Skipping mysql tests")
	}
	dbConnStr = "mysql://root:root@tcp(127.0.0.1:3306)/?maxAllowedPacket=0"
	modelDir := ""

	tmpDir, caCrt, caKey, err := generateTempCA()
	defer os.RemoveAll(tmpDir)
	if err != nil {
		t.Fatalf("failed to generate CA pair %v", err)
	}

	go start(modelDir, caCrt, caKey, unitTestPort, false)
	waitPortReady(fmt.Sprintf("localhost:%d", unitTestPort), 0)
	err = prepareTestData(dbConnStr)
	if err != nil {
		t.Fatalf("prepare test dataset failed: %v", err)
	}

	t.Run("CaseShowDatabases", CaseShowDatabases)
	t.Run("CaseSelect", CaseSelect)
	t.Run("CaseTrainSQL", CaseTrainSQL)
	t.Run("CaseTrainWithCommaSeparatedLabel", CaseTrainWithCommaSeparatedLabel)

	t.Run("CaseTrainBoostedTreesEstimatorAndExplain", CaseTrainBoostedTreesEstimatorAndExplain)
	t.Run("CaseTrainSQLWithMetrics", CaseTrainSQLWithMetrics)
	t.Run("TestTextClassification", CaseTrainTextClassification)
	t.Run("CaseTrainTextClassificationCustomLSTM", CaseTrainTextClassificationCustomLSTM)
	t.Run("CaseTrainCustomModel", CaseTrainCustomModel)
	t.Run("CaseTrainOptimizer", CaseTrainOptimizer)
	t.Run("CaseTrainSQLWithHyperParams", CaseTrainSQLWithHyperParams)
	t.Run("CaseTrainCustomModelWithHyperParams", CaseTrainCustomModelWithHyperParams)
	t.Run("CaseSparseFeature", CaseSparseFeature)
	t.Run("CaseSQLByPassLeftJoin", CaseSQLByPassLeftJoin)
	t.Run("CaseTrainRegression", CaseTrainRegression)
	t.Run("CaseTrainXGBoostRegression", CaseTrainXGBoostRegression)
	t.Run("CasePredictXGBoostRegression", CasePredictXGBoostRegression)
	t.Run("CaseTrainAndExplainXGBoostModel", CaseTrainAndExplainXGBoostModel)

	t.Run("CaseTrainDeepWideModel", CaseTrainDeepWideModel)
	t.Run("CaseTrainDeepWideModelOptimizer", CaseTrainDeepWideModelOptimizer)
	t.Run("CaseTrainAdaNetAndExplain", CaseTrainAdaNetAndExplain)

	// Cases using feature derivation
	t.Run("CaseTrainTextClassificationIR", CaseTrainTextClassificationIR)
	t.Run("CaseTrainTextClassificationFeatureDerivation", CaseTrainTextClassificationFeatureDerivation)
	t.Run("CaseXgboostFeatureDerivation", CaseXgboostFeatureDerivation)
	t.Run("CaseTrainFeatureDerivation", CaseTrainFeatureDerivation)
}

func CaseXgboostFeatureDerivation(t *testing.T) {
	a := assert.New(t)
	trainSQL := `SELECT * FROM housing.train
TO TRAIN xgboost.gbtree
WITH objective="reg:squarederror",
	 train.num_boost_round=30
LABEL target
INTO sqlflow_models.my_xgb_regression_model;`
	_, _, err := connectAndRunSQL(trainSQL)
	if err != nil {
		a.Fail("run test error: %v", err)
	}

	predSQL := `SELECT * FROM housing.test
TO PREDICT housing.predict.target
USING sqlflow_models.my_xgb_regression_model;`
	_, _, err = connectAndRunSQL(predSQL)
	if err != nil {
		a.Fail("run test error: %v", err)
	}
}

func CaseTrainTextClassificationIR(t *testing.T) {
	a := assert.New(t)
	trainSQL := `SELECT news_title, class_id
FROM text_cn.train_processed
TO TRAIN DNNClassifier
WITH model.n_classes = 17, model.hidden_units = [10, 20]
COLUMN EMBEDDING(CATEGORY_ID(SPARSE(news_title,16000,COMMA), 16000),128,mean)
LABEL class_id
INTO sqlflow_models.my_dnn_model;`
	_, _, err := connectAndRunSQL(trainSQL)
	if err != nil {
		a.Fail("Check if the server started successfully. %v", err)
	}
}

func CaseTrainTextClassificationFeatureDerivation(t *testing.T) {
	a := assert.New(t)
	trainSQL := `SELECT news_title, class_id
FROM text_cn.train_processed
TO TRAIN DNNClassifier
WITH model.n_classes = 17, model.hidden_units = [10, 20]
COLUMN EMBEDDING(SPARSE(news_title,16000,COMMA),128,mean)
LABEL class_id
INTO sqlflow_models.my_dnn_model;`
	_, _, err := connectAndRunSQL(trainSQL)
	if err != nil {
		a.Fail("Check if the server started successfully. %v", err)
	}
}

func TestEnd2EndHive(t *testing.T) {
	testDBDriver := os.Getenv("SQLFLOW_TEST_DB")
	modelDir := ""
	tmpDir, caCrt, caKey, err := generateTempCA()
	defer os.RemoveAll(tmpDir)
	if err != nil {
		t.Fatalf("failed to generate CA pair %v", err)
	}

	if testDBDriver != "hive" {
		t.Skip("Skipping hive tests")
	}
	dbConnStr = "hive://root:root@127.0.0.1:10000/iris?auth=NOSASL"
	go start(modelDir, caCrt, caKey, unitTestPort, false)
	waitPortReady(fmt.Sprintf("localhost:%d", unitTestPort), 0)
	err = prepareTestData(dbConnStr)
	if err != nil {
		t.Fatalf("prepare test dataset failed: %v", err)
	}
	t.Run("TestShowDatabases", CaseShowDatabases)
	t.Run("TestSelect", CaseSelect)
	t.Run("TestTrainSQL", CaseTrainSQL)
	t.Run("CaseTrainSQLWithMetrics", CaseTrainSQLWithMetrics)
	t.Run("CaseTrainRegression", CaseTrainRegression)
	t.Run("CaseTrainCustomModel", CaseTrainCustomModel)
	t.Run("CaseTrainAdaNetAndExplain", CaseTrainAdaNetAndExplain)
	t.Run("CaseTrainOptimizer", CaseTrainOptimizer)
	t.Run("CaseTrainDeepWideModel", CaseTrainDeepWideModel)
	t.Run("CaseTrainDeepWideModelOptimizer", CaseTrainDeepWideModelOptimizer)
	t.Run("CaseTrainXGBoostRegression", CaseTrainXGBoostRegression)
	t.Run("CasePredictXGBoostRegression", CasePredictXGBoostRegression)
	t.Run("CaseTrainFeatureDerivation", CaseTrainFeatureDerivation)
}

func TestEnd2EndMaxCompute(t *testing.T) {
	testDBDriver := os.Getenv("SQLFLOW_TEST_DB")
	modelDir, _ := ioutil.TempDir("/tmp", "sqlflow_ssl_")
	defer os.RemoveAll(modelDir)
	tmpDir, caCrt, caKey, err := generateTempCA()
	defer os.RemoveAll(tmpDir)
	if err != nil {
		t.Fatalf("failed to generate CA pair %v", err)
	}
	submitter := os.Getenv("SQLFLOW_submitter")
	if submitter == "alps" || submitter == "elasticdl" {
		t.Skip("Skip this test case, it's for maxcompute + submitters other than alps and elasticdl.")
	}

	if testDBDriver != "maxcompute" {
		t.Skip("Skip maxcompute tests")
	}
	AK := os.Getenv("SQLFLOW_TEST_DB_MAXCOMPUTE_AK")
	SK := os.Getenv("SQLFLOW_TEST_DB_MAXCOMPUTE_SK")
	endpoint := os.Getenv("SQLFLOW_TEST_DB_MAXCOMPUTE_ENDPOINT")
	dbConnStr = fmt.Sprintf("maxcompute://%s:%s@%s", AK, SK, endpoint)
	go start(modelDir, caCrt, caKey, unitTestPort, false)
	waitPortReady(fmt.Sprintf("localhost:%d", unitTestPort), 0)

	caseDB = os.Getenv("SQLFLOW_TEST_DB_MAXCOMPUTE_PROJECT")
	caseTrainTable = "sqlflow_test_iris_train"
	caseTestTable = "sqlflow_test_iris_test"
	casePredictTable = "sqlflow_test_iris_predict"
	err = prepareTestData(dbConnStr)
	if err != nil {
		t.Fatalf("prepare test dataset failed: %v", err)
	}

	t.Run("TestTrainSQL", CaseTrainSQL)
}

func TestEnd2EndMaxComputeALPS(t *testing.T) {
	testDBDriver := os.Getenv("SQLFLOW_TEST_DB")
	modelDir, _ := ioutil.TempDir("/tmp", "sqlflow_ssl_")
	defer os.RemoveAll(modelDir)
	tmpDir, caCrt, caKey, err := generateTempCA()
	defer os.RemoveAll(tmpDir)
	if err != nil {
		t.Fatalf("failed to generate CA pair %v", err)
	}
	submitter := os.Getenv("SQLFLOW_submitter")
	if submitter != "alps" {
		t.Skip("Skip, this test is for maxcompute + alps")
	}

	if testDBDriver != "maxcompute" {
		t.Skip("Skip maxcompute tests")
	}
	AK := os.Getenv("SQLFLOW_TEST_DB_MAXCOMPUTE_AK")
	SK := os.Getenv("SQLFLOW_TEST_DB_MAXCOMPUTE_SK")
	endpoint := os.Getenv("SQLFLOW_TEST_DB_MAXCOMPUTE_ENDPOINT")
	dbConnStr = fmt.Sprintf("maxcompute://%s:%s@%s", AK, SK, endpoint)

	caseDB = os.Getenv("SQLFLOW_TEST_DB_MAXCOMPUTE_PROJECT")
	if caseDB == "" {
		t.Fatalf("Must set env SQLFLOW_TEST_DB_MAXCOMPUTE_PROJECT when testing ALPS cases (SQLFLOW_submitter=alps)!!")
	}
	err = prepareTestData(dbConnStr)
	if err != nil {
		t.Fatalf("prepare test dataset failed: %v", err)
	}

	go start(modelDir, caCrt, caKey, unitTestPort, false)
	waitPortReady(fmt.Sprintf("localhost:%d", unitTestPort), 0)

	t.Run("CaseTrainALPS", CaseTrainALPS)
	t.Run("CaseTrainALPSFeatureMap", CaseTrainALPSFeatureMap)
	t.Run("CaseTrainALPSRemoteModel", CaseTrainALPSRemoteModel)
}

// TODO(typhoonzero): add back below tests when done ElasticDL refactoring.
// func TestEnd2EndMaxComputeElasticDL(t *testing.T) {
// 	testDBDriver := os.Getenv("SQLFLOW_TEST_DB")
// 	modelDir, _ := ioutil.TempDir("/tmp", "sqlflow_ssl_")
// 	defer os.RemoveAll(modelDir)
// 	tmpDir, caCrt, caKey, err := generateTempCA()
// 	defer os.RemoveAll(tmpDir)
// 	if err != nil {
// 		t.Fatalf("failed to generate CA pair %v", err)
// 	}
// 	submitter := os.Getenv("SQLFLOW_submitter")
// 	if submitter != "elasticdl" {
// 		t.Skip("Skip, this test is for maxcompute + ElasticDL")
// 	}

// 	if testDBDriver != "maxcompute" {
// 		t.Skip("Skip maxcompute tests")
// 	}
// 	AK := os.Getenv("SQLFLOW_TEST_DB_MAXCOMPUTE_AK")
// 	SK := os.Getenv("SQLFLOW_TEST_DB_MAXCOMPUTE_SK")
// 	endpoint := os.Getenv("SQLFLOW_TEST_DB_MAXCOMPUTE_ENDPOINT")
// 	dbConnStr = fmt.Sprintf("maxcompute://%s:%s@%s", AK, SK, endpoint)

// 	caseDB = os.Getenv("SQLFLOW_TEST_DB_MAXCOMPUTE_PROJECT")
// 	if caseDB == "" {
// 		t.Fatalf("Must set env SQLFLOW_TEST_DB_MAXCOMPUTE_PROJECT when testing ElasticDL cases (SQLFLOW_submitter=elasticdl)!!")
// 	}
// 	err = prepareTestData(dbConnStr)
// 	if err != nil {
// 		t.Fatalf("prepare test dataset failed: %v", err)
// 	}

// 	go start(modelDir, caCrt, caKey, unitTestPort, false)
// 	waitPortReady(fmt.Sprintf("localhost:%d", unitTestPort), 0)

// 	t.Run("CaseTrainElasticDL", CaseTrainElasticDL)
// }

// // CaseTrainElasticDL is a case for training models using ElasticDL
// func CaseTrainElasticDL(t *testing.T) {
// 	a := assert.New(t)
// 	trainSQL := fmt.Sprintf(`SELECT sepal_length, sepal_width, petal_length, petal_width, class
// FROM %s.%s
// TO TRAIN ElasticDLDNNClassifier
// WITH
// 			model.optimizer = "optimizer",
// 			model.loss = "loss",
// 			model.eval_metrics_fn = "eval_metrics_fn",
// 			model.num_classes = 3,
// 			model.dataset_fn = "dataset_fn",
// 			train.shuffle = 120,
// 			train.epoch = 2,
// 			train.grads_to_wait = 2,
// 			train.tensorboard_log_dir = "",
// 			train.checkpoint_steps = 0,
// 			train.checkpoint_dir = "",
// 			train.keep_checkpoint_max = 0,
// 			eval.steps = 0,
// 			eval.start_delay_secs = 100,
// 			eval.throttle_secs = 0,
// 			eval.checkpoint_filename_for_init = "",
// 			engine.master_resource_request = "cpu=400m,memory=1024Mi",
// 			engine.master_resource_limit = "cpu=1,memory=2048Mi",
// 			engine.worker_resource_request = "cpu=400m,memory=2048Mi",
// 			engine.worker_resource_limit = "cpu=1,memory=3072Mi",
// 			engine.num_workers = 2,
// 			engine.volume = "",
// 			engine.image_pull_policy = "Never",
// 			engine.restart_policy = "Never",
// 			engine.extra_pypi_index = "",
// 			engine.namespace = "default",
// 			engine.minibatch_size = 64,
// 			engine.master_pod_priority = "",
// 			engine.cluster_spec = "",
// 			engine.num_minibatches_per_task = 2,
// 			engine.docker_image_repository = "",
// 			engine.envs = "",
// 			engine.job_name = "test-odps",
// 			engine.image_base = "elasticdl:ci"
// COLUMN
// 			sepal_length, sepal_width, petal_length, petal_width
// LABEL class
// INTO trained_elasticdl_keras_classifier;`, os.Getenv("SQLFLOW_TEST_DB_MAXCOMPUTE_PROJECT"), "sqlflow_test_iris_train")
// 	_, _, err := connectAndRunSQL(trainSQL)
// 	if err != nil {
// 		a.Fail("run trainSQL error: %v", err)
// 	}
// }

func CaseShowDatabases(t *testing.T) {
	a := assert.New(t)
	cmd := "show databases;"
	head, resp, err := connectAndRunSQL(cmd)
	if err != nil {
		a.Fail("Check if the server started successfully. %v", err)
	}
	if os.Getenv("SQLFLOW_TEST_DB") == "hive" {
		a.Equal("database_name", head[0])
	} else {
		a.Equal("Database", head[0])
	}

	expectedDBs := map[string]string{
		"information_schema":      "",
		"boston":                  "",
		"churn":                   "",
		"creditcard":              "",
		"feature_derivation_case": "",
		"housing":                 "",
		"iris":                    "",
		"mysql":                   "",
		"performance_schema":      "",
		"sqlflow_models":          "",
		"sf_home":                 "", // default auto train&val database
		"sqlfs_test":              "",
		"sys":                     "",
		"text_cn":                 "",
		"standard_join_test":      "",
		"sanity_check":            "",
		"iris_e2e":                "", // created by Python e2e test
		"hive":                    "", // if current mysql is also used for hive
		"default":                 "", // if fetching default hive databases
		"sqlflow":                 "", // to save model zoo trained models
	}
	for i := 0; i < len(resp); i++ {
		AssertContainsAny(a, expectedDBs, resp[i][0])
	}
}

func CaseSelect(t *testing.T) {
	a := assert.New(t)
	cmd := fmt.Sprintf("select * from %s limit 2;", caseTrainTable)
	head, rows, err := connectAndRunSQL(cmd)
	if err != nil {
		a.Fail("Check if the server started successfully. %v", err)
	}
	expectedHeads := []string{
		"sepal_length",
		"sepal_width",
		"petal_length",
		"petal_width",
		"class",
	}
	for idx, headCell := range head {
		if os.Getenv("SQLFLOW_TEST_DB") == "hive" {
			a.Equal("train."+expectedHeads[idx], headCell)
		} else {
			a.Equal(expectedHeads[idx], headCell)
		}
	}
	expectedRows := [][]interface{}{
		{6.4, 2.8, 5.6, 2.2, int64(2)},
		{5.0, 2.3, 3.3, 1.0, int64(1)},
	}
	for rowIdx, row := range rows {
		for colIdx, rowCell := range row {
			AssertEqualAny(a, expectedRows[rowIdx][colIdx], rowCell)
		}
	}
}

func CaseTrainSQL(t *testing.T) {
	a := assert.New(t)
	trainSQL := fmt.Sprintf(`
	SELECT *
	FROM %s
	TO TRAIN DNNClassifier
	WITH
		model.n_classes = 3,
		model.hidden_units = [10, 20],
		validation.select = "SELECT * FROM %s LIMIT 30"
	COLUMN sepal_length, sepal_width, petal_length, petal_width
	LABEL class
	INTO %s;
	`, caseTrainTable, caseTrainTable, caseInto)
	_, _, err := connectAndRunSQL(trainSQL)
	if err != nil {
		a.Fail("Run trainSQL error: %v", err)
	}

	predSQL := fmt.Sprintf(`SELECT *
FROM %s
TO PREDICT %s.class
USING %s;`, caseTestTable, casePredictTable, caseInto)
	_, _, err = connectAndRunSQL(predSQL)
	if err != nil {
		a.Fail("Run predSQL error: %v", err)
	}

	showPred := fmt.Sprintf(`SELECT *
FROM %s LIMIT 5;`, casePredictTable)
	_, rows, err := connectAndRunSQL(showPred)
	if err != nil {
		a.Fail("Run showPred error: %v", err)
	}

	for _, row := range rows {
		// NOTE: predict result maybe random, only check predicted
		// class >=0, need to change to more flexible checks than
		// checking expectedPredClasses := []int64{2, 1, 0, 2, 0}
		AssertGreaterEqualAny(a, row[4], int64(0))

		// avoiding nil features in predict result
		nilCount := 0
		for ; nilCount < 4 && row[nilCount] == nil; nilCount++ {
		}
		a.False(nilCount == 4)
	}
}

func CaseTrainBoostedTreesEstimatorAndExplain(t *testing.T) {
	a := assert.New(t)
	trainSQL := fmt.Sprintf(`
	SELECT * FROM iris.train WHERE class!=2
	TO TRAIN BoostedTreesClassifier
	WITH
		model.n_batches_per_layer=1,
		model.center_bias=True,
		train.batch_size=100,
		train.epoch=10,
		validation.select="SELECT * FROM iris.test where class!=2"
	LABEL class
	INTO %s;
	`, caseInto)
	_, _, err := connectAndRunSQL(trainSQL)
	if err != nil {
		a.Fail("Run trainSQL error: %v", err)
	}

	explainSQL := fmt.Sprintf(`SELECT * FROM iris.test WHERE class!=2
	TO EXPLAIN %s
	INTO iris.explain_result;`, caseInto)
	_, _, err = connectAndRunSQL(explainSQL)
	a.NoError(err)

	getExplainResult := `SELECT * FROM iris.explain_result;`
	_, rows, err := connectAndRunSQL(getExplainResult)
	a.NoError(err)
	for _, row := range rows {
		AssertGreaterEqualAny(a, row[1], float32(0))
	}
}

func CaseTrainLinearClassifier(t *testing.T) {
	a := assert.New(t)
	trainSQL := fmt.Sprintf(`SELECT * FROM iris.train WHERE class !=2
TO TRAIN LinearClassifier LABEL class INTO %s;`, caseInto)
	_, _, err := connectAndRunSQL(trainSQL)
	if err != nil {
		a.Fail("Run trainSQL error: %v", err)
	}
}

func CaseTrainSQLWithMetrics(t *testing.T) {
	a := assert.New(t)
	trainSQL := `SELECT * FROM iris.train WHERE class!=2
TO TRAIN DNNClassifier
WITH
	model.n_classes = 2,
	model.hidden_units = [10, 10],
	train.batch_size = 4,
	validation.select = "SELECT * FROM iris.test WHERE class!=2",
	validation.metrics = "Accuracy,AUC"
LABEL class
INTO sqlflow_models.mytest_model;`
	_, _, err := connectAndRunSQL(trainSQL)
	if err != nil {
		a.Fail("Run trainSQL error: %v", err)
	}

	// TODO(shendiaomo): sqlflow_models.DNNClassifier.eval_metrics_fn only works when batch_size is 1
	kerasTrainSQL := `SELECT * FROM iris.train WHERE class!=2
TO TRAIN sqlflow_models.DNNClassifier
WITH
	model.n_classes = 2,
	model.hidden_units = [10, 10],
	train.batch_size = 1,
	validation.select = "SELECT * FROM iris.test WHERE class!=2",
	validation.metrics = "Accuracy,AUC,Precision,Recall"
LABEL class
INTO sqlflow_models.mytest_model;`
	_, _, err = connectAndRunSQL(kerasTrainSQL)
	if err != nil {
		a.Fail("Run trainSQL error: %v", err)
	}

	regressionTrainSQL := `SELECT * FROM housing.train
TO TRAIN DNNRegressor
WITH
	model.hidden_units = [10, 10],
	train.batch_size = 4,
	validation.select = "SELECT * FROM housing.test",
	validation.metrics = "MeanAbsoluteError,MeanAbsolutePercentageError,MeanSquaredError"
LABEL target
INTO sqlflow_models.myreg_model;`
	_, _, err = connectAndRunSQL(regressionTrainSQL)
	if err != nil {
		a.Fail("Run trainSQL error: %v", err)
	}
}

func CaseTrainFeatureDerivation(t *testing.T) {
	a := assert.New(t)
	trainSQL := `SELECT *
FROM iris.train
TO TRAIN DNNClassifier
WITH model.n_classes = 3, model.hidden_units = [10, 20]
LABEL class
INTO sqlflow_models.my_dnn_model;`
	_, _, err := connectAndRunSQL(trainSQL)
	a.NoError(err)

	predSQL := `SELECT *
FROM iris.test
TO PREDICT iris.predict.class
USING sqlflow_models.my_dnn_model;`
	_, _, err = connectAndRunSQL(predSQL)
	a.NoError(err)

	// TODO(typhoonzero): also support string column type for training and prediction (column c6)
	// NOTE(typhoonzero): this test also tests saving to the same model name when saving to model zoo table (sqlflow.trained_models)
	trainVaryColumnTypes := `SELECT c1, c2, c3, c4, c5, class from feature_derivation_case.train
TO TRAIN DNNClassifier
WITH model.n_classes=3, model.hidden_units=[10,10]
COLUMN EMBEDDING(c3, 32, sum), EMBEDDING(SPARSE(c5, 64, COMMA), 32, sum)
LABEL class
INTO sqlflow_models.my_dnn_model;`
	_, _, err = connectAndRunSQL(trainVaryColumnTypes)
	a.NoError(err)
}

func CaseTrainOptimizer(t *testing.T) {
	a := assert.New(t)
	trainSQL := `SELECT *
FROM iris.train
TO TRAIN DNNClassifier
WITH model.n_classes = 3, model.hidden_units = [10, 20], model.optimizer=RMSprop
LABEL class
INTO sqlflow_models.my_dnn_model;`
	_, _, err := connectAndRunSQL(trainSQL)
	a.NoError(err)

	predSQL := `SELECT *
FROM iris.test
TO PREDICT iris.predict.class
USING sqlflow_models.my_dnn_model;`
	_, _, err = connectAndRunSQL(predSQL)
	a.NoError(err)

	trainKerasSQL := `SELECT *
FROM iris.train
TO TRAIN sqlflow_models.DNNClassifier
WITH model.n_classes = 3, model.hidden_units = [10, 20],
	 model.optimizer=RMSprop, optimizer.learning_rate=0.1,
	 model.loss=SparseCategoricalCrossentropy
LABEL class
INTO sqlflow_models.my_dnn_model;`
	_, _, err = connectAndRunSQL(trainKerasSQL)
	a.NoError(err)
}

func CaseTrainCustomModel(t *testing.T) {
	a := assert.New(t)
	trainSQL := `SELECT *
FROM iris.train
TO TRAIN sqlflow_models.DNNClassifier
WITH model.n_classes = 3, model.hidden_units = [10, 20]
COLUMN sepal_length, sepal_width, petal_length, petal_width
LABEL class
INTO sqlflow_models.my_dnn_model_custom;`
	_, _, err := connectAndRunSQL(trainSQL)
	if err != nil {
		a.Fail("run trainSQL error: %v", err)
	}

	predSQL := `SELECT *
FROM iris.test
TO PREDICT iris.predict.class
USING sqlflow_models.my_dnn_model_custom;`
	_, _, err = connectAndRunSQL(predSQL)
	if err != nil {
		a.Fail("run predSQL error: %v", err)
	}

	showPred := `SELECT *
FROM iris.predict LIMIT 5;`
	_, rows, err := connectAndRunSQL(showPred)
	if err != nil {
		a.Fail("run showPred error: %v", err)
	}

	for _, row := range rows {
		// NOTE: predict result maybe random, only check predicted
		// class >=0, need to change to more flexible checks than
		// checking expectedPredClasses := []int64{2, 1, 0, 2, 0}
		AssertGreaterEqualAny(a, row[4], int64(0))
	}

	trainSQL = `SELECT *
FROM iris.train
TO TRAIN sqlflow_models.DNNClassifier
WITH model.n_classes = 3
COLUMN sepal_length, sepal_width, petal_length, petal_width
LABEL class
INTO sqlflow_models.my_dnn_model_custom_functional;`
	_, _, err = connectAndRunSQL(trainSQL)
	if err != nil {
		a.Fail("run trainSQL error: %v", err)
	}
}

func CaseTrainWithCommaSeparatedLabel(t *testing.T) {
	a := assert.New(t)
	trainSQL := `SELECT sepal_length, sepal_width, petal_length, concat(petal_width,',',class) as class FROM iris.train 
	TO TRAIN sqlflow_models.LSTMBasedTimeSeriesModel WITH
	  model.n_in=3,
	  model.stack_units = [10, 10],
	  model.n_out=2,
	  validation.metrics= "MeanAbsoluteError,MeanSquaredError"
	LABEL class
	INTO sqlflow_models.my_dnn_regts_model_2;`
	_, _, err := connectAndRunSQL(trainSQL)
	if err != nil {
		a.Fail("run trainSQL error: %v", err)
	}

	predSQL := `SELECT sepal_length, sepal_width, petal_length, concat(petal_width,',',class) as class FROM iris.test 
	TO PREDICT iris.predict_ts_2.class USING sqlflow_models.my_dnn_regts_model_2;`
	_, _, err = connectAndRunSQL(predSQL)
	if err != nil {
		a.Fail("run trainSQL error: %v", err)
	}

	showPred := `SELECT * FROM iris.predict_ts_2 LIMIT 5;`
	_, rows, err := connectAndRunSQL(showPred)
	if err != nil {
		a.Fail("Run showPred error: %v", err)
	}

	for _, row := range rows {
		// NOTE: Ensure that the predict result contains comma
		AssertIsSubStringAny(a, ",", row[3])
	}
}

func CaseTrainTextClassification(t *testing.T) {
	a := assert.New(t)
	trainSQL := `SELECT news_title, class_id
FROM text_cn.train_processed
TO TRAIN DNNClassifier
WITH model.n_classes = 17, model.hidden_units = [10, 20]
COLUMN EMBEDDING(CATEGORY_ID(news_title,16000,COMMA),128,mean)
LABEL class_id
INTO sqlflow_models.my_dnn_model;`
	_, _, err := connectAndRunSQL(trainSQL)
	if err != nil {
		a.Fail("run trainSQL error: %v", err)
	}
}

func CaseTrainTextClassificationCustomLSTM(t *testing.T) {
	a := assert.New(t)
	trainSQL := `SELECT news_title, class_id
FROM text_cn.train_processed
TO TRAIN sqlflow_models.StackedBiLSTMClassifier
WITH model.n_classes = 17, model.stack_units = [16], train.epoch = 1, train.batch_size = 32
COLUMN EMBEDDING(SEQ_CATEGORY_ID(news_title,1600,COMMA),128,mean)
LABEL class_id
INTO sqlflow_models.my_bilstm_model;`
	_, _, err := connectAndRunSQL(trainSQL)
	if err != nil {
		a.Fail("run trainSQL error: %v", err)
	}
}

func CaseTrainSQLWithHyperParams(t *testing.T) {
	a := assert.New(t)
	trainSQL := `SELECT *
FROM iris.train
TO TRAIN DNNClassifier
WITH model.n_classes = 3, model.hidden_units = [10, 20],
	 train.batch_size = 10, train.epoch = 6,
	 train.max_steps = 200,
	 train.save_checkpoints_steps=10,
	 train.log_every_n_iter=20,
	 validation.start_delay_secs=10, validation.throttle_secs=10
COLUMN sepal_length, sepal_width, petal_length, petal_width
LABEL class
INTO sqlflow_models.my_dnn_model;`
	_, _, err := connectAndRunSQL(trainSQL)
	if err != nil {
		a.Fail("run trainSQL error: %v", err)
	}
}

func CaseTrainDeepWideModel(t *testing.T) {
	a := assert.New(t)
	trainSQL := `SELECT *
FROM iris.train
TO TRAIN DNNLinearCombinedClassifier
WITH model.n_classes = 3, model.dnn_hidden_units = [10, 20], train.batch_size = 10, train.epoch = 2
COLUMN sepal_length, sepal_width FOR linear_feature_columns
COLUMN petal_length, petal_width FOR dnn_feature_columns
LABEL class
INTO sqlflow_models.my_dnn_linear_model;`
	_, _, err := connectAndRunSQL(trainSQL)
	if err != nil {
		a.Fail("run trainSQL error: %v", err)
	}
}

func CaseTrainAdaNetAndExplain(t *testing.T) {
	a := assert.New(t)
	trainSQL := `SELECT * FROM iris.train
TO TRAIN sqlflow_models.AutoClassifier WITH model.n_classes = 3 LABEL class INTO sqlflow_models.my_adanet_model;`
	_, _, err := connectAndRunSQL(trainSQL)
	if err != nil {
		a.Fail("run trainSQL error: %v", err)
	}
	explainSQL := `SELECT * FROM iris.test LIMIT 10 TO EXPLAIN sqlflow_models.my_adanet_model;`
	_, _, err = connectAndRunSQL(explainSQL)
	a.NoError(err)
}

func CaseTrainDeepWideModelOptimizer(t *testing.T) {
	a := assert.New(t)
	trainSQL := `SELECT *
FROM iris.train
TO TRAIN DNNLinearCombinedClassifier
WITH model.n_classes = 3, model.dnn_hidden_units = [10, 20], train.batch_size = 10, train.epoch = 2,
model.dnn_optimizer=RMSprop, dnn_optimizer.learning_rate=0.01
COLUMN sepal_length, sepal_width FOR linear_feature_columns
COLUMN petal_length, petal_width FOR dnn_feature_columns
LABEL class
INTO sqlflow_models.my_dnn_linear_model;`
	_, _, err := connectAndRunSQL(trainSQL)
	if err != nil {
		a.Fail("run trainSQL error: %v", err)
	}
}

// CaseTrainCustomModel tests using customized models
func CaseTrainCustomModelWithHyperParams(t *testing.T) {
	a := assert.New(t)
	trainSQL := `SELECT *
FROM iris.train
TO TRAIN sqlflow_models.DNNClassifier
WITH model.n_classes = 3, model.hidden_units = [10, 20], train.batch_size = 10, train.epoch=2
COLUMN sepal_length, sepal_width, petal_length, petal_width
LABEL class
INTO sqlflow_models.my_dnn_model_custom;`
	_, _, err := connectAndRunSQL(trainSQL)
	if err != nil {
		a.Fail("run trainSQL error: %v", err)
	}
}

func CaseSparseFeature(t *testing.T) {
	a := assert.New(t)
	trainSQL := `SELECT news_title, class_id
FROM text_cn.train
TO TRAIN DNNClassifier
WITH model.n_classes = 3, model.hidden_units = [10, 20]
COLUMN EMBEDDING(SPARSE(news_title,16000,COMMA),128,mean)
LABEL class_id
INTO sqlflow_models.my_dnn_model;`
	_, _, err := connectAndRunSQL(trainSQL)
	if err != nil {
		a.Fail("run trainSQL error: %v", err)
	}
}

// CaseTrainALPS is a case for training models using ALPS with out feature_map table
func CaseTrainALPS(t *testing.T) {
	a := assert.New(t)
	trainSQL := fmt.Sprintf(`
	SELECT deep_id, user_space_stat, user_behavior_stat, space_stat, l
	FROM %s.sparse_column_test
	LIMIT 100
	TO TRAIN DNNClassifier
	WITH
	    model.n_classes = 2,
	    model.hidden_units = [10, 20],
	    train.batch_size = 10,
	    engine.ps_num = 0,
	    engine.worker_num = 0,
	    engine.type = local,
	    validation.table = "%s.sparse_column_test"
	COLUMN
	    SPARSE(deep_id,15033,COMMA,int),
	    SPARSE(user_space_stat,310,COMMA,int),
	    SPARSE(user_behavior_stat,511,COMMA,int),
	    SPARSE(space_stat,418,COMMA,int),
	    EMBEDDING(CATEGORY_ID(deep_id,15033,COMMA),512,mean),
	    EMBEDDING(CATEGORY_ID(user_space_stat,310,COMMA),64,mean),
	    EMBEDDING(CATEGORY_ID(user_behavior_stat,511,COMMA),64,mean),
	    EMBEDDING(CATEGORY_ID(space_stat,418,COMMA),64,mean)
	LABEL l
	INTO model_table;
	`, caseDB, caseDB)
	_, _, err := connectAndRunSQL(trainSQL)
	if err != nil {
		a.Fail("run trainSQL error: %v", err)
	}
}

// CaseTrainALPSRemoteModel is a case for training models using ALPS with remote model
func CaseTrainALPSRemoteModel(t *testing.T) {
	a := assert.New(t)
	trainSQL := fmt.Sprintf(`SELECT deep_id, user_space_stat, user_behavior_stat, space_stat, l
FROM %s.sparse_column_test
LIMIT 100
TO TRAIN models.estimator.dnn_classifier.DNNClassifier
WITH 
	model.n_classes = 2, model.hidden_units = [10, 20], train.batch_size = 10, engine.ps_num=0, engine.worker_num=0, engine.type=local,
	gitlab.project = "Alps/sqlflow-models",
	gitlab.source_root = python,
	gitlab.token = "%s"
COLUMN SPARSE(deep_id,15033,COMMA,int),
       SPARSE(user_space_stat,310,COMMA,int),
       SPARSE(user_behavior_stat,511,COMMA,int),
       SPARSE(space_stat,418,COMMA,int),
       EMBEDDING(CATEGORY_ID(deep_id,15033,COMMA),512,mean),
       EMBEDDING(CATEGORY_ID(user_space_stat,310,COMMA),64,mean),
       EMBEDDING(CATEGORY_ID(user_behavior_stat,511,COMMA),64,mean),
       EMBEDDING(CATEGORY_ID(space_stat,418,COMMA),64,mean)
LABEL l
INTO model_table;`, caseDB, os.Getenv("GITLAB_TOKEN"))
	_, _, err := connectAndRunSQL(trainSQL)
	if err != nil {
		a.Fail("run trainSQL error: %v", err)
	}
}

// CaseTrainALPSFeatureMap is a case for training models using ALPS with feature_map table
func CaseTrainALPSFeatureMap(t *testing.T) {
	a := assert.New(t)
	trainSQL := fmt.Sprintf(`SELECT dense, deep, item, test_sparse_with_fm.label
FROM %s.test_sparse_with_fm
LIMIT 32
TO TRAIN alipay.SoftmaxClassifier
WITH train.max_steps = 32, eval.steps=32, train.batch_size=8, engine.ps_num=0, engine.worker_num=0, engine.type = local
COLUMN DENSE(dense, none, comma),
       DENSE(item, 1, comma, int)
LABEL "label" INTO model_table;`, caseDB)
	_, _, err := connectAndRunSQL(trainSQL)
	if err != nil {
		a.Fail("run trainSQL error: %v", err)
	}
}

// CaseSQLByPassLeftJoin is a case for testing left join
func CaseSQLByPassLeftJoin(t *testing.T) {
	a := assert.New(t)
	trainSQL := `SELECT f1.user_id, f1.fea1, f2.fea2
FROM standard_join_test.user_fea1 AS f1 LEFT OUTER JOIN standard_join_test.user_fea2 AS f2
ON f1.user_id = f2.user_id
WHERE f1.user_id < 3;`

	conn, err := createRPCConn()
	a.NoError(err)
	defer conn.Close()
	cli := pb.NewSQLFlowClient(conn)

	ctx, cancel := context.WithTimeout(context.Background(), 300*time.Second)
	defer cancel()

	stream, err := cli.Run(ctx, sqlRequest(trainSQL))
	if err != nil {
		a.Fail("Check if the server started successfully. %v", err)
	}
	// wait train finish
	ParseRow(stream)
}

// CaseTrainRegression is used to test regression models
func CaseTrainRegression(t *testing.T) {
	a := assert.New(t)
	trainSQL := fmt.Sprintf(`SELECT *
FROM housing.train
TO TRAIN LinearRegressor
WITH model.label_dimension=1
COLUMN f1,f2,f3,f4,f5,f6,f7,f8,f9,f10,f11,f12,f13
LABEL target
INTO sqlflow_models.my_regression_model;`)
	_, _, err := connectAndRunSQL(trainSQL)
	if err != nil {
		a.Fail("run trainSQL error: %v", err)
	}

	predSQL := fmt.Sprintf(`SELECT *
FROM housing.test
TO PREDICT housing.predict.result
USING sqlflow_models.my_regression_model;`)
	_, _, err = connectAndRunSQL(predSQL)
	if err != nil {
		a.Fail("run predSQL error: %v", err)
	}

	showPred := fmt.Sprintf(`SELECT *
FROM housing.predict LIMIT 5;`)
	_, rows, err := connectAndRunSQL(showPred)
	if err != nil {
		a.Fail("run showPred error: %v", err)
	}

	for _, row := range rows {
		// NOTE: predict result maybe random, only check predicted
		// class >=0, need to change to more flexible checks than
		// checking expectedPredClasses := []int64{2, 1, 0, 2, 0}
		AssertGreaterEqualAny(a, row[13], float64(0))

		// avoiding nil features in predict result
		nilCount := 0
		for ; nilCount < 13 && row[nilCount] == nil; nilCount++ {
		}
		a.False(nilCount == 13)
	}
}

// CaseTrainXGBoostRegression is used to test xgboost regression models
func CaseTrainXGBoostRegression(t *testing.T) {
	a := assert.New(t)
	trainSQL := fmt.Sprintf(`
SELECT *
FROM housing.train
TO TRAIN xgboost.gbtree
WITH
	objective="reg:squarederror",
	scale_pos_weight=2,
	train.num_boost_round = 30,
	validation.select="SELECT * FROM housing.train LIMIT 20"
COLUMN f1,f2,f3,f4,f5,f6,f7,f8,f9,f10,f11,f12,f13
LABEL target
INTO sqlflow_models.my_xgb_regression_model;
`)
	_, _, err := connectAndRunSQL(trainSQL)
	if err != nil {
		a.Fail("run trainSQL error: %v", err)
	}
}

// CaseTrainAndExplainXGBoostModel is used to test training a xgboost model,
// then explain it
func CaseTrainAndExplainXGBoostModel(t *testing.T) {
	a := assert.New(t)
	trainStmt := `
SELECT *
FROM housing.train
TO TRAIN xgboost.gbtree
WITH
	objective="reg:squarederror",
	train.num_boost_round = 30
	COLUMN f1,f2,f3,f4,f5,f6,f7,f8,f9,f10,f11,f12,f13
LABEL target
INTO sqlflow_models.my_xgb_regression_model;
	`
	explainStmt := `
SELECT *
FROM housing.train
TO EXPLAIN sqlflow_models.my_xgb_regression_model
WITH
    shap_summary.plot_type="bar",
    shap_summary.alpha=1,
    shap_summary.sort=True
USING TreeExplainer;
	`
	conn, err := createRPCConn()
	a.NoError(err)
	defer conn.Close()
	cli := pb.NewSQLFlowClient(conn)

	ctx, cancel := context.WithTimeout(context.Background(), 300*time.Second)
	defer cancel()

	stream, err := cli.Run(ctx, sqlRequest(trainStmt))
	if err != nil {
		a.Fail("Check if the server started successfully. %v", err)
	}
	ParseRow(stream)
	stream, err = cli.Run(ctx, sqlRequest(explainStmt))
	if err != nil {
		a.Fail("Check if the server started successfully. %v", err)
	}
	ParseRow(stream)
}

func CasePredictXGBoostRegression(t *testing.T) {
	a := assert.New(t)
	predSQL := fmt.Sprintf(`SELECT *
FROM housing.test
TO PREDICT housing.xgb_predict.target
USING sqlflow_models.my_xgb_regression_model;`)
	_, _, err := connectAndRunSQL(predSQL)
	if err != nil {
		a.Fail("run predSQL error: %v", err)
	}

	showPred := fmt.Sprintf(`SELECT *
FROM housing.xgb_predict LIMIT 5;`)
	_, rows, err := connectAndRunSQL(showPred)
	if err != nil {
		a.Fail("run showPred error: %v", err)
	}

	for _, row := range rows {
		// NOTE: predict result maybe random, only check predicted
		// class >=0, need to change to more flexible checks than
		// checking expectedPredClasses := []int64{2, 1, 0, 2, 0}
		AssertGreaterEqualAny(a, row[13], float64(0))

		// avoiding nil features in predict result
		nilCount := 0
		for ; nilCount < 13 && row[nilCount] == nil; nilCount++ {
		}
		a.False(nilCount == 13)
	}
}

func CaseTrainDistributedPAI(t *testing.T) {
	a := assert.New(t)
	trainSQL := fmt.Sprintf(`
	SELECT * FROM %s
	TO TRAIN DNNClassifier
	WITH
		model.n_classes = 3,
		model.hidden_units = [10, 20],
		train.num_workers=2,
		train.num_ps=2,
		train.save_checkpoints_steps=20,
		train.epoch=10,
		train.batch_size=4,
		train.verbose=2
	LABEL class
	INTO %s;
	`, caseTrainTable, caseInto)
	_, _, err := connectAndRunSQL(trainSQL)
	if err != nil {
		a.Fail("Run trainSQL error: %v", err)
	}
	predSQL := fmt.Sprintf(`SELECT * FROM %s
TO PREDICT %s.class
USING %s;`, caseTestTable, casePredictTable, caseInto)
	_, _, err = connectAndRunSQL(predSQL)
	if err != nil {
		a.Fail("Run predSQL error: %v", err)
	}

}

func dropPAIModel(dataSource, modelName string) error {
	code := fmt.Sprintf(`import subprocess
import sqlflow_submitter.db

driver, dsn = "%s".split("://")
assert driver == "maxcompute"
user, passwd, address, database = sqlflow_submitter.db.parseMaxComputeDSN(dsn)

cmd = "drop offlinemodel if exists %s"
subprocess.run(["odpscmd", "-u", user,
                           "-p", passwd,
                           "--project", database,
                           "--endpoint", address,
                           "-e", cmd],
               check=True)	
	`, dataSource, modelName)
	cmd := exec.Command("python", "-u")
	cmd.Stdin = bytes.NewBufferString(code)
	if e := cmd.Run(); e != nil {
		return e
	}
	return nil
}

func CaseTrainPAIRandomForests(t *testing.T) {
	a := assert.New(t)
	err := dropPAIModel(dbConnStr, "my_rf_model")
	a.NoError(err)

	trainSQL := fmt.Sprintf(`SELECT * FROM %s
	TO TRAIN randomforests
	WITH tree_num = 3
	LABEL class
	INTO my_rf_model;
	`, caseTrainTable)
	_, _, err = connectAndRunSQL(trainSQL)
	if err != nil {
		a.Fail("Run trainSQL error: %v", err)
	}

	predSQL := fmt.Sprintf(`SELECT * FROM %s
	TO PREDICT %s.class
	USING my_rf_model;
	`, caseTestTable, casePredictTable)
	_, _, err = connectAndRunSQL(predSQL)
	if err != nil {
		a.Fail("Run trainSQL error: %v", err)
	}

	explainSQL := fmt.Sprintf(`SELECT * FROM %s
	TO EXPLAIN my_rf_model
	WITH label_column = class
	USING TreeExplainer
	INTO %s.rf_model_explain;
	`, caseTestTable, caseDB)
	_, _, err = connectAndRunSQL(explainSQL)
	if err != nil {
		a.Fail("Run trainSQL error: %v", err)
	}
}

func CaseTrainDNNAndExplain(t *testing.T) {
	a := assert.New(t)
	trainSQL := fmt.Sprintf(`SELECT * FROM %s
	TO TRAIN DNNClassifier
	WITH model.n_classes = 3, model.hidden_units = [10, 20]
	LABEL class
	INTO %s;`, caseTrainTable, caseInto)
	_, _, err := connectAndRunSQL(trainSQL)
	if err != nil {
		a.Fail("Run trainSQL error: %v", err)
	}

	predSQL := fmt.Sprintf(`SELECT * FROM %s
TO EXPLAIN %s
WITH label_col=class
USING TreeExplainer
INTO %s.explain_result;`, caseTestTable, caseInto, caseDB)
	_, _, err = connectAndRunSQL(predSQL)
	if err != nil {
		a.Fail("Run predSQL error: %v", err)
	}
}

func CaseTrainXGBoostOnPAI(t *testing.T) {
	a := assert.New(t)
	trainSQL := fmt.Sprintf(`SELECT * FROM %s
	TO TRAIN xgboost.gbtree
	WITH
		objective="multi:softprob",
		train.num_boost_round = 30,
		eta = 0.4,
		num_class = 3
	LABEL class
	INTO my_xgb_classi_model;`, caseTrainTable)
	_, _, err := connectAndRunSQL(trainSQL)
	if err != nil {
		a.Fail("Run trainSQL error: %v", err)
	}

	predSQL := fmt.Sprintf(`SELECT * FROM %s
	TO PREDICT %s.class
	USING my_xgb_classi_model;`, caseTestTable, casePredictTable)
	_, _, err = connectAndRunSQL(predSQL)
	if err != nil {
		a.Fail("Run predSQL error: %v", err)
	}

	explainSQL := fmt.Sprintf(`SELECT * FROM %s
	TO EXPLAIN my_xgb_classi_model
	WITH label_col=class
	USING TreeExplainer
	INTO my_xgb_explain_result;`, caseTrainTable)
	_, _, err = connectAndRunSQL(explainSQL)
	if err != nil {
		a.Fail("Run trainSQL error: %v", err)
	}
}

<<<<<<< HEAD
func CaseTrainDenseCol(t *testing.T) {
	a := assert.New(t)
	trainSQL := `select label, f1, f2 from alifin_jtest_dev.sqlflow_ctr_train_part
TO TRAIN DNNClassifier
WITH model.hidden_units=[10,10]
LABEL 'label'
INTO some_testmodel;`
=======
func CaseTrainXGBoostOnAlisa(t *testing.T) {
	a := assert.New(t)
	trainSQL := fmt.Sprintf(`SELECT * FROM %s
	TO TRAIN xgboost.gbtree
	WITH
		objective="multi:softprob",
		train.num_boost_round = 30,
		eta = 0.4,
		num_class = 3
	LABEL class
	INTO my_xgb_classi_model;`, caseTrainTable)
>>>>>>> e84c3759
	_, _, err := connectAndRunSQL(trainSQL)
	if err != nil {
		a.Fail("Run trainSQL error: %v", err)
	}

<<<<<<< HEAD
	predSQL := `SELECT f1,f2 FROM alifin_jtest_dev.sqlflow_ctr_test_part
TO PREDICT alifin_jtest_dev.sqlflow_ctr_predict.class
USING some_testmodel;`
=======
	predSQL := fmt.Sprintf(`SELECT * FROM %s
	TO PREDICT %s.class
	USING my_xgb_classi_model;`, caseTestTable, casePredictTable)
>>>>>>> e84c3759
	_, _, err = connectAndRunSQL(predSQL)
	if err != nil {
		a.Fail("Run predSQL error: %v", err)
	}
}

<<<<<<< HEAD
=======
// TestEnd2EndAlisa test cases that run on Alisa, Need to set the
// below environment variables to run them:
// SQLFLOW_submitter=alisa
// SQLFLOW_TEST_DATASOURCE="xxx"
// SQLFLOW_OSS_CHECKPOINT_DIR="xxx"
// SQLFLOW_OSS_ALISA_ENDPOINT="xxx"
// SQLFLOW_OSS_AK="xxx"
// SQLFLOW_OSS_SK="xxx"
// SQLFLOW_OSS_ALISA_BUCKET="xxx"
// SQLFLOW_OSS_MODEL_ENDPOINT="xxx"
func TestEnd2EndAlisa(t *testing.T) {
	testDBDriver := os.Getenv("SQLFLOW_TEST_DB")
	if testDBDriver != "alisa" {
		t.Skip("Skipping non alisa tests")
	}
	if os.Getenv("SQLFLOW_submitter") != "alisa" {
		t.Skip("Skip non Alisa tests")
	}
	dbConnStr = os.Getenv("SQLFLOW_TEST_DATASOURCE")
	tmpDir, caCrt, caKey, err := generateTempCA()
	defer os.RemoveAll(tmpDir)
	if err != nil {
		t.Fatalf("failed to generate CA pair %v", err)
	}
	caseDB = os.Getenv("SQLFLOW_TEST_DB_MAXCOMPUTE_PROJECT")
	if caseDB == "" {
		t.Fatalf("Must set env SQLFLOW_TEST_DB_MAXCOMPUTE_PROJECT")
	}
	caseTrainTable = caseDB + ".sqlflow_test_iris_train"
	caseTestTable = caseDB + ".sqlflow_test_iris_test"
	casePredictTable = caseDB + ".sqlflow_test_iris_predict"
	// write model to current MaxCompute project
	caseInto = "my_alisa_model"

	go start("", caCrt, caKey, unitTestPort, false)
	waitPortReady(fmt.Sprintf("localhost:%d", unitTestPort), 0)
	err = prepareTestData(dbConnStr)
	if err != nil {
		t.Fatalf("prepare test dataset failed: %v", err)
	}
	// TODO(Yancey1989): reuse CaseTrainXGBoostOnPAI if support explain XGBoost model
	t.Run("CaseTrainXGBoostOnAlisa", CaseTrainXGBoostOnAlisa)
}

>>>>>>> e84c3759
// TestEnd2EndMaxComputePAI test cases that runs on PAI. Need to set below
// environment variables to run the test:
// SQLFLOW_submitter=pai
// SQLFLOW_TEST_DB=maxcompute
// SQLFLOW_TEST_DB_MAXCOMPUTE_PROJECT="xxx"
// SQLFLOW_TEST_DB_MAXCOMPUTE_ENDPOINT="xxx"
// SQLFLOW_TEST_DB_MAXCOMPUTE_AK="xxx"
// SQLFLOW_TEST_DB_MAXCOMPUTE_SK="xxx"
// SQLFLOW_OSS_CHECKPOINT_DIR="xxx"
// SQLFLOW_OSS_ENDPOINT="xxx"
// SQLFLOW_OSS_AK="xxx"
// SQLFLOW_OSS_SK="xxx"
func TestEnd2EndMaxComputePAI(t *testing.T) {
	testDBDriver := os.Getenv("SQLFLOW_TEST_DB")
	if testDBDriver != "maxcompute" {
		t.Skip("Skipping non maxcompute tests")
	}
	if os.Getenv("SQLFLOW_submitter") != "pai" {
		t.Skip("Skip non PAI tests")
	}
	AK := os.Getenv("SQLFLOW_TEST_DB_MAXCOMPUTE_AK")
	SK := os.Getenv("SQLFLOW_TEST_DB_MAXCOMPUTE_SK")
	endpoint := os.Getenv("SQLFLOW_TEST_DB_MAXCOMPUTE_ENDPOINT")
	dbConnStr = fmt.Sprintf("maxcompute://%s:%s@%s", AK, SK, endpoint)
	modelDir := ""

	tmpDir, caCrt, caKey, err := generateTempCA()
	defer os.RemoveAll(tmpDir)
	if err != nil {
		t.Fatalf("failed to generate CA pair %v", err)
	}

	caseDB = os.Getenv("SQLFLOW_TEST_DB_MAXCOMPUTE_PROJECT")
	if caseDB == "" {
		t.Fatalf("Must set env SQLFLOW_TEST_DB_MAXCOMPUTE_PROJECT")
	}
	caseTrainTable = caseDB + ".sqlflow_test_iris_train"
	caseTestTable = caseDB + ".sqlflow_test_iris_test"
	casePredictTable = caseDB + ".sqlflow_test_iris_predict"
	// write model to current MaxCompute project
	caseInto = "my_dnn_model"

	go start(modelDir, caCrt, caKey, unitTestPort, false)
	waitPortReady(fmt.Sprintf("localhost:%d", unitTestPort), 0)
	err = prepareTestData(dbConnStr)
	if err != nil {
		t.Fatalf("prepare test dataset failed: %v", err)
	}

	t.Run("CaseTrainSQL", CaseTrainSQL)
	t.Run("CaseTrainDNNAndExplain", CaseTrainDNNAndExplain)
	t.Run("CaseTrainDenseCol", CaseTrainDenseCol)
	t.Run("CaseTrainPAIRandomForests", CaseTrainPAIRandomForests)
	t.Run("CaseTrainXGBoostOnPAI", CaseTrainXGBoostOnPAI)
	t.Run("CaseTrainDistributedPAI", CaseTrainDistributedPAI)
}

func TestEnd2EndWorkflow(t *testing.T) {
	a := assert.New(t)
	if os.Getenv("SQLFLOW_TEST_DATASOURCE") == "" || strings.ToLower(os.Getenv("SQLFLOW_TEST")) != "workflow" {
		t.Skip("Skipping workflow test.")
	}
	driverName, _, err := database.ParseURL(testDatasource)
	a.NoError(err)

	if driverName != "mysql" && driverName != "maxcompute" {
		t.Skip("Skipping workflow test.")
	}
	modelDir := ""
	tmpDir, caCrt, caKey, err := generateTempCA()
	defer os.RemoveAll(tmpDir)
	if err != nil {
		t.Fatalf("failed to generate CA pair %v", err)
	}

	go start(modelDir, caCrt, caKey, unitTestPort, true)
	waitPortReady(fmt.Sprintf("localhost:%d", unitTestPort), 0)
	if err != nil {
		t.Fatalf("prepare test dataset failed: %v", err)
	}

	if driverName == "maxcompute" {
		AK := os.Getenv("SQLFLOW_TEST_DB_MAXCOMPUTE_AK")
		SK := os.Getenv("SQLFLOW_TEST_DB_MAXCOMPUTE_SK")
		endpoint := os.Getenv("SQLFLOW_TEST_DB_MAXCOMPUTE_ENDPOINT")
		dbConnStr = fmt.Sprintf("maxcompute://%s:%s@%s", AK, SK, endpoint)
		caseDB = os.Getenv("SQLFLOW_TEST_DB_MAXCOMPUTE_PROJECT")
		if caseDB == "" {
			t.Fatalf("Must set env SQLFLOW_TEST_DB_MAXCOMPUTE_PROJECT")
		}
		caseTrainTable = caseDB + ".sqlflow_test_iris_train"
		caseTestTable = caseDB + ".sqlflow_test_iris_test"
		casePredictTable = caseDB + ".sqlflow_test_iris_predict"
		// write model to current MaxCompute project
		caseInto = "my_dnn_model"

		err = prepareTestData(dbConnStr)
		if err != nil {
			t.Fatalf("prepare test dataset failed: %v", err)
		}
	}

	t.Run("CaseWorkflowTrainAndPredictDNN", CaseWorkflowTrainAndPredictDNN)
	t.Run("CaseTrainDistributedPAIArgo", CaseTrainDistributedPAIArgo)
}

func CaseWorkflowTrainAndPredictDNN(t *testing.T) {
	a := assert.New(t)

	sqlProgram := fmt.Sprintf(`
SELECT * FROM %s LIMIT 10;

SELECT *
FROM %s
TO TRAIN DNNClassifier
WITH
	model.n_classes = 3,
	model.hidden_units = [10, 20]
COLUMN sepal_length, sepal_width, petal_length, petal_width
LABEL class
INTO %s;

SELECT *
FROM %s
TO PREDICT %s.class
USING %s;

SELECT *
FROM %s LIMIT 5;
	`, caseTrainTable, caseTrainTable, caseInto, caseTestTable, casePredictTable, caseInto, casePredictTable)

	conn, err := createRPCConn()
	if err != nil {
		a.Fail("Create gRPC client error: %v", err)
	}
	defer conn.Close()

	cli := pb.NewSQLFlowClient(conn)
	ctx, cancel := context.WithTimeout(context.Background(), 1800*time.Second)
	defer cancel()

	stream, err := cli.Run(ctx, &pb.Request{Sql: sqlProgram, Session: &pb.Session{DbConnStr: testDatasource}})
	if err != nil {
		a.Fail("Create gRPC client error: %v", err)
	}
	a.NoError(checkWorkflow(ctx, cli, stream))
}

func checkWorkflow(ctx context.Context, cli pb.SQLFlowClient, stream pb.SQLFlow_RunClient) error {
	var workflowID string
	for {
		iter, err := stream.Recv()
		if err == io.EOF {
			break
		}
		if err != nil {
			return fmt.Errorf("stream read err: %v", err)
		}
		workflowID = iter.GetJob().GetId()
	}
	if !strings.HasPrefix(workflowID, "sqlflow") {
		return fmt.Errorf("workflow not started with sqlflow-couler")
	}
	req := &pb.FetchRequest{
		Job: &pb.Job{Id: workflowID},
	}
	// wait 30min for the workflow execution since it may take time to allocate enough nodes.
	// each loop waits 3 seconds, total 600 * 3 = 1800 seconds
	for i := 0; i < 600; i++ {
		res, err := cli.Fetch(ctx, req)
		if err != nil {
			return err
		}
		if res.Eof {
			// pass the test case
			return nil
		}
		req = res.UpdatedFetchSince
		time.Sleep(3 * time.Second)
	}
	return fmt.Errorf("workflow times out")
}

func CaseTrainDistributedPAIArgo(t *testing.T) {
	a := assert.New(t)
	trainSQL := fmt.Sprintf(`
	SELECT * FROM %s
	TO TRAIN DNNClassifier
	WITH
		model.n_classes = 3,
		model.hidden_units = [10, 20],
		train.num_workers=2,
		train.num_ps=2,
		train.save_checkpoints_steps=20,
		train.epoch=2,
		train.batch_size=4,
		train.verbose=2
	COLUMN sepal_length, sepal_width, petal_length, petal_width
	LABEL class
	INTO %s;

	SELECT *
FROM %s
TO PREDICT %s.class
USING %s;
	`, caseTrainTable, caseInto, caseTestTable, casePredictTable, caseInto)

	conn, err := createRPCConn()
	if err != nil {
		a.Fail("Create gRPC client error: %v", err)
	}
	defer conn.Close()

	cli := pb.NewSQLFlowClient(conn)
	// wait 30min for the workflow execution since it may take time to allocate enough nodes.
	ctx, cancel := context.WithTimeout(context.Background(), 1800*time.Second)
	defer cancel()

	stream, err := cli.Run(ctx, &pb.Request{Sql: trainSQL, Session: &pb.Session{DbConnStr: testDatasource}})
	if err != nil {
		a.Fail("Create gRPC client error: %v", err)
	}
	a.NoError(checkWorkflow(ctx, cli, stream))
}<|MERGE_RESOLUTION|>--- conflicted
+++ resolved
@@ -1448,7 +1448,6 @@
 	}
 }
 
-<<<<<<< HEAD
 func CaseTrainDenseCol(t *testing.T) {
 	a := assert.New(t)
 	trainSQL := `select label, f1, f2 from alifin_jtest_dev.sqlflow_ctr_train_part
@@ -1456,7 +1455,19 @@
 WITH model.hidden_units=[10,10]
 LABEL 'label'
 INTO some_testmodel;`
-=======
+	_, _, err := connectAndRunSQL(trainSQL)
+	if err != nil {
+		a.Fail("Run trainSQL error: %v", err)
+	}
+	predSQL := `SELECT f1,f2 FROM alifin_jtest_dev.sqlflow_ctr_test_part
+TO PREDICT alifin_jtest_dev.sqlflow_ctr_predict.class
+USING some_testmodel;`
+	_, _, err = connectAndRunSQL(predSQL)
+	if err != nil {
+		a.Fail("Run predSQL error: %v", err)
+	}
+}
+
 func CaseTrainXGBoostOnAlisa(t *testing.T) {
 	a := assert.New(t)
 	trainSQL := fmt.Sprintf(`SELECT * FROM %s
@@ -1468,29 +1479,20 @@
 		num_class = 3
 	LABEL class
 	INTO my_xgb_classi_model;`, caseTrainTable)
->>>>>>> e84c3759
 	_, _, err := connectAndRunSQL(trainSQL)
 	if err != nil {
 		a.Fail("Run trainSQL error: %v", err)
 	}
 
-<<<<<<< HEAD
-	predSQL := `SELECT f1,f2 FROM alifin_jtest_dev.sqlflow_ctr_test_part
-TO PREDICT alifin_jtest_dev.sqlflow_ctr_predict.class
-USING some_testmodel;`
-=======
 	predSQL := fmt.Sprintf(`SELECT * FROM %s
 	TO PREDICT %s.class
 	USING my_xgb_classi_model;`, caseTestTable, casePredictTable)
->>>>>>> e84c3759
 	_, _, err = connectAndRunSQL(predSQL)
 	if err != nil {
 		a.Fail("Run predSQL error: %v", err)
 	}
 }
 
-<<<<<<< HEAD
-=======
 // TestEnd2EndAlisa test cases that run on Alisa, Need to set the
 // below environment variables to run them:
 // SQLFLOW_submitter=alisa
@@ -1535,7 +1537,6 @@
 	t.Run("CaseTrainXGBoostOnAlisa", CaseTrainXGBoostOnAlisa)
 }
 
->>>>>>> e84c3759
 // TestEnd2EndMaxComputePAI test cases that runs on PAI. Need to set below
 // environment variables to run the test:
 // SQLFLOW_submitter=pai
