// Copyright 2019 The SQLFlow Authors. All rights reserved.
// Licensed under the Apache License, Version 2.0 (the "License");
// you may not use this file except in compliance with the License.
// You may obtain a copy of the License at
//
// http://www.apache.org/licenses/LICENSE-2.0
//
// Unless required by applicable law or agreed to in writing, software
// distributed under the License is distributed on an "AS IS" BASIS,
// WITHOUT WARRANTIES OR CONDITIONS OF ANY KIND, either express or implied.
// See the License for the specific language governing permissions and
// limitations under the License.

package main

import (
	"context"
	"fmt"
	"io"
	"io/ioutil"
	"log"
	"net"
	"os"
	"os/exec"
	"path"
	"testing"
	"time"

	"google.golang.org/grpc"
	"google.golang.org/grpc/credentials"

	"github.com/golang/protobuf/ptypes"
	"github.com/golang/protobuf/ptypes/any"
	"github.com/golang/protobuf/ptypes/wrappers"
	"github.com/stretchr/testify/assert"
	pb "sqlflow.org/sqlflow/pkg/server/proto"
	"sqlflow.org/sqlflow/pkg/sql"
	"sqlflow.org/sqlflow/pkg/sql/testdata"
)

var dbConnStr string

var caseDB = "iris"
var caseTrainTable = "train"
var caseTestTable = "test"
var casePredictTable = "predict"

const unitestPort = 50051

func serverIsReady(addr string, timeout time.Duration) bool {
	conn, err := net.DialTimeout("tcp", addr, timeout)
	if err != nil {
		return false
	}
	err = conn.Close()
	return err == nil
}

func waitPortReady(addr string, timeout time.Duration) {
	// Set default timeout to
	if timeout == 0 {
		timeout = time.Duration(1) * time.Second
	}
	for !serverIsReady(addr, timeout) {
		time.Sleep(1 * time.Second)
	}
}

func connectAndRunSQL(sql string) ([]string, [][]*any.Any, error) {
	conn, err := createRPCConn()
	if err != nil {
		return nil, nil, err
	}
	defer conn.Close()
	cli := pb.NewSQLFlowClient(conn)
	ctx, cancel := context.WithTimeout(context.Background(), 300*time.Second)
	defer cancel()
	stream, err := cli.Run(ctx, sqlRequest(sql))
	if err != nil {
		return nil, nil, err
	}
	cols, rows := ParseRow(stream)
	return cols, rows, nil
}

func sqlRequest(sql string) *pb.Request {
	se := &pb.Session{Token: "user-unittest", DbConnStr: dbConnStr}
	return &pb.Request{Sql: sql, Session: se}
}

func AssertEqualAny(a *assert.Assertions, expected interface{}, actual *any.Any) {
	switch actual.TypeUrl {
	case "type.googleapis.com/google.protobuf.StringValue":
		b := wrappers.StringValue{}
		ptypes.UnmarshalAny(actual, &b)
		a.Equal(expected, b.Value)
	case "type.googleapis.com/google.protobuf.FloatValue":
		b := wrappers.FloatValue{}
		ptypes.UnmarshalAny(actual, &b)
		a.Equal(float32(expected.(float64)), b.Value)
	case "type.googleapis.com/google.protobuf.DoubleValue":
		b := wrappers.DoubleValue{}
		ptypes.UnmarshalAny(actual, &b)
		a.Equal(expected.(float64), b.Value)
	case "type.googleapis.com/google.protobuf.Int64Value":
		b := wrappers.Int64Value{}
		ptypes.UnmarshalAny(actual, &b)
		a.Equal(expected.(int64), b.Value)
	}
}

func AssertGreaterEqualAny(a *assert.Assertions, actual *any.Any, expected interface{}) {
	switch actual.TypeUrl {
	case "type.googleapis.com/google.protobuf.Int64Value":
		b := wrappers.Int64Value{}
		ptypes.UnmarshalAny(actual, &b)
		a.GreaterOrEqual(b.Value, expected.(int64))
	case "type.googleapis.com/google.protobuf.FloatValue":
		b := wrappers.FloatValue{}
		ptypes.UnmarshalAny(actual, &b)
		a.GreaterOrEqual(b.Value, float32(expected.(float64)))
	}
}

func AssertContainsAny(a *assert.Assertions, all map[string]string, actual *any.Any) {
	switch actual.TypeUrl {
	case "type.googleapis.com/google.protobuf.StringValue":
		b := wrappers.StringValue{}
		ptypes.UnmarshalAny(actual, &b)
		if _, ok := all[b.Value]; !ok {
			a.Failf("", "string value %s not exist", b.Value)
		}
	}
}

func ParseRow(stream pb.SQLFlow_RunClient) ([]string, [][]*any.Any) {
	var rows [][]*any.Any
	var columns []string
	counter := 0
	for {
		iter, err := stream.Recv()
		if err == io.EOF {
			break
		}
		if err != nil {
			log.Fatalf("stream read err: %v", err)
		}
		if counter == 0 {
			head := iter.GetHead()
			columns = head.GetColumnNames()
		} else {
			onerow := iter.GetRow().GetData()
			rows = append(rows, onerow)
		}
		counter++
	}
	return columns, rows
}

func prepareTestData(dbStr string) error {
	// popularize test data
	testDB, err := sql.NewDB(dbStr)
	if err != nil {
		return err
	}
	if os.Getenv("SQLFLOW_TEST_DB") != "maxcompute" {
		_, err = testDB.Exec("CREATE DATABASE IF NOT EXISTS sqlflow_models;")
		if err != nil {
			return err
		}
	}

	switch os.Getenv("SQLFLOW_TEST_DB") {
	case "mysql":
		if err := testdata.Popularize(testDB.DB, testdata.IrisSQL); err != nil {
			return err
		}
		if err := testdata.Popularize(testDB.DB, testdata.ChurnSQL); err != nil {
			return err
		}
		if err := testdata.Popularize(testDB.DB, testdata.StandardJoinTest); err != nil {
			return err
		}
		if err := testdata.Popularize(testDB.DB, testdata.HousingSQL); err != nil {
			return err
		}
		if err := testdata.Popularize(testDB.DB, testdata.FeatureDericationCaseSQL); err != nil {
			return err
		}
		return testdata.Popularize(testDB.DB, testdata.TextCNSQL)
	case "hive":
		if err := testdata.Popularize(testDB.DB, testdata.IrisHiveSQL); err != nil {
			return err
		}
		if err = testdata.Popularize(testDB.DB, testdata.ChurnHiveSQL); err != nil {
			return err
		}
		return testdata.Popularize(testDB.DB, testdata.HousingSQL)
	case "maxcompute":
		submitter := os.Getenv("SQLFLOW_submitter")
		if submitter == "alps" {
			if err := testdata.Popularize(testDB.DB, testdata.ODPSFeatureMapSQL); err != nil {
				return err
			}
			if err := testdata.Popularize(testDB.DB, testdata.ODPSSparseColumnSQL); err != nil {
				return err
			}
			return nil
		}
		if err := testdata.Popularize(testDB.DB, testdata.IrisMaxComputeSQL); err != nil {
			return err
		}
		return nil
	}

	return fmt.Errorf("unrecognized SQLFLOW_TEST_DB %s", os.Getenv("SQLFLOW_TEST_DB"))
}

func generateTempCA() (tmpDir, caCrt, caKey string, err error) {
	tmpDir, _ = ioutil.TempDir("/tmp", "sqlflow_ssl_")
	caKey = path.Join(tmpDir, "ca.key")
	caCsr := path.Join(tmpDir, "ca.csr")
	caCrt = path.Join(tmpDir, "ca.crt")
	if output, err := exec.Command("openssl", "genrsa", "-out", caKey, "2048").CombinedOutput(); err != nil {
		err = fmt.Errorf("\n%s\n%s", output, err.Error())
		return "", "", "", err
	}
	if output, err := exec.Command("openssl", "req", "-nodes", "-new", "-key", caKey, "-subj", "/CN=localhost", "-out", caCsr).CombinedOutput(); err != nil {
		err = fmt.Errorf("\n%s\n%s", output, err.Error())
		return "", "", "", err
	}
	if output, err := exec.Command("openssl", "x509", "-req", "-sha256", "-days", "365", "-in", caCsr, "-signkey", caKey, "-out", caCrt).CombinedOutput(); err != nil {
		err = fmt.Errorf("\n%s\n%s", output, err.Error())
		return "", "", "", err
	}
	os.Setenv("SQLFLOW_CA_CRT", caCrt)
	os.Setenv("SQLFLOW_CA_KEY", caKey)
	return
}

func createRPCConn() (*grpc.ClientConn, error) {
	caCrt := os.Getenv("SQLFLOW_CA_CRT")
	if caCrt != "" {
		creds, _ := credentials.NewClientTLSFromFile(caCrt, "localhost")
		return grpc.Dial(fmt.Sprintf("localhost:%d", unitestPort), grpc.WithTransportCredentials(creds))
	}
	return grpc.Dial(fmt.Sprintf("localhost:%d", unitestPort), grpc.WithInsecure())
}

func TestEnd2EndMySQL(t *testing.T) {
	testDBDriver := os.Getenv("SQLFLOW_TEST_DB")
	// default run mysql tests
	if len(testDBDriver) == 0 {
		testDBDriver = "mysql"
	}
	if testDBDriver != "mysql" {
		t.Skip("Skipping mysql tests")
	}
	dbConnStr = "mysql://root:root@tcp(127.0.0.1:3306)/?maxAllowedPacket=0"
	modelDir := ""

	tmpDir, caCrt, caKey, err := generateTempCA()
	defer os.RemoveAll(tmpDir)
	if err != nil {
		t.Fatalf("failed to generate CA pair %v", err)
	}

	go start(modelDir, caCrt, caKey, unitestPort)
	waitPortReady(fmt.Sprintf("localhost:%d", unitestPort), 0)
	err = prepareTestData(dbConnStr)
	if err != nil {
		t.Fatalf("prepare test dataset failed: %v", err)
	}

	t.Run("TestShowDatabases", CaseShowDatabases)
	t.Run("TestSelect", CaseSelect)
	t.Run("TestTrainSQL", CaseTrainSQL)
	t.Run("TestTextClassification", CaseTrainTextClassification)
	t.Run("CaseTrainTextClassificationCustomLSTM", CaseTrainTextClassificationCustomLSTM)
	t.Run("CaseTrainCustomModel", CaseTrainCustomModel)
	t.Run("CaseTrainSQLWithHyperParams", CaseTrainSQLWithHyperParams)
	t.Run("CaseTrainCustomModelWithHyperParams", CaseTrainCustomModelWithHyperParams)
	t.Run("CaseSparseFeature", CaseSparseFeature)
	t.Run("CaseSQLByPassLeftJoin", CaseSQLByPassLeftJoin)
	t.Run("CaseTrainRegression", CaseTrainRegression)
	t.Run("CaseTrainXGBoostRegression", CaseTrainXGBoostRegression)
	t.Run("CasePredictXGBoostRegression", CasePredictXGBoostRegression)
	t.Run("CaseTrainDeepWideModel", CaseTrainDeepWideModel)
}

func TestEnd2EndMySQLIR(t *testing.T) {
	if os.Getenv("SQLFLOW_codegen") != "ir" {
		t.Skip("Skipping ir test")
	}
	testDBDriver := os.Getenv("SQLFLOW_TEST_DB")
	// default run mysql tests
	if len(testDBDriver) == 0 {
		testDBDriver = "mysql"
	}
	if testDBDriver != "mysql" {
		t.Skip("Skipping mysql tests")
	}
	dbConnStr = "mysql://root:root@tcp(localhost:3306)/?maxAllowedPacket=0"
	modelDir := ""

	tmpDir, caCrt, caKey, err := generateTempCA()
	defer os.RemoveAll(tmpDir)
	if err != nil {
		t.Fatalf("failed to generate CA pair %v", err)
	}

	addr := fmt.Sprintf("localhost:%d", unitestPort)
	if !serverIsReady(addr, 0) {
		go start(modelDir, caCrt, caKey, unitestPort)
		waitPortReady(addr, 0)
	}
	err = prepareTestData(dbConnStr)
	if err != nil {
		t.Fatalf("prepare test dataset failed: %v", err)
	}

	t.Run("CaseTrainSQL", CaseTrainSQL)
	t.Run("CaseTrainTextClassificationIR", CaseTrainTextClassificationIR)
	t.Run("CaseTrainTextClassificationFeatureDerivation", CaseTrainTextClassificationFeatureDerivation)
	t.Run("CaseTrainCustomModel", CaseTrainCustomModel)
	t.Run("CaseTrainSQLWithHyperParams", CaseTrainSQLWithHyperParams)
	t.Run("CaseTrainCustomModelWithHyperParams", CaseTrainCustomModelWithHyperParams)
	t.Run("CaseSQLByPassLeftJoin", CaseSQLByPassLeftJoin)
	t.Run("CaseTrainRegression", CaseTrainRegression)
	t.Run("CaseTrainXGBoostRegressionIR", CaseTrainXGBoostRegression)
	t.Run("CasePredictXGBoostRegressionIR", CasePredictXGBoostRegression)
	t.Run("CaseTrainFeatureDerevation", CaseTrainFeatureDerevation)
	t.Run("CaseAnalyzeXGBoostModel", CaseTrainAndAnalyzeXGBoostModel)
}

func CaseTrainTextClassificationIR(t *testing.T) {
	a := assert.New(t)
	trainSQL := `SELECT news_title, class_id
FROM text_cn.train_processed
TO TRAIN DNNClassifier
WITH model.n_classes = 17, model.hidden_units = [10, 20]
COLUMN EMBEDDING(CATEGORY_ID(SPARSE(news_title,16000,COMMA), 16000),128,mean)
LABEL class_id
INTO sqlflow_models.my_dnn_model;`
	_, _, err := connectAndRunSQL(trainSQL)
	if err != nil {
		a.Fail("Check if the server started successfully. %v", err)
	}
}

func CaseTrainTextClassificationFeatureDerivation(t *testing.T) {
	a := assert.New(t)
	trainSQL := `SELECT news_title, class_id
FROM text_cn.train_processed
TO TRAIN DNNClassifier
WITH model.n_classes = 17, model.hidden_units = [10, 20]
COLUMN EMBEDDING(SPARSE(news_title,16000,COMMA),128,mean)
LABEL class_id
INTO sqlflow_models.my_dnn_model;`
	_, _, err := connectAndRunSQL(trainSQL)
	if err != nil {
		a.Fail("Check if the server started successfully. %v", err)
	}
}

func TestEnd2EndHive(t *testing.T) {
	testDBDriver := os.Getenv("SQLFLOW_TEST_DB")
	modelDir := ""
	tmpDir, caCrt, caKey, err := generateTempCA()
	defer os.RemoveAll(tmpDir)
	if err != nil {
		t.Fatalf("failed to generate CA pair %v", err)
	}

	if testDBDriver != "hive" {
		t.Skip("Skipping hive tests")
	}
	dbConnStr = "hive://root:root@127.0.0.1:10000/iris?auth=NOSASL"
	go start(modelDir, caCrt, caKey, unitestPort)
	waitPortReady(fmt.Sprintf("localhost:%d", unitestPort), 0)
	err = prepareTestData(dbConnStr)
	if err != nil {
		t.Fatalf("prepare test dataset failed: %v", err)
	}
	t.Run("TestShowDatabases", CaseShowDatabases)
	t.Run("TestSelect", CaseSelect)
	t.Run("TestTrainSQL", CaseTrainSQL)
	t.Run("CaseTrainCustomModel", CaseTrainCustomModel)
	t.Run("CaseTrainDeepWideModel", CaseTrainDeepWideModel)
	t.Run("CaseTrainXGBoostRegression", CaseTrainXGBoostRegression)
	t.Run("CasePredictXGBoostRegression", CasePredictXGBoostRegression)
}

func TestEnd2EndMaxCompute(t *testing.T) {
	testDBDriver := os.Getenv("SQLFLOW_TEST_DB")
	modelDir, _ := ioutil.TempDir("/tmp", "sqlflow_ssl_")
	defer os.RemoveAll(modelDir)
	tmpDir, caCrt, caKey, err := generateTempCA()
	defer os.RemoveAll(tmpDir)
	if err != nil {
		t.Fatalf("failed to generate CA pair %v", err)
	}
	submitter := os.Getenv("SQLFLOW_submitter")
	if submitter == "alps" || submitter == "elasticdl" {
		t.Skip("Skip this test case, it's for maxcompute + submitters other than alps and elasticdl.")
	}

	if testDBDriver != "maxcompute" {
		t.Skip("Skip maxcompute tests")
	}
	AK := os.Getenv("MAXCOMPUTE_AK")
	SK := os.Getenv("MAXCOMPUTE_SK")
	endpoint := os.Getenv("MAXCOMPUTE_ENDPOINT")
	dbConnStr = fmt.Sprintf("maxcompute://%s:%s@%s", AK, SK, endpoint)
	go start(modelDir, caCrt, caKey, unitestPort)
	waitPortReady(fmt.Sprintf("localhost:%d", unitestPort), 0)
	err = prepareTestData(dbConnStr)
	if err != nil {
		t.Fatalf("prepare test dataset failed: %v", err)
	}
	caseDB = os.Getenv("MAXCOMPUTE_PROJECT")
	caseTrainTable = "sqlflow_test_iris_train"
	caseTestTable = "sqlflow_test_iris_test"
	casePredictTable = "sqlflow_test_iris_predict"
	t.Run("TestTrainSQL", CaseTrainSQL)
}

func TestEnd2EndMaxComputeALPS(t *testing.T) {
	testDBDriver := os.Getenv("SQLFLOW_TEST_DB")
	modelDir, _ := ioutil.TempDir("/tmp", "sqlflow_ssl_")
	defer os.RemoveAll(modelDir)
	tmpDir, caCrt, caKey, err := generateTempCA()
	defer os.RemoveAll(tmpDir)
	if err != nil {
		t.Fatalf("failed to generate CA pair %v", err)
	}
	submitter := os.Getenv("SQLFLOW_submitter")
	if submitter != "alps" {
		t.Skip("Skip, this test is for maxcompute + alps")
	}

	if testDBDriver != "maxcompute" {
		t.Skip("Skip maxcompute tests")
	}
	AK := os.Getenv("MAXCOMPUTE_AK")
	SK := os.Getenv("MAXCOMPUTE_SK")
	endpoint := os.Getenv("MAXCOMPUTE_ENDPOINT")
	dbConnStr = fmt.Sprintf("maxcompute://%s:%s@%s", AK, SK, endpoint)

	caseDB = os.Getenv("MAXCOMPUTE_PROJECT")
	if caseDB == "" {
		t.Fatalf("Must set env MAXCOMPUTE_PROJECT when testing ALPS cases (SQLFLOW_submitter=alps)!!")
	}
	err = prepareTestData(dbConnStr)
	if err != nil {
		t.Fatalf("prepare test dataset failed: %v", err)
	}

	go start(modelDir, caCrt, caKey, unitestPort)
	waitPortReady(fmt.Sprintf("localhost:%d", unitestPort), 0)

	t.Run("CaseTrainALPS", CaseTrainALPS)
	t.Run("CaseTrainALPSFeatureMap", CaseTrainALPSFeatureMap)
	t.Run("CaseTrainALPSRemoteModel", CaseTrainALPSRemoteModel)
}

func TestEnd2EndMaxComputeElasticDL(t *testing.T) {
	testDBDriver := os.Getenv("SQLFLOW_TEST_DB")
	modelDir, _ := ioutil.TempDir("/tmp", "sqlflow_ssl_")
	defer os.RemoveAll(modelDir)
	tmpDir, caCrt, caKey, err := generateTempCA()
	defer os.RemoveAll(tmpDir)
	if err != nil {
		t.Fatalf("failed to generate CA pair %v", err)
	}
	submitter := os.Getenv("SQLFLOW_submitter")
	if submitter != "elasticdl" {
		t.Skip("Skip, this test is for maxcompute + ElasticDL")
	}

	if testDBDriver != "maxcompute" {
		t.Skip("Skip maxcompute tests")
	}
	AK := os.Getenv("MAXCOMPUTE_AK")
	SK := os.Getenv("MAXCOMPUTE_SK")
	endpoint := os.Getenv("MAXCOMPUTE_ENDPOINT")
	dbConnStr = fmt.Sprintf("maxcompute://%s:%s@%s", AK, SK, endpoint)

	caseDB = os.Getenv("MAXCOMPUTE_PROJECT")
	if caseDB == "" {
		t.Fatalf("Must set env MAXCOMPUTE_PROJECT when testing ElasticDL cases (SQLFLOW_submitter=elasticdl)!!")
	}
	err = prepareTestData(dbConnStr)
	if err != nil {
		t.Fatalf("prepare test dataset failed: %v", err)
	}

	go start(modelDir, caCrt, caKey, unitestPort)
	waitPortReady(fmt.Sprintf("localhost:%d", unitestPort), 0)

	t.Run("CaseTrainElasticDL", CaseTrainElasticDL)
}

func CaseShowDatabases(t *testing.T) {
	a := assert.New(t)
	cmd := "show databases;"
	head, resp, err := connectAndRunSQL(cmd)
	if err != nil {
		a.Fail("Check if the server started successfully. %v", err)
	}
	if os.Getenv("SQLFLOW_TEST_DB") == "hive" {
		a.Equal("database_name", head[0])
	} else {
		a.Equal("Database", head[0])
	}

	expectedDBs := map[string]string{
		"information_schema":      "",
		"boston":                  "",
		"churn":                   "",
		"creditcard":              "",
		"feature_derivation_case": "",
		"housing":                 "",
		"iris":                    "",
		"mysql":                   "",
		"performance_schema":      "",
		"sqlflow_models":          "",
		"sf_home":                 "", // default auto train&val database
		"sqlfs_test":              "",
		"sys":                     "",
		"text_cn":                 "",
		"standard_join_test":      "",
		"iris_e2e":                "", // created by Python e2e test
		"hive":                    "", // if current mysql is also used for hive
		"default":                 "", // if fetching default hive databases
	}
	for i := 0; i < len(resp); i++ {
		AssertContainsAny(a, expectedDBs, resp[i][0])
	}
}

func CaseSelect(t *testing.T) {
	a := assert.New(t)
	cmd := fmt.Sprintf("select * from %s.%s limit 2;", caseDB, caseTrainTable)
	head, rows, err := connectAndRunSQL(cmd)
	if err != nil {
		a.Fail("Check if the server started successfully. %v", err)
	}
	expectedHeads := []string{
		"sepal_length",
		"sepal_width",
		"petal_length",
		"petal_width",
		"class",
	}
	for idx, headCell := range head {
		if os.Getenv("SQLFLOW_TEST_DB") == "hive" {
			a.Equal("train."+expectedHeads[idx], headCell)
		} else {
			a.Equal(expectedHeads[idx], headCell)
		}
	}
	expectedRows := [][]interface{}{
		{6.4, 2.8, 5.6, 2.2, int64(2)},
		{5.0, 2.3, 3.3, 1.0, int64(1)},
	}
	for rowIdx, row := range rows {
		for colIdx, rowCell := range row {
			AssertEqualAny(a, expectedRows[rowIdx][colIdx], rowCell)
		}
	}
}

func CaseTrainSQL(t *testing.T) {
	a := assert.New(t)
<<<<<<< HEAD
	trainSQL := fmt.Sprintf(`SELECT *
FROM %s.%s
TO TRAIN DNNClassifier
WITH model.n_classes = 3, model.hidden_units = [10, 20]
COLUMN sepal_length, sepal_width, petal_length, petal_width
LABEL class
INTO sqlflow_models.my_dnn_model;`, caseDB, caseTrainTable)
=======
	trainSQL := fmt.Sprintf(`
	SELECT *
	FROM %s.%s
	TRAIN DNNClassifier
	WITH
		model.n_classes = 3,
		model.hidden_units = [10, 20],
		validation.select = "SELECT * FROM %s.%s LIMIT 30"
	COLUMN sepal_length, sepal_width, petal_length, petal_width
	LABEL class
	INTO sqlflow_models.my_dnn_model;
	`, caseDB, caseTrainTable, caseDB, caseTrainTable)
>>>>>>> 2dc6657b
	_, _, err := connectAndRunSQL(trainSQL)
	if err != nil {
		a.Fail("Run trainSQL error: %v", err)
	}

	predSQL := fmt.Sprintf(`SELECT *
FROM %s.%s
TO PREDICT %s.%s.class
USING sqlflow_models.my_dnn_model;`, caseDB, caseTestTable, caseDB, casePredictTable)
	_, _, err = connectAndRunSQL(predSQL)
	if err != nil {
		a.Fail("Run predSQL error: %v", err)
	}

	showPred := fmt.Sprintf(`SELECT *
FROM %s.%s LIMIT 5;`, caseDB, casePredictTable)
	_, rows, err := connectAndRunSQL(showPred)
	if err != nil {
		a.Fail("Run showPred error: %v", err)
	}

	for _, row := range rows {
		// NOTE: predict result maybe random, only check predicted
		// class >=0, need to change to more flexible checks than
		// checking expectedPredClasses := []int64{2, 1, 0, 2, 0}
		AssertGreaterEqualAny(a, row[4], int64(0))

		// avoiding nil features in predict result
		nilCount := 0
		for ; nilCount < 4 && row[nilCount] == nil; nilCount++ {
		}
		a.False(nilCount == 4)
	}
}

func CaseTrainFeatureDerevation(t *testing.T) {
	a := assert.New(t)
	trainSQL := fmt.Sprintf(`SELECT *
FROM %s.%s
TO TRAIN DNNClassifier
WITH model.n_classes = 3, model.hidden_units = [10, 20]
LABEL class
INTO sqlflow_models.my_dnn_model;`, caseDB, caseTrainTable)
	_, _, err := connectAndRunSQL(trainSQL)
	a.NoError(err)

	// TODO(typhoonzero): also support string column type for training and prediction (column c6)
	trainVaryColumnTypes := `SELECT c1, c2, c3, c4, c5, class from feature_derivation_case.train
TO TRAIN DNNClassifier
WITH model.n_classes=3, model.hidden_units=[10,10]
COLUMN EMBEDDING(c3, 128, sum), EMBEDDING(SPARSE(c5, 10000, COMMA), 128, sum)
LABEL class
INTO sqlflow_models.my_dnn_model;`
	_, _, err = connectAndRunSQL(trainVaryColumnTypes)
	a.NoError(err)
}

func CaseTrainCustomModel(t *testing.T) {
	a := assert.New(t)
	trainSQL := `SELECT *
FROM iris.train
TO TRAIN sqlflow_models.DNNClassifier
WITH model.n_classes = 3, model.hidden_units = [10, 20]
COLUMN sepal_length, sepal_width, petal_length, petal_width
LABEL class
INTO sqlflow_models.my_dnn_model_custom;`
	_, _, err := connectAndRunSQL(trainSQL)
	if err != nil {
		a.Fail("run trainSQL error: %v", err)
	}

	predSQL := `SELECT *
FROM iris.test
TO PREDICT iris.predict.class
USING sqlflow_models.my_dnn_model_custom;`
	_, _, err = connectAndRunSQL(predSQL)
	if err != nil {
		a.Fail("run predSQL error: %v", err)
	}

	showPred := `SELECT *
FROM iris.predict LIMIT 5;`
	_, rows, err := connectAndRunSQL(showPred)
	if err != nil {
		a.Fail("run showPred error: %v", err)
	}

	for _, row := range rows {
		// NOTE: predict result maybe random, only check predicted
		// class >=0, need to change to more flexible checks than
		// checking expectedPredClasses := []int64{2, 1, 0, 2, 0}
		AssertGreaterEqualAny(a, row[4], int64(0))
	}
}

func CaseTrainTextClassification(t *testing.T) {
	a := assert.New(t)
	trainSQL := `SELECT news_title, class_id
FROM text_cn.train_processed
TO TRAIN DNNClassifier
WITH model.n_classes = 17, model.hidden_units = [10, 20]
COLUMN EMBEDDING(CATEGORY_ID(news_title,16000,COMMA),128,mean)
LABEL class_id
INTO sqlflow_models.my_dnn_model;`
	_, _, err := connectAndRunSQL(trainSQL)
	if err != nil {
		a.Fail("run trainSQL error: %v", err)
	}
}

func CaseTrainTextClassificationCustomLSTM(t *testing.T) {
	a := assert.New(t)
	trainSQL := `SELECT news_title, class_id
FROM text_cn.train_processed
TO TRAIN sqlflow_models.StackedBiLSTMClassifier
WITH model.n_classes = 17, model.stack_units = [16], train.epoch = 1, train.batch_size = 32
COLUMN EMBEDDING(SEQ_CATEGORY_ID(news_title,1600,COMMA),128,mean)
LABEL class_id
INTO sqlflow_models.my_bilstm_model;`
	_, _, err := connectAndRunSQL(trainSQL)
	if err != nil {
		a.Fail("run trainSQL error: %v", err)
	}
}

func CaseTrainSQLWithHyperParams(t *testing.T) {
	a := assert.New(t)
	trainSQL := `SELECT *
FROM iris.train
TO TRAIN DNNClassifier
WITH model.n_classes = 3, model.hidden_units = [10, 20], train.batch_size = 10, train.epoch = 2
COLUMN sepal_length, sepal_width, petal_length, petal_width
LABEL class
INTO sqlflow_models.my_dnn_model;`
	_, _, err := connectAndRunSQL(trainSQL)
	if err != nil {
		a.Fail("run trainSQL error: %v", err)
	}
}

func CaseTrainDeepWideModel(t *testing.T) {
	a := assert.New(t)
	trainSQL := `SELECT *
FROM iris.train
TO TRAIN DNNLinearCombinedClassifier
WITH model.n_classes = 3, model.dnn_hidden_units = [10, 20], train.batch_size = 10, train.epoch = 2
COLUMN sepal_length, sepal_width FOR linear_feature_columns
COLUMN petal_length, petal_width FOR dnn_feature_columns
LABEL class
INTO sqlflow_models.my_dnn_linear_model;`
	_, _, err := connectAndRunSQL(trainSQL)
	if err != nil {
		a.Fail("run trainSQL error: %v", err)
	}
}

// CaseTrainCustomModel tests using customized models
func CaseTrainCustomModelWithHyperParams(t *testing.T) {
	a := assert.New(t)
	trainSQL := `SELECT *
FROM iris.train
TO TRAIN sqlflow_models.DNNClassifier
WITH model.n_classes = 3, model.hidden_units = [10, 20], train.batch_size = 10, train.epoch=2
COLUMN sepal_length, sepal_width, petal_length, petal_width
LABEL class
INTO sqlflow_models.my_dnn_model_custom;`
	_, _, err := connectAndRunSQL(trainSQL)
	if err != nil {
		a.Fail("run trainSQL error: %v", err)
	}
}

func CaseSparseFeature(t *testing.T) {
	a := assert.New(t)
	trainSQL := `SELECT news_title, class_id
FROM text_cn.train
TO TRAIN DNNClassifier
WITH model.n_classes = 3, model.hidden_units = [10, 20]
COLUMN EMBEDDING(CATEGORY_ID(news_title,16000,COMMA),128,mean)
LABEL class_id
INTO sqlflow_models.my_dnn_model;`
	_, _, err := connectAndRunSQL(trainSQL)
	if err != nil {
		a.Fail("run trainSQL error: %v", err)
	}
}

// CaseTrainElasticDL is a case for training models using ElasticDL
func CaseTrainElasticDL(t *testing.T) {
	a := assert.New(t)
	trainSQL := fmt.Sprintf(`SELECT sepal_length, sepal_width, petal_length, petal_width, class
FROM %s.%s
TO TRAIN ElasticDLDNNClassifier
WITH
			model.optimizer = "optimizer",
			model.loss = "loss",
			model.eval_metrics_fn = "eval_metrics_fn",
			model.num_classes = 3,
			model.dataset_fn = "dataset_fn",
			train.shuffle = 120,
			train.epoch = 2,
			train.grads_to_wait = 2,
			train.tensorboard_log_dir = "",
			train.checkpoint_steps = 0,
			train.checkpoint_dir = "",
			train.keep_checkpoint_max = 0,
			eval.steps = 0,
			eval.start_delay_secs = 100,
			eval.throttle_secs = 0,
			eval.checkpoint_filename_for_init = "",
			engine.master_resource_request = "cpu=400m,memory=1024Mi",
			engine.master_resource_limit = "cpu=1,memory=2048Mi",
			engine.worker_resource_request = "cpu=400m,memory=2048Mi",
			engine.worker_resource_limit = "cpu=1,memory=3072Mi",
			engine.num_workers = 2,
			engine.volume = "",
			engine.image_pull_policy = "Never",
			engine.restart_policy = "Never",
			engine.extra_pypi_index = "",
			engine.namespace = "default",
			engine.minibatch_size = 64,
			engine.master_pod_priority = "",
			engine.cluster_spec = "",
			engine.num_minibatches_per_task = 2,
			engine.docker_image_repository = "",
			engine.envs = "",
			engine.job_name = "test-odps",
			engine.image_base = "elasticdl:ci"
COLUMN
			sepal_length, sepal_width, petal_length, petal_width
LABEL class
INTO trained_elasticdl_keras_classifier;`, os.Getenv("MAXCOMPUTE_PROJECT"), "sqlflow_test_iris_train")
	_, _, err := connectAndRunSQL(trainSQL)
	if err != nil {
		a.Fail("run trainSQL error: %v", err)
	}
}

// CaseTrainALPS is a case for training models using ALPS with out feature_map table
func CaseTrainALPS(t *testing.T) {
	a := assert.New(t)
<<<<<<< HEAD
	trainSQL := fmt.Sprintf(`SELECT deep_id, user_space_stat, user_behavior_stat, space_stat, l
FROM %s.sparse_column_test
LIMIT 100
TO TRAIN DNNClassifier
WITH model.n_classes = 2, model.hidden_units = [10, 20], train.batch_size = 10, engine.ps_num=0, engine.worker_num=0, engine.type=local
COLUMN SPARSE(deep_id,15033,COMMA,int),
       SPARSE(user_space_stat,310,COMMA,int),
       SPARSE(user_behavior_stat,511,COMMA,int),
       SPARSE(space_stat,418,COMMA,int),
       EMBEDDING(CATEGORY_ID(deep_id,15033,COMMA),512,mean),
       EMBEDDING(CATEGORY_ID(user_space_stat,310,COMMA),64,mean),
       EMBEDDING(CATEGORY_ID(user_behavior_stat,511,COMMA),64,mean),
       EMBEDDING(CATEGORY_ID(space_stat,418,COMMA),64,mean)
LABEL l
INTO model_table;`, caseDB)
=======
	trainSQL := fmt.Sprintf(`
	SELECT deep_id, user_space_stat, user_behavior_stat, space_stat, l
	FROM %s.sparse_column_test
	LIMIT 100
	TRAIN DNNClassifier
	WITH
	    model.n_classes = 2,
	    model.hidden_units = [10, 20],
	    train.batch_size = 10,
	    engine.ps_num = 0,
	    engine.worker_num = 0,
	    engine.type = local,
	    validation.table = "%s.sparse_column_test"
	COLUMN
	    SPARSE(deep_id,15033,COMMA,int),
	    SPARSE(user_space_stat,310,COMMA,int),
	    SPARSE(user_behavior_stat,511,COMMA,int),
	    SPARSE(space_stat,418,COMMA,int),
	    EMBEDDING(CATEGORY_ID(deep_id,15033,COMMA),512,mean),
	    EMBEDDING(CATEGORY_ID(user_space_stat,310,COMMA),64,mean),
	    EMBEDDING(CATEGORY_ID(user_behavior_stat,511,COMMA),64,mean),
	    EMBEDDING(CATEGORY_ID(space_stat,418,COMMA),64,mean)
	LABEL l
	INTO model_table;
	`, caseDB, caseDB)
>>>>>>> 2dc6657b
	_, _, err := connectAndRunSQL(trainSQL)
	if err != nil {
		a.Fail("run trainSQL error: %v", err)
	}
}

// CaseTrainALPSRemoteModel is a case for training models using ALPS with remote model
func CaseTrainALPSRemoteModel(t *testing.T) {
	a := assert.New(t)
	trainSQL := fmt.Sprintf(`SELECT deep_id, user_space_stat, user_behavior_stat, space_stat, l
FROM %s.sparse_column_test
LIMIT 100
TO TRAIN models.estimator.dnn_classifier.DNNClassifier
WITH 
	model.n_classes = 2, model.hidden_units = [10, 20], train.batch_size = 10, engine.ps_num=0, engine.worker_num=0, engine.type=local,
	gitlab.project = "Alps/sqlflow-models",
	gitlab.source_root = python,
	gitlab.token = "%s"
COLUMN SPARSE(deep_id,15033,COMMA,int),
       SPARSE(user_space_stat,310,COMMA,int),
       SPARSE(user_behavior_stat,511,COMMA,int),
       SPARSE(space_stat,418,COMMA,int),
       EMBEDDING(CATEGORY_ID(deep_id,15033,COMMA),512,mean),
       EMBEDDING(CATEGORY_ID(user_space_stat,310,COMMA),64,mean),
       EMBEDDING(CATEGORY_ID(user_behavior_stat,511,COMMA),64,mean),
       EMBEDDING(CATEGORY_ID(space_stat,418,COMMA),64,mean)
LABEL l
INTO model_table;`, caseDB, os.Getenv("GITLAB_TOKEN"))
	_, _, err := connectAndRunSQL(trainSQL)
	if err != nil {
		a.Fail("run trainSQL error: %v", err)
	}
}

// CaseTrainALPSFeatureMap is a case for training models using ALPS with feature_map table
func CaseTrainALPSFeatureMap(t *testing.T) {
	a := assert.New(t)
	trainSQL := fmt.Sprintf(`SELECT dense, deep, item, test_sparse_with_fm.label
FROM %s.test_sparse_with_fm
LIMIT 32
TO TRAIN alipay.SoftmaxClassifier
WITH train.max_steps = 32, eval.steps=32, train.batch_size=8, engine.ps_num=0, engine.worker_num=0, engine.type = local
COLUMN DENSE(dense, none, comma),
       DENSE(item, 1, comma, int)
LABEL "label" INTO model_table;`, caseDB)
	_, _, err := connectAndRunSQL(trainSQL)
	if err != nil {
		a.Fail("run trainSQL error: %v", err)
	}
}

// CaseSQLByPassLeftJoin is a case for testing left join
func CaseSQLByPassLeftJoin(t *testing.T) {
	a := assert.New(t)
	trainSQL := `SELECT f1.user_id, f1.fea1, f2.fea2
FROM standard_join_test.user_fea1 AS f1 LEFT OUTER JOIN standard_join_test.user_fea2 AS f2
ON f1.user_id = f2.user_id
WHERE f1.user_id < 3;`

	conn, err := createRPCConn()
	a.NoError(err)
	defer conn.Close()
	cli := pb.NewSQLFlowClient(conn)

	ctx, cancel := context.WithTimeout(context.Background(), 300*time.Second)
	defer cancel()

	stream, err := cli.Run(ctx, sqlRequest(trainSQL))
	if err != nil {
		a.Fail("Check if the server started successfully. %v", err)
	}
	// wait train finish
	ParseRow(stream)
}

// CaseTrainRegression is used to test regression models
func CaseTrainRegression(t *testing.T) {
	a := assert.New(t)
	trainSQL := fmt.Sprintf(`SELECT *
FROM housing.train
TO TRAIN LinearRegressor
WITH model.label_dimension=1
COLUMN f1,f2,f3,f4,f5,f6,f7,f8,f9,f10,f11,f12,f13
LABEL target
INTO sqlflow_models.my_regression_model;`)
	_, _, err := connectAndRunSQL(trainSQL)
	if err != nil {
		a.Fail("run trainSQL error: %v", err)
	}

	predSQL := fmt.Sprintf(`SELECT *
FROM housing.test
TO PREDICT housing.predict.target
USING sqlflow_models.my_regression_model;`)
	_, _, err = connectAndRunSQL(predSQL)
	if err != nil {
		a.Fail("run predSQL error: %v", err)
	}

	showPred := fmt.Sprintf(`SELECT *
FROM housing.predict LIMIT 5;`)
	_, rows, err := connectAndRunSQL(showPred)
	if err != nil {
		a.Fail("run showPred error: %v", err)
	}

	for _, row := range rows {
		// NOTE: predict result maybe random, only check predicted
		// class >=0, need to change to more flexible checks than
		// checking expectedPredClasses := []int64{2, 1, 0, 2, 0}
		AssertGreaterEqualAny(a, row[13], float64(0))

		// avoiding nil features in predict result
		nilCount := 0
		for ; nilCount < 13 && row[nilCount] == nil; nilCount++ {
		}
		a.False(nilCount == 13)
	}
}

// CaseTrainXGBoostRegression is used to test xgboost regression models
func CaseTrainXGBoostRegression(t *testing.T) {
	a := assert.New(t)
	trainSQL := fmt.Sprintf(`
SELECT *
FROM housing.train
TO TRAIN xgboost.gbtree
WITH
		objective="reg:squarederror",
		train.num_boost_round = 30
		COLUMN f1,f2,f3,f4,f5,f6,f7,f8,f9,f10,f11,f12,f13
LABEL target
INTO sqlflow_models.my_xgb_regression_model;
`)
	_, _, err := connectAndRunSQL(trainSQL)
	if err != nil {
		a.Fail("run trainSQL error: %v", err)
	}
}

// CaseTrainAndAnalyzeXGBoostModel is used to test training a xgboost model,
// then analyze it
func CaseTrainAndAnalyzeXGBoostModel(t *testing.T) {
	a := assert.New(t)
	trainStmt := `
SELECT *
FROM housing.train
TO TRAIN xgboost.gbtree
WITH
	objective="reg:squarederror",
	train.num_boost_round = 30
	COLUMN f1,f2,f3,f4,f5,f6,f7,f8,f9,f10,f11,f12,f13
LABEL target
INTO sqlflow_models.my_xgb_regression_model;
	`
	analyzeStmt := `
SELECT *
FROM housing.train
ANALYZE sqlflow_models.my_xgb_regression_model
WITH
    shap_summary.plot_type="bar",
    shap_summary.alpha=1,
    shap_summary.sort=True
USING TreeExplainer;
	`
	conn, err := createRPCConn()
	a.NoError(err)
	defer conn.Close()
	cli := pb.NewSQLFlowClient(conn)

	ctx, cancel := context.WithTimeout(context.Background(), 300*time.Second)
	defer cancel()

	stream, err := cli.Run(ctx, sqlRequest(trainStmt))
	if err != nil {
		a.Fail("Check if the server started successfully. %v", err)
	}
	ParseRow(stream)
	stream, err = cli.Run(ctx, sqlRequest(analyzeStmt))
	if err != nil {
		a.Fail("Check if the server started successfully. %v", err)
	}
	ParseRow(stream)
}

func CasePredictXGBoostRegression(t *testing.T) {
	a := assert.New(t)
	predSQL := fmt.Sprintf(`SELECT *
FROM housing.test
TO PREDICT housing.xgb_predict.target
USING sqlflow_models.my_xgb_regression_model;`)
	_, _, err := connectAndRunSQL(predSQL)
	if err != nil {
		a.Fail("run predSQL error: %v", err)
	}

	showPred := fmt.Sprintf(`SELECT *
FROM housing.xgb_predict LIMIT 5;`)
	_, rows, err := connectAndRunSQL(showPred)
	if err != nil {
		a.Fail("run showPred error: %v", err)
	}

	for _, row := range rows {
		// NOTE: predict result maybe random, only check predicted
		// class >=0, need to change to more flexible checks than
		// checking expectedPredClasses := []int64{2, 1, 0, 2, 0}
		AssertGreaterEqualAny(a, row[13], float64(0))

		// avoiding nil features in predict result
		nilCount := 0
		for ; nilCount < 13 && row[nilCount] == nil; nilCount++ {
		}
		a.False(nilCount == 13)
	}
}<|MERGE_RESOLUTION|>--- conflicted
+++ resolved
@@ -573,19 +573,10 @@
 
 func CaseTrainSQL(t *testing.T) {
 	a := assert.New(t)
-<<<<<<< HEAD
-	trainSQL := fmt.Sprintf(`SELECT *
-FROM %s.%s
-TO TRAIN DNNClassifier
-WITH model.n_classes = 3, model.hidden_units = [10, 20]
-COLUMN sepal_length, sepal_width, petal_length, petal_width
-LABEL class
-INTO sqlflow_models.my_dnn_model;`, caseDB, caseTrainTable)
-=======
 	trainSQL := fmt.Sprintf(`
 	SELECT *
 	FROM %s.%s
-	TRAIN DNNClassifier
+	TO TRAIN DNNClassifier
 	WITH
 		model.n_classes = 3,
 		model.hidden_units = [10, 20],
@@ -594,7 +585,6 @@
 	LABEL class
 	INTO sqlflow_models.my_dnn_model;
 	`, caseDB, caseTrainTable, caseDB, caseTrainTable)
->>>>>>> 2dc6657b
 	_, _, err := connectAndRunSQL(trainSQL)
 	if err != nil {
 		a.Fail("Run trainSQL error: %v", err)
@@ -836,28 +826,11 @@
 // CaseTrainALPS is a case for training models using ALPS with out feature_map table
 func CaseTrainALPS(t *testing.T) {
 	a := assert.New(t)
-<<<<<<< HEAD
-	trainSQL := fmt.Sprintf(`SELECT deep_id, user_space_stat, user_behavior_stat, space_stat, l
-FROM %s.sparse_column_test
-LIMIT 100
-TO TRAIN DNNClassifier
-WITH model.n_classes = 2, model.hidden_units = [10, 20], train.batch_size = 10, engine.ps_num=0, engine.worker_num=0, engine.type=local
-COLUMN SPARSE(deep_id,15033,COMMA,int),
-       SPARSE(user_space_stat,310,COMMA,int),
-       SPARSE(user_behavior_stat,511,COMMA,int),
-       SPARSE(space_stat,418,COMMA,int),
-       EMBEDDING(CATEGORY_ID(deep_id,15033,COMMA),512,mean),
-       EMBEDDING(CATEGORY_ID(user_space_stat,310,COMMA),64,mean),
-       EMBEDDING(CATEGORY_ID(user_behavior_stat,511,COMMA),64,mean),
-       EMBEDDING(CATEGORY_ID(space_stat,418,COMMA),64,mean)
-LABEL l
-INTO model_table;`, caseDB)
-=======
 	trainSQL := fmt.Sprintf(`
 	SELECT deep_id, user_space_stat, user_behavior_stat, space_stat, l
 	FROM %s.sparse_column_test
 	LIMIT 100
-	TRAIN DNNClassifier
+	TO TRAIN DNNClassifier
 	WITH
 	    model.n_classes = 2,
 	    model.hidden_units = [10, 20],
@@ -878,7 +851,6 @@
 	LABEL l
 	INTO model_table;
 	`, caseDB, caseDB)
->>>>>>> 2dc6657b
 	_, _, err := connectAndRunSQL(trainSQL)
 	if err != nil {
 		a.Fail("run trainSQL error: %v", err)
