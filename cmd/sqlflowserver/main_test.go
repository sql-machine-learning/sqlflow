--- conflicted
+++ resolved
@@ -328,7 +328,7 @@
 
 func CaseTrainTextClassificationIR(t *testing.T) {
 	a := assert.New(t)
-	trainSQL := `SELECT *
+	trainSQL := `SELECT news_title, class_id
 FROM text_cn.train_processed
 TRAIN DNNClassifier
 WITH model.n_classes = 17, model.hidden_units = [10, 20]
@@ -343,7 +343,7 @@
 
 func CaseTrainTextClassificationFeatureDerivation(t *testing.T) {
 	a := assert.New(t)
-	trainSQL := `SELECT *
+	trainSQL := `SELECT news_title, class_id
 FROM text_cn.train_processed
 TRAIN DNNClassifier
 WITH model.n_classes = 17, model.hidden_units = [10, 20]
@@ -606,7 +606,6 @@
 	}
 }
 
-<<<<<<< HEAD
 func CaseTrainFeatureDerevation(t *testing.T) {
 	a := assert.New(t)
 	trainSQL := fmt.Sprintf(`SELECT *
@@ -629,9 +628,6 @@
 	ParseRow(stream)
 }
 
-// CaseTrainCustomModel tests using customized models
-=======
->>>>>>> ba116010
 func CaseTrainCustomModel(t *testing.T) {
 	a := assert.New(t)
 	trainSQL := `SELECT *
@@ -672,7 +668,7 @@
 
 func CaseTrainTextClassification(t *testing.T) {
 	a := assert.New(t)
-	trainSQL := `SELECT *
+	trainSQL := `SELECT news_title, class_id
 FROM text_cn.train_processed
 TRAIN DNNClassifier
 WITH model.n_classes = 17, model.hidden_units = [10, 20]
@@ -687,7 +683,7 @@
 
 func CaseTrainTextClassificationCustomLSTM(t *testing.T) {
 	a := assert.New(t)
-	trainSQL := `SELECT *
+	trainSQL := `SELECT news_title, class_id
 FROM text_cn.train_processed
 TRAIN sqlflow_models.StackedBiLSTMClassifier
 WITH model.n_classes = 17, model.stack_units = [16], train.epoch = 1, train.batch_size = 32
@@ -749,7 +745,7 @@
 
 func CaseSparseFeature(t *testing.T) {
 	a := assert.New(t)
-	trainSQL := `SELECT *
+	trainSQL := `SELECT news_title, class_id
 FROM text_cn.train
 TRAIN DNNClassifier
 WITH model.n_classes = 3, model.hidden_units = [10, 20]
