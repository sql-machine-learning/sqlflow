--- conflicted
+++ resolved
@@ -445,22 +445,7 @@
 // CaseTrainSQL is a simple End-to-End testing for case training and predicting
 func CaseTrainSQL(t *testing.T) {
 	a := assert.New(t)
-<<<<<<< HEAD
-	var trainSQL string
-	// FIXME(typhoonzero): figure out why maxcompute can not use db.table
-	if caseDB == "" {
-		trainSQL = fmt.Sprintf(`SELECT *
-FROM %s
-TRAIN DNNClassifier
-WITH model.n_classes = 3, model.hidden_units = [10, 20]
-COLUMN sepal_length, sepal_width, petal_length, petal_width
-LABEL class
-INTO sqlflow_models.my_dnn_model;`, caseTrainTable)
-	} else {
-		trainSQL = fmt.Sprintf(`SELECT *
-=======
 	trainSQL := fmt.Sprintf(`SELECT *
->>>>>>> 56689453
 FROM %s.%s
 TRAIN DNNClassifier
 WITH model.n_classes = 3, model.hidden_units = [10, 20]
