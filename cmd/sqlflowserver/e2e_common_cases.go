// Copyright 2020 The SQLFlow Authors. All rights reserved.
// Licensed under the Apache License, Version 2.0 (the "License");
// you may not use this file except in compliance with the License.
// You may obtain a copy of the License at
//
// http://www.apache.org/licenses/LICENSE-2.0
//
// Unless required by applicable law or agreed to in writing, software
// distributed under the License is distributed on an "AS IS" BASIS,
// WITHOUT WARRANTIES OR CONDITIONS OF ANY KIND, either express or implied.
// See the License for the specific language governing permissions and
// limitations under the License.

package main

import (
	"fmt"
	"os"
	"regexp"
	"strconv"
	"strings"
	"sync"
	"testing"

	"github.com/stretchr/testify/assert"
	"sqlflow.org/sqlflow/pkg/database"
)

func caseShowDatabases(t *testing.T) {
	a := assert.New(t)
	cmd := "show databases;"
	head, resp, _, err := connectAndRunSQL(cmd)
	if err != nil {
		a.Fail("Check if the server started successfully. %v", err)
	}
	if os.Getenv("SQLFLOW_TEST_DB") == "hive" {
		a.Equal("database_name", head[0])
	} else {
		a.Equal("Database", head[0])
	}

	expectedDBs := map[string]string{
		"information_schema":      "",
		"boston":                  "",
		"churn":                   "",
		"creditcard":              "",
		"feature_derivation_case": "",
		"housing":                 "",
		"iris":                    "",
		"mysql":                   "",
		"performance_schema":      "",
		"sqlflow_models":          "",
		"sf_home":                 "", // default auto train&val database
		"sqlfs_test":              "",
		"sys":                     "",
		"text_cn":                 "",
		"standard_join_test":      "",
		"sanity_check":            "",
		"iris_e2e":                "", // created by Python e2e test
		"hive":                    "", // if current mysql is also used for hive
		"default":                 "", // if fetching default hive databases
		"sqlflow":                 "", // to save model zoo trained models
		"imdb":                    "",
		"sqlflow_model_zoo":       "",
		"sqlflow_public_models":   "",
		"test_model_db":           "", // cli use this db to test model zoo
	}
	for i := 0; i < len(resp); i++ {
		AssertContainsAny(a, expectedDBs, resp[i][0])
	}
}

func caseSelect(t *testing.T) {
	a := assert.New(t)
	cmd := fmt.Sprintf("select * from %s limit 2;", caseTrainTable)
	head, rows, _, err := connectAndRunSQL(cmd)
	if err != nil {
		a.Fail("Check if the server started successfully. %v", err)
	}
	expectedHeads := []string{
		"sepal_length",
		"sepal_width",
		"petal_length",
		"petal_width",
		"class",
	}
	for idx, headCell := range head {
		if os.Getenv("SQLFLOW_TEST_DB") == "hive" {
			a.Equal("train."+expectedHeads[idx], headCell)
		} else {
			a.Equal(expectedHeads[idx], headCell)
		}
	}
	expectedRows := [][]interface{}{
		{6.4, 2.8, 5.6, 2.2, int64(2)},
		{5.0, 2.3, 3.3, 1.0, int64(1)},
	}
	for rowIdx, row := range rows {
		for colIdx, rowCell := range row {
			AssertEqualAny(a, expectedRows[rowIdx][colIdx], rowCell)
		}
	}
}

func caseCoverageCommon(t *testing.T) {
	cases := []string{
		`SELECT * FROM iris.train WHERE class<>2
TO TRAIN DNNClassifier
WITH
	model.n_classes = 2,
	model.hidden_units = [10, 10],
	train.batch_size = 4,
	validation.select = "SELECT * FROM iris.test WHERE class<>2",
	validation.metrics = "Accuracy,AUC",
	model.optimizer=RMSprop
LABEL class
INTO sqlflow_models.mytest_model;`, // train with metrics, with optimizer
		`SELECT * FROM iris.train WHERE class<>2
TO TRAIN sqlflow_models.DNNClassifier
WITH
	model.n_classes = 2,
	model.hidden_units = [10, 10],
	train.batch_size = 1,
	validation.select = "SELECT * FROM iris.test WHERE class<>2",
	validation.metrics = "Accuracy,AUC,Precision,Recall",
	model.optimizer=RMSprop, optimizer.learning_rate=0.1
LABEL class
INTO sqlflow_models.mytest_model;`, // train keras with metrics, with optimizer
		// TODO(shendiaomo): sqlflow_models.DNNClassifier.eval_metrics_fn only works when batch_size is 1
		`SELECT * FROM housing.train
TO TRAIN DNNRegressor
WITH
	model.hidden_units = [10, 10],
	train.batch_size = 4,
	validation.select = "SELECT * FROM housing.test",
	validation.metrics = "MeanAbsoluteError,MeanAbsolutePercentageError,MeanSquaredError"
LABEL target
INTO sqlflow_models.myreg_model;`, // train regression model with metrics
		`SELECT * FROM iris.train
TO TRAIN DNNLinearCombinedClassifier
WITH model.n_classes = 3, model.dnn_hidden_units = [10, 20], train.batch_size = 10, train.epoch = 2,
model.dnn_optimizer=RMSprop, dnn_optimizer.learning_rate=0.01
COLUMN sepal_length, sepal_width FOR linear_feature_columns
COLUMN petal_length, petal_width FOR dnn_feature_columns
LABEL class
INTO sqlflow_models.my_dnn_linear_model;`, // train deep wide model

	}
	a := assert.New(t)
	for _, sql := range cases {
		_, _, _, err := connectAndRunSQL(sql)
		a.NoError(err)
	}
}

func caseCoverageCustomModel(t *testing.T) {
	cases := []string{
		`SELECT * FROM iris.train
TO TRAIN sqlflow_models.DNNClassifier
WITH model.n_classes = 3, model.hidden_units = [10, 20],
	 validation.select="select * from iris.test", validation.steps=2,
	 train.batch_size = 10, train.epoch=2
COLUMN sepal_length, sepal_width, petal_length, petal_width
LABEL class
INTO sqlflow_models.my_dnn_model;`, // custom model train
		`SELECT * FROM iris.test
TO PREDICT iris.predict.class
USING sqlflow_models.my_dnn_model;`, // custom model predict
		`SELECT * FROM iris.predict LIMIT 5;`, // get predict result
		`SELECT * FROM iris.train
TO TRAIN sqlflow_models.dnnclassifier_functional_model
WITH model.n_classes = 3, validation.metrics="CategoricalAccuracy"
COLUMN sepal_length, sepal_width, petal_length, petal_width
LABEL class
INTO sqlflow_models.my_dnn_model;`, // train functional keras model
		`SELECT * FROM iris.train
TO TRAIN sqlflow_models.AutoClassifier WITH model.n_classes = 3
LABEL class INTO sqlflow_models.my_adanet_model;`, // train adanet
		`SELECT * FROM iris.test LIMIT 10 TO EXPLAIN sqlflow_models.my_adanet_model;`, // explain adanet
	}
	a := assert.New(t)
	for _, sql := range cases {
		_, _, _, err := connectAndRunSQL(sql)
		a.NoError(err)
	}
}

func caseTrainRegression(t *testing.T) {
	a := assert.New(t)
	trainSQL := fmt.Sprintf(`SELECT *
FROM housing.train
TO TRAIN LinearRegressor
WITH model.label_dimension=1
COLUMN f1,f2,f3,f4,f5,f6,f7,f8,f9,f10,f11,f12,f13
LABEL target
INTO sqlflow_models.my_regression_model;`)
	_, _, _, err := connectAndRunSQL(trainSQL)
	if err != nil {
		a.Fail("run trainSQL error: %v", err)
	}

	predSQL := fmt.Sprintf(`SELECT *
FROM housing.test
TO PREDICT housing.predict.result
USING sqlflow_models.my_regression_model;`)
	_, _, _, err = connectAndRunSQL(predSQL)
	if err != nil {
		a.Fail("run predSQL error: %v", err)
	}

	showPred := fmt.Sprintf(`SELECT *
FROM housing.predict LIMIT 5;`)
	_, rows, _, err := connectAndRunSQL(showPred)
	if err != nil {
		a.Fail("run showPred error: %v", err)
	}

	for _, row := range rows {
		// NOTE: predict result maybe random, only check predicted
		// class >=0, need to change to more flexible checks than
		// checking expectedPredClasses := []int64{2, 1, 0, 2, 0}
		AssertGreaterEqualAny(a, row[13], float64(0))

		// avoiding nil features in predict result
		nilCount := 0
		for ; nilCount < 13 && row[nilCount] == nil; nilCount++ {
		}
		a.False(nilCount == 13)
	}
}

func caseTrainXGBoostRegressionConvergence(t *testing.T) {
	a := assert.New(t)
	trainSQL := fmt.Sprintf(`
SELECT * FROM housing.train
TO TRAIN xgboost.gbtree
WITH
	objective="reg:squarederror",
	scale_pos_weight=2,
	train.num_boost_round = 30,
	validation.select="SELECT * FROM housing.train LIMIT 20"
LABEL target
INTO sqlflow_models.my_xgb_regression_model;
`)
	_, _, messages, err := connectAndRunSQL(trainSQL)
	if err != nil {
		a.Fail("run trainSQL error: %v", err)
	}

	isConvergence := false
	reLog := regexp.MustCompile(`.*29.*train-rmse:(.+)?validate-rmse\:(.+)?`)
	for _, msg := range messages {
		sub := reLog.FindStringSubmatch(msg)
		if len(sub) == 3 {
			trainRmse, e := strconv.ParseFloat(strings.TrimSpace(sub[1]), 32)
			a.NoError(e)
			valRmse, e := strconv.ParseFloat(strings.TrimSpace(sub[2]), 32)
			a.NoError(e)
			a.Greater(trainRmse, 0.0)            // no overfitting
			a.LessOrEqual(trainRmse, 0.5)        // less the baseline
			a.GreaterOrEqual(valRmse, trainRmse) // verify the validation
			isConvergence = true
		}
	}
	a.Truef(isConvergence, strings.Join(messages, "\n"))

	evalSQL := fmt.Sprintf(`
SELECT * FROM housing.train
TO EVALUATE sqlflow_models.my_xgb_regression_model
WITH validation.metrics="mean_absolute_error,mean_squared_error"
LABEL target
INTO sqlflow_models.my_xgb_regression_model_eval_result;
`)
	_, _, messages, err = connectAndRunSQL(evalSQL)
	if err != nil {
		a.Fail("run evalSQL error: %v", err)
	}
}

func casePredictXGBoostRegression(t *testing.T) {
	a := assert.New(t)
	predSQL := fmt.Sprintf(`SELECT *
FROM housing.test
TO PREDICT housing.xgb_predict.target
USING sqlflow_models.my_xgb_regression_model;`)
	_, _, _, err := connectAndRunSQL(predSQL)
	if err != nil {
		a.Fail("run predSQL error: %v", err)
	}

	showPred := fmt.Sprintf(`SELECT *
FROM housing.xgb_predict LIMIT 5;`)
	_, rows, _, err := connectAndRunSQL(showPred)
	if err != nil {
		a.Fail("run showPred error: %v", err)
	}

	for _, row := range rows {
		// NOTE: predict result maybe random, only check predicted
		// class >=0, need to change to more flexible checks than
		// checking expectedPredClasses := []int64{2, 1, 0, 2, 0}
		AssertGreaterEqualAny(a, row[13], float64(0))

		// avoiding nil features in predict result
		nilCount := 0
		for ; nilCount < 13 && row[nilCount] == nil; nilCount++ {
		}
		a.False(nilCount == 13)
	}
}

func caseShowTrain(t *testing.T) {
	driverName, _, _ := database.ParseURL(dbConnStr)
	if driverName != "mysql" && driverName != "hive" {
		t.Skip("Skipping non mysql/hive test.")
	}
	a := assert.New(t)
	trainSQL := `SELECT * FROM iris.train TO TRAIN xgboost.gbtree
	WITH objective="reg:squarederror"
	LABEL class 
	INTO sqlflow_models.my_xgb_model_for_show_train;`
	_, _, _, err := connectAndRunSQL(trainSQL)
	if err != nil {
		a.FailNow("Train model failed: %v", err)
	}
	showSQL := `SHOW TRAIN sqlflow_models.my_xgb_model_for_show_train;`
	cols, _, _, err := connectAndRunSQL(showSQL)
	a.NoError(err)
	a.Equal(2, len(cols))
	a.Equal("Table", cols[0])
	a.Equal("Train Statement", cols[1])
}

func caseTrainSQL(t *testing.T) {
	a := assert.New(t)
	trainSQL := fmt.Sprintf(`SELECT * FROM %s
	TO TRAIN DNNClassifier
	WITH
		model.n_classes = 3,
		model.hidden_units = [10, 20],
		validation.select = "SELECT * FROM %s LIMIT 30"
	COLUMN sepal_length, sepal_width, petal_length, petal_width
	LABEL class
	INTO %s;
	`, caseTrainTable, caseTrainTable, caseInto)
	_, _, _, err := connectAndRunSQL(trainSQL)
	if err != nil {
		a.Fail("Run trainSQL error: %v", err)
	}

	predSQL := fmt.Sprintf(`SELECT *
FROM %s
TO PREDICT %s.class
USING %s;`, caseTestTable, casePredictTable, caseInto)
	_, _, _, err = connectAndRunSQL(predSQL)
	if err != nil {
		a.Fail("Run predSQL error: %v", err)
	}

	showPred := fmt.Sprintf(`SELECT *
FROM %s LIMIT 5;`, casePredictTable)
	_, rows, _, err := connectAndRunSQL(showPred)
	if err != nil {
		a.Fail("Run showPred error: %v", err)
	}

	for _, row := range rows {
		// NOTE: predict result maybe random, only check predicted
		// class >=0, need to change to more flexible checks than
		// checking expectedPredClasses := []int64{2, 1, 0, 2, 0}
		AssertGreaterEqualAny(a, row[4], int64(0))

		// avoiding nil features in predict result
		nilCount := 0
		for ; nilCount < 4 && row[nilCount] == nil; nilCount++ {
		}
		a.False(nilCount == 4)
	}
}

var uniqueIDMutex sync.Mutex
var uniqueID = 0

func getUniqueID() int {
	uniqueIDMutex.Lock()
	defer uniqueIDMutex.Unlock()
	uniqueID++
	return uniqueID
}

// NOTE(sneaxiy): INDICATOR of XGBoost model does not support "TO EXPLAIN" yet
// We set skipExplain = true in INDICATOR unittest
func caseXGBoostFeatureColumnImpl(t *testing.T, table string, label string, selectColumns string, columnClauses string, nclasses int, nworkers int, isPai bool,
	skipExplain bool) {
	tableSplits := strings.SplitN(table, ".", 2)
	dbPrefix := ""
	if len(tableSplits) == 2 {
		dbPrefix = tableSplits[0] + "."
	}

	a := assert.New(t)
	if columnClauses != "" {
		columnClauses = "COLUMN " + columnClauses
	}

	trainSQLTemplate := `
	SELECT %s FROM %s TO TRAIN xgboost.gbtree
	WITH
		objective="multi:softprob",
		train.num_boost_round = 1,
		train.num_workers = %d,
		eta = 0.4,
		num_class = %d,
		validation.select="select %s from %s"
	%s
	LABEL %s
	INTO %s;`

	executeSQLFunc := func(sql string, shouldError bool) {
		if shouldError {
			connectAndRunSQLShouldError(sql)
			return
		}
		_, _, _, err := connectAndRunSQL(sql)
		a.NoError(err, fmt.Sprintf("SQL execution failure\n%s", sql))
	}

	dropModelTableFunc := func(table string) {
		executeSQLFunc(fmt.Sprintf("DROP TABLE IF EXISTS %s;", table))
	}

	hasModelTableFunc := func(table string) {
		_, rows, _, err := connectAndRunSQL(fmt.Sprintf("SELECT * FROM %s LIMIT 1;", table))
		a.NoError(err)
		a.Equal(len(rows), 1)
	}

	// a unique id to avoid name conflict when run parallel
	uniqueID := getUniqueID()

	var modelName string
	if isPai {
		modelName = fmt.Sprintf("xgb_fc_test_model_%d", uniqueID)
	} else {
		modelName = fmt.Sprintf("%sxgb_fc_test_model_%d", dbPrefix, uniqueID)
		dropModelTableFunc(modelName)
	}

	trainSQL := fmt.Sprintf(trainSQLTemplate, selectColumns, table, nworkers, nclasses, selectColumns, table, columnClauses, label, modelName)
<<<<<<< HEAD
	executeSQLFunc(trainSQL)
	if !isPai {
		hasModelTableFunc(modelName)
	}
=======
	executeSQLFunc(trainSQL, false)
>>>>>>> 7a14735f

	incrementalTrainSQLWithOverwriting := fmt.Sprintf(trainSQLTemplate, selectColumns, table, nworkers, nclasses, selectColumns, table,
		columnClauses,
		fmt.Sprintf("%s USING %s ", label, modelName), modelName)
<<<<<<< HEAD
	executeSQLFunc(incrementalTrainSQLWithOverwriting)
	if !isPai {
		hasModelTableFunc(modelName)
	}
=======
	executeSQLFunc(incrementalTrainSQLWithOverwriting, false)

	incrementalTrainSQLWithNotExist := fmt.Sprintf(trainSQLTemplate, selectColumns, table, nworkers, nclasses, selectColumns, table,
		columnClauses,
		fmt.Sprintf("%s USING %s ", label, modelName+"_none"), modelName)
	executeSQLFunc(incrementalTrainSQLWithNotExist, true)
>>>>>>> 7a14735f

	newModelName := modelName + "_new"
	if !isPai {
		dropModelTableFunc(newModelName)
	}
	incrementalTrainSQLWithoutOverwriting := fmt.Sprintf(trainSQLTemplate, selectColumns, table, nworkers, nclasses, selectColumns, table,
		columnClauses,
		fmt.Sprintf("%s USING %s ", label, modelName), newModelName)
<<<<<<< HEAD
	executeSQLFunc(incrementalTrainSQLWithoutOverwriting)
	if !isPai {
		hasModelTableFunc(modelName)
		hasModelTableFunc(newModelName)
	}
=======
	executeSQLFunc(incrementalTrainSQLWithoutOverwriting, false)
>>>>>>> 7a14735f

	modelName = newModelName

	predictTableName := fmt.Sprintf("%sxgb_fc_test_predict_table_%d", dbPrefix, uniqueID)
	predictSQL := fmt.Sprintf(`SELECT %s FROM %s TO PREDICT %s.%s_new USING %s;`, selectColumns, table, predictTableName, label, modelName)
	executeSQLFunc(predictSQL, false)

	if !isPai { // PAI does not support evaluate now
		evaluateTableName := fmt.Sprintf("%sxgb_fc_test_evaluate_table_%d", dbPrefix, uniqueID)
		evaluateSQL := fmt.Sprintf(`SELECT %s FROM %s TO EVALUATE %s WITH validation.metrics="accuracy_score" LABEL %s INTO %s;`,
			selectColumns, table, modelName, label, evaluateTableName)
		executeSQLFunc(evaluateSQL, false)
	}

	if !skipExplain {
		paiExplainExtra := ""
		if isPai {
			paiExplainExtra = fmt.Sprintf(`, label_col="%s" INTO %sxgb_fc_test_explain_table_%d`, label, dbPrefix, uniqueID)
		}
		explainSQL := fmt.Sprintf(`SELECT %s FROM %s TO EXPLAIN %s WITH summary.plot_type=bar %s;`, selectColumns, table, modelName, paiExplainExtra)
		executeSQLFunc(explainSQL, false)
	}

	if !isPai { // PAI does not support SHOW TRAIN, because the model is not saved into database
		showTrainSQL := fmt.Sprintf(`SHOW TRAIN %s;`, modelName)
		executeSQLFunc(showTrainSQL, false)
	}
}

// caseXGBoostFeatureColumn is cases to run xgboost e2e tests using feature columns
func caseXGBoostFeatureColumn(t *testing.T, isPai bool) {
	irisTrainTable := "iris.train"
	churnTrainTable := "churn.train"
	if isPai {
		irisTrainTable = "alifin_jtest_dev.sqlflow_test_iris_train"
		churnTrainTable = "alifin_jtest_dev.sqlflow_test_churn_train"
	}

	numWorkers := 1
	if isPai {
		numWorkers = 2
	}

	t.Run("CaseXGBoostNoFeatureColumn", func(*testing.T) {
		caseXGBoostFeatureColumnImpl(t, irisTrainTable, "class", "*", "", 3, numWorkers, isPai, false)
	})

	t.Run("CaseXGBoostBucketFeatureColumn", func(*testing.T) {
		caseXGBoostFeatureColumnImpl(t, irisTrainTable, "class", "*", "BUCKET(petal_length, [0, 1, 2, 3, 4, 5])", 3, numWorkers, isPai, false)
	})

	t.Run("CaseXGBoostCategoryFeatureColumn", func(*testing.T) {
		caseXGBoostFeatureColumnImpl(t, churnTrainTable, "seniorcitizen", "seniorcitizen, customerid, gender, tenure",
			`CATEGORY_HASH(customerid, 10), CATEGORY_ID(gender, 2)`, 2, numWorkers, isPai, false)
	})

	// NOTE(sneaxiy): INDICATOR of XGBoost model does not support "TO EXPLAIN" yet
	t.Run("CaseXGBoostCategoryFeatureColumnWithIndicator", func(*testing.T) {
		caseXGBoostFeatureColumnImpl(t, churnTrainTable, "seniorcitizen", "seniorcitizen, customerid, gender, tenure",
			`CATEGORY_HASH(customerid, 10), INDICATOR(CATEGORY_ID(gender, 2))`, 2, numWorkers, isPai, true)
	})
}

func caseTensorFlowIncrementalTrainImpl(t *testing.T, model string, isPai bool) {
	a := assert.New(t)

	executeSQLFunc := func(sql string) {
		_, _, _, err := connectAndRunSQL(sql)
		a.NoError(err, fmt.Sprintf("SQL execution failure\n%s", sql))
	}

	dropModelTableFunc := func(table string) {
		executeSQLFunc(fmt.Sprintf("DROP TABLE IF EXISTS %s;", table))
	}

	hasModelTableFunc := func(table string) {
		_, rows, _, err := connectAndRunSQL(fmt.Sprintf("SELECT * FROM %s LIMIT 1;", table))
		a.NoError(err)
		a.Equal(len(rows), 1)
	}

	trainTable := "iris.train"
	if isPai {
		trainTable = "alifin_jtest_dev.sqlflow_test_iris_train"
	}

	db := strings.SplitN(trainTable, ".", 2)[0]

	modelSave := "tf_estimator_inc_train"
	if !isPai {
		modelSave = db + "." + modelSave
	}

	newModelSave := modelSave + "_new"
	if !isPai {
		dropModelTableFunc(modelSave)
		dropModelTableFunc(newModelSave)
	}

	trainSQL := fmt.Sprintf(`
	SELECT sepal_width, sepal_length, petal_width, petal_length, class FROM %s
	TO TRAIN %s
	WITH
		model.n_classes = 3,
		model.hidden_units = [10],
		validation.select = "SELECT * FROM %s"
	LABEL class
	INTO %s;
`, trainTable, model, trainTable, modelSave)

	executeSQLFunc(trainSQL)
	if !isPai {
		hasModelTableFunc(modelSave)
	}

	incTrainSQLTemplate := `
	SELECT sepal_width, sepal_length, petal_width, petal_length, class FROM %s
	TO TRAIN %s
	WITH 
		model.n_classes = 3,
		model.hidden_units = [10],
		validation.select = "SELECT * FROM %s"
	LABEL class
	USING %s
	INTO %s;
	`

	overwrittenIncTrainSQL := fmt.Sprintf(incTrainSQLTemplate, trainTable, model, trainTable, modelSave, modelSave)
	executeSQLFunc(overwrittenIncTrainSQL)
	if !isPai {
		hasModelTableFunc(modelSave)
	}

	notOverwrittenIncTrainSQL := fmt.Sprintf(incTrainSQLTemplate, trainTable, model, trainTable, modelSave, newModelSave)
	executeSQLFunc(notOverwrittenIncTrainSQL)
	if !isPai {
		hasModelTableFunc(modelSave)
		hasModelTableFunc(newModelSave)
	}

	predSQL := fmt.Sprintf(`SELECT * FROM %s TO PREDICT %s.tf_inc_train_pred.class USING %s;`,
		trainTable, db, newModelSave)
	executeSQLFunc(predSQL)
}

func caseTensorFlowIncrementalTrain(t *testing.T, isPai bool) {
	t.Run("CaseTensorFlowIncrementalTrainEstimator", func(t *testing.T) {
		caseTensorFlowIncrementalTrainImpl(t, "DNNClassifier", isPai)
	})

	if !isPai {
		t.Run("CaseTensorFlowIncrementalTrainKeras", func(t *testing.T) {
			caseTensorFlowIncrementalTrainImpl(t, "sqlflow_models.DNNClassifier", isPai)
		})
	}
}<|MERGE_RESOLUTION|>--- conflicted
+++ resolved
@@ -426,7 +426,7 @@
 	}
 
 	dropModelTableFunc := func(table string) {
-		executeSQLFunc(fmt.Sprintf("DROP TABLE IF EXISTS %s;", table))
+		executeSQLFunc(fmt.Sprintf("DROP TABLE IF EXISTS %s;", table), false)
 	}
 
 	hasModelTableFunc := func(table string) {
@@ -447,31 +447,23 @@
 	}
 
 	trainSQL := fmt.Sprintf(trainSQLTemplate, selectColumns, table, nworkers, nclasses, selectColumns, table, columnClauses, label, modelName)
-<<<<<<< HEAD
-	executeSQLFunc(trainSQL)
+	executeSQLFunc(trainSQL, false)
 	if !isPai {
 		hasModelTableFunc(modelName)
 	}
-=======
-	executeSQLFunc(trainSQL, false)
->>>>>>> 7a14735f
 
 	incrementalTrainSQLWithOverwriting := fmt.Sprintf(trainSQLTemplate, selectColumns, table, nworkers, nclasses, selectColumns, table,
 		columnClauses,
 		fmt.Sprintf("%s USING %s ", label, modelName), modelName)
-<<<<<<< HEAD
-	executeSQLFunc(incrementalTrainSQLWithOverwriting)
+	executeSQLFunc(incrementalTrainSQLWithOverwriting, false)
 	if !isPai {
 		hasModelTableFunc(modelName)
 	}
-=======
-	executeSQLFunc(incrementalTrainSQLWithOverwriting, false)
 
 	incrementalTrainSQLWithNotExist := fmt.Sprintf(trainSQLTemplate, selectColumns, table, nworkers, nclasses, selectColumns, table,
 		columnClauses,
 		fmt.Sprintf("%s USING %s ", label, modelName+"_none"), modelName)
 	executeSQLFunc(incrementalTrainSQLWithNotExist, true)
->>>>>>> 7a14735f
 
 	newModelName := modelName + "_new"
 	if !isPai {
@@ -480,15 +472,11 @@
 	incrementalTrainSQLWithoutOverwriting := fmt.Sprintf(trainSQLTemplate, selectColumns, table, nworkers, nclasses, selectColumns, table,
 		columnClauses,
 		fmt.Sprintf("%s USING %s ", label, modelName), newModelName)
-<<<<<<< HEAD
-	executeSQLFunc(incrementalTrainSQLWithoutOverwriting)
+	executeSQLFunc(incrementalTrainSQLWithoutOverwriting, false)
 	if !isPai {
 		hasModelTableFunc(modelName)
 		hasModelTableFunc(newModelName)
 	}
-=======
-	executeSQLFunc(incrementalTrainSQLWithoutOverwriting, false)
->>>>>>> 7a14735f
 
 	modelName = newModelName
 
