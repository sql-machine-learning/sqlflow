// Copyright 2020 The SQLFlow Authors. All rights reserved.
// Licensed under the Apache License, Version 2.0 (the "License");
// you may not use this file except in compliance with the License.
// You may obtain a copy of the License at
//
// http://www.apache.org/licenses/LICENSE-2.0
//
// Unless required by applicable law or agreed to in writing, software
// distributed under the License is distributed on an "AS IS" BASIS,
// WITHOUT WARRANTIES OR CONDITIONS OF ANY KIND, either express or implied.
// See the License for the specific language governing permissions and
// limitations under the License.

package main

import (
	"bufio"
	"bytes"
	"context"
	_ "image/png"
	"time"

	"flag"
	"fmt"
	"io"
	"log"
	"net/url"
	"os"
	"path/filepath"
	"strings"

	"github.com/joho/godotenv"
	"golang.org/x/crypto/ssh/terminal"
	"google.golang.org/grpc"
	"google.golang.org/grpc/credentials"
	"sqlflow.org/sqlflow/pkg/database"
	"sqlflow.org/sqlflow/pkg/step"

	pb "sqlflow.org/sqlflow/pkg/proto"
	"sqlflow.org/sqlflow/pkg/sql"
	"sqlflow.org/sqlflow/pkg/step/tablewriter"

	docopt "github.com/docopt/docopt-go"
)

const tablePageSize = 1000

// current using db, used to emulate SQL session keeping
var currentDB string

// dotEnvFilename is the filename of the .env file
const dotEnvFilename string = ".sqlflow_env"

// if we are on sixel supported platform, assumed to be true for now
var it2Check = true

const usage = `SQLFlow Command-line Tool.

Usage:
    sqlflow [options] [run] [-e <program> -f <file>]
    sqlflow [options] release repo [--force] <repo_dir> <repo_name> <version>
    sqlflow [options] release model [--force] [--desc=<desc>] <model_name> <version>
    sqlflow [options] delete repo <repo_name> <version>
    sqlflow [options] delete model <model_name> <version>

Options:
    -v, --version                   	print the version and exit
    -h, --help                      	print this screen
    -c, --cert-file=<file>          	cert file to connect SQLFlow or Model Zoo server
        --env-file=<file>           	config file in KEY=VAL format
    -s, --sqlflow-server=<addr>     	SQLFlow server address and port, e.g localhost:50051
    -m, --model-zoo-server=<addr>   	Model Zoo server address and port
    -d, --data-source=<data_source>     data source to use when run or release model

Run Options:
    -e, --execute=<program>           execute given program
    -f, --file=<file>                 execute program in file

Release Options:
        --force                  force overwrite existing model
        --desc=<desc>            description for this model`

type options struct {
	CertFile, EnvFile string
	SQLFlowServer     string `docopt:"--sqlflow-server"`
	ModelZooServer    string `docopt:"--model-zoo-server"`
	DataSource        string
	Execute           string
	Run               bool
	File              string
	Delete, Release   bool
	Repo, Model       bool
	Force             bool
	RepoDir           string `docopt:"<repo_dir>"`
	RepoName          string `docopt:"<repo_name>"`
	ModelName         string `docopt:"<model_name>"`
	Version           string `docopt:"<version>"`
	Description       string `docopt:"--desc"`
}

func isSpace(c byte) bool {
	return len(bytes.TrimSpace([]byte{c})) == 0
}

// addLineToStmt scans lines into statements, the last four parameters are both input/output.
// A user must initialize `inQuotedString` and `isSingleQuoted` to false and `statements` to []
// at the first call
func addLineToStmt(line string, inQuotedString, isSingleQuoted *bool, statements *[]string) bool {
	if len(*statements) == 0 { // First line of the statements
		*statements = append(*statements, "")
		line = strings.TrimLeft(line, "\t ")
	} else {
		(*statements)[len(*statements)-1] += "\n"
	}
	var isEscape bool // Escaping in quoted string cannot cross lines
	var start, i int

	// note(yancey1989): if the input sql program contain `\n`, bufio.Text() would deal with
	// it as a text string with two character instead of one character "\n".
	// readStmt(bufio.Scanner) should deal with that by replacing `\n` with '\n'
	// TODO(yancey1989): finding a normative way to deal with that.
	replacer := strings.NewReplacer(`\n`, "\n", `\t`, "\t", `\r`, "\r")
	line = replacer.Replace(line)

	for i = 0; i < len(line); i++ {
		if isEscape {
			isEscape = false
			continue
		}
		switch line[i] {
		case '\\':
			if *inQuotedString {
				isEscape = true
			}
		case '"', '\'':
			if *inQuotedString {
				if *isSingleQuoted == (line[i] == '\'') {
					*inQuotedString = false // We found the end of a quoted string
				}
			} else { // The start of a quoted string
				*inQuotedString = true
				*isSingleQuoted = (line[i] == '\'')
			}
		case ';':
			if !*inQuotedString { // We found a statement
				// Ignore empty statement that has only a ';'
				if i == 0 && len((*statements)[len(*statements)-1]) != 0 {
					(*statements)[len(*statements)-1] += line[start : i+1]
				} else if i != start {
					(*statements)[len(*statements)-1] += line[start : i+1]
				}
				for i+1 < len(line) && isSpace(line[i+1]) {
					i++ // Ignore leading whitespaces of the next statement
				}
				start = i + 1
				if start == len(line) {
					return true // All done, the last character in the line is the end of a statement
				}
				if len((*statements)[len(*statements)-1]) != 0 {
					// Prepare for searching the next statement: reuse the buffer if the current statement is empty
					*statements = append(*statements, "")
				}
			}
		case '-':
			if !*inQuotedString {
				if i+1 < len(line) && line[i+1] == '-' {
					if i+2 == len(line) || isSpace(line[i+2]) { // We found a line comment
						// Note: `--` comment doesn't interfere with quoted-string and `;`
						(*statements)[len(*statements)-1] += strings.TrimSpace(line[start:i])
						if len(*statements) == 1 && (*statements)[0] == "" {
							*statements = []string{}
							return true // The whole line is an empty statement that has only a `-- comment`,
						}
						return false
					}
				}
			}
		}
	}
	(*statements)[len(*statements)-1] += line[start:]
	return false
}

// readStmt reads a SQL statement from the scanner.  A statement could have
// multiple lines and ends at a semicolon at the end of the last line.
func readStmt(scn *bufio.Scanner) ([]string, error) {
	stmt := []string{}
	var inQuotedString, isSingleQuoted bool
	for scn.Scan() {
		if addLineToStmt(scn.Text(), &inQuotedString, &isSingleQuoted, &stmt) {
			return stmt, nil
		}
	}
	// If the the file doesn't ends with ';', we consider the remaining content as a statement
	if scn.Err() == nil {
		return stmt, io.EOF
	}
	return stmt, scn.Err()
}

func flagPassed(name ...string) bool {
	found := false
	for _, n := range name {
		flag.Visit(func(f *flag.Flag) {
			if f.Name == n {
				found = true
			}
		})
	}
	return found
}

func createRPCConn(opts *options) (*grpc.ClientConn, error) {
	if opts.CertFile != "" {
		creds, err := credentials.NewClientTLSFromFile(opts.CertFile, "")
		if err != nil {
			return nil, err
		}
		return grpc.Dial(opts.SQLFlowServer, grpc.WithTransportCredentials(creds))
	}
	return grpc.Dial(opts.SQLFlowServer, grpc.WithInsecure())
}

func sqlRequest(program string, ds string) *pb.Request {
	se := sql.MakeSessionFromEnv()
	se.DbConnStr = getDataSource(ds, currentDB)
	return &pb.Request{Sql: program, Session: se}
}

func isExitStmt(stmt string) bool {
	separatorIndex := strings.Index(stmt, ";")
	if separatorIndex < 0 {
		separatorIndex = len(stmt)
	}

	firstStmt := stmt[0:separatorIndex]
	firstStmt = strings.ToUpper(strings.TrimSpace(firstStmt))
	return firstStmt == "EXIT" || firstStmt == "QUIT"
}

func runStmt(opts *options, stmt string, isTerminal bool) error {
	if isExitStmt(stmt) {
		fmt.Println("Goodbye!")
		os.Exit(0)
	}

	// special case, process USE to stick SQL session
	parts := strings.Fields(strings.ReplaceAll(stmt, ";", ""))
	if len(parts) == 2 && strings.ToUpper(parts[0]) == "USE" {
		return switchDatabase(opts, parts[1])
	}
	return runStmtOnServer(opts, stmt, isTerminal)
}

<<<<<<< HEAD
func runStmtOnServer(opts *options, stmt string, isTerminal bool) error {
=======
func runStmtOnServer(serverAddr string, stmt string, isTerminal bool, ds string) error {
	// render output according to environment
	logFlags := log.Flags()
	log.SetFlags(0)
	defer log.SetFlags(logFlags)

>>>>>>> 12624a0c
	if !isTerminal {
		fmt.Println("sqlflow>", stmt)
	}

	table, err := tablewriter.Create("ascii", tablePageSize, os.Stdout)
	if err != nil {
		log.Println(err)
		return err
	}
	// connect to sqlflow server and run sql program
	conn, err := createRPCConn(opts)
	if err != nil {
		log.Println(err)
		return err
	}
	defer conn.Close()
	client := pb.NewSQLFlowClient(conn)
	ctx, cancel := context.WithTimeout(context.Background(), 36000*time.Second)
	defer cancel()
	req := sqlRequest(stmt, opts.DataSource)
	stream, err := client.Run(ctx, req)
	if err != nil {
		log.Println(err) // log the connection failure
		return err
	}

	renderCtx := &renderContext{
		client:     client,
		ctx:        ctx,
		stream:     stream,
		table:      table,
		isTerminal: isTerminal,
		it2Check:   it2Check,
	}
	return renderRPCRespStream(renderCtx)
}

func assertConnectable(opts *options) {
	conn, err := createRPCConn(opts)
	if err != nil {
		log.Fatalf("can't connect to %s: %v", opts.SQLFlowServer, err)
	}
	conn.Close()
}

func repl(opts *options, scanner *bufio.Scanner) {
	for {
		statements, err := readStmt(scanner)
		if err == io.EOF && len(statements) == 0 {
			return
		}
		// The collaborative parsing algorithm requires that each statement ends
		// with a semi-colon, as the definition of `end_of_stmt`
		// in /pkg/parser/extended_syntax_parser.y#L176 .
		n := len(statements)
		if n > 0 && !strings.HasSuffix(strings.TrimSpace(statements[n-1]), ";") {
			statements[len(statements)-1] += ";"
		}
		for _, stmt := range statements {
			if err := runStmt(opts, stmt, false); err != nil {
				log.Fatalf("run SQL statement failed: %v", err)
			}
		}
	}
}

func switchDatabase(opts *options, db string) error {
	stmt := "USE " + db
	out, err := step.GetStdout(func() error {
		return runStmtOnServer(opts, stmt, true)
	})
	if err != nil {
		fmt.Println(out)
		return err
	}
	fmt.Println("Database changed to", db)
	currentDB = db
	return nil
}

// getDataSource generates a data source string that is using database `db` from the original dataSource
func getDataSource(dataSource, db string) string {
	if db == "" {
		return dataSource
	}
	driver, other, e := database.ParseURL(dataSource)
	if e != nil {
		log.Fatalf("unrecognized data source '%s'", dataSource)
	}
	pieces := strings.Split(other, "?")
	switch driver {
	case "maxcompute", "alisa":
		var v url.Values = url.Values{}
		if len(pieces) == 2 {
			v, e = url.ParseQuery(pieces[1])
			if e != nil {
				log.Fatalf("unrecognized data source '%s'", dataSource)
			}
		}
		v["curr_project"] = []string{db}
		return fmt.Sprintf("%s://%s?%s", driver, pieces[0], v.Encode())
	case "mysql":
		fallthrough
	case "hive":
		pieces[0] = strings.Split(pieces[0], "/")[0] + "/" + db
		return fmt.Sprintf("%s://%s", driver, strings.Join(pieces, "?"))
	}
	log.Fatalf("unknown database '%s' in data source'%s'", driver, dataSource)
	return ""
}

// initEnvFromFile initializes environment variables from the .env file
func initEnvFromFile(f string) {
	_ = godotenv.Load(f)
}

func runSQLFlowClient(opts *options) error {
	if opts.SQLFlowServer == "" {
		opts.SQLFlowServer = os.Getenv("SQLFLOW_SERVER")
	}
	if opts.SQLFlowServer == "" {
		return fmt.Errorf("SQLFlow server address is not provided")
	}
	if opts.DataSource == "" {
		opts.DataSource = os.Getenv("SQLFLOW_DATASOURCE")
	}
	if opts.DataSource == "" {
		return fmt.Errorf("data source is not provided")
	}
	if opts.CertFile == "" {
		opts.CertFile = os.Getenv("SQLFLOW_CA_CRT")
	}
	assertConnectable(opts) // Fast fail if we can't connect to the datasource
	var err error
	if currentDB, err = database.GetDatabaseName(opts.DataSource); err != nil {
		return err
	}

	// You might want to use syscall.Stdin instead of 0; however,
	// unfortunately, we cannot.  the syscall standard package has
	// a special implementation for Windows, where the type of
	// syscall.Stdin is not int as in Linux and macOS, but
	// uintptr.
	isTerminal := opts.File == "" && opts.Execute == "" && terminal.IsTerminal(0)
	sqlFile := os.Stdin

	if opts.File != "" && opts.File != "-" {
		if sqlFile, err = os.Open(opts.File); err != nil {
			return err
		}
		defer sqlFile.Close()
	}
	var reader io.Reader = sqlFile
	// Override stdin and file when the `-e|-execute' options are present.
	if opts.Execute != "" {
		reader = strings.NewReader(strings.TrimSpace(opts.Execute))
	}
	scanner := bufio.NewScanner(reader)
	if isTerminal {
		if !it2Check {
			fmt.Println("The terminal doesn't support sixel, explanation statements will show ASCII figures.")
		}
		// TODO(lorylin): get autocomplete dicts for sqlflow_models from sqlflow_server
		runPrompt(func(stmt string) {
			runStmt(opts, stmt, true)
		})
	} else {
		repl(opts, scanner)
	}
	return nil
}

func processOptions(opts *options) {
	var err error
	switch {
	case opts.Run:
		err = runSQLFlowClient(opts)
	case opts.Release && opts.Model:
		err = releaseModel(opts)
	case opts.Release && opts.Repo:
		err = releaseRepo(opts)
	case opts.Delete && opts.Model:
		err = deleteModel(opts)
	case opts.Delete && opts.Repo:
		err = deleteRepo(opts)
	default:
		err = runSQLFlowClient(opts)
	}
	if err != nil {
		log.Printf("Failed due to %v", err)
	}
}

func main() {
	opts, err := docopt.ParseArgs(usage, nil, "1.0.0")
	if err != nil {
		log.Fatal(err)
	}
	optionData := &options{}
	if err := opts.Bind(optionData); err != nil {
		log.Fatal(err)
	}
	var envFilePath string
	if optionData.EnvFile != "" {
		envFilePath = optionData.EnvFile
	} else {
		envFilePath = filepath.Join(os.Getenv("HOME"), dotEnvFilename)
	}
	initEnvFromFile(envFilePath)
	processOptions(optionData)
}<|MERGE_RESOLUTION|>--- conflicted
+++ resolved
@@ -252,16 +252,12 @@
 	return runStmtOnServer(opts, stmt, isTerminal)
 }
 
-<<<<<<< HEAD
 func runStmtOnServer(opts *options, stmt string, isTerminal bool) error {
-=======
-func runStmtOnServer(serverAddr string, stmt string, isTerminal bool, ds string) error {
 	// render output according to environment
 	logFlags := log.Flags()
 	log.SetFlags(0)
 	defer log.SetFlags(logFlags)
 
->>>>>>> 12624a0c
 	if !isTerminal {
 		fmt.Println("sqlflow>", stmt)
 	}
