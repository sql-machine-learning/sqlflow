// Copyright 2019 The SQLFlow Authors. All rights reserved.
// Licensed under the Apache License, Version 2.0 (the "License");
// you may not use this file except in compliance with the License.
// You may obtain a copy of the License at
//
// http://www.apache.org/licenses/LICENSE-2.0
//
// Unless required by applicable law or agreed to in writing, software
// distributed under the License is distributed on an "AS IS" BASIS,
// WITHOUT WARRANTIES OR CONDITIONS OF ANY KIND, either express or implied.
// See the License for the specific language governing permissions and
// limitations under the License.

package main

import (
	"bufio"
	"flag"
	"fmt"
	"io"
	"log"
	"os"
	"strings"
	"syscall"

	"github.com/olekukonko/tablewriter"
	"golang.org/x/crypto/ssh/terminal"
	pb "sqlflow.org/sqlflow/pkg/proto"
	"sqlflow.org/sqlflow/pkg/sql"
)

const tablePageSize = 1000

// readStmt reads a SQL statement from the scanner.  A statement could have
// multiple lines and ends at a semicolon at the end of the last line.
func readStmt(scn *bufio.Scanner) (string, error) {
	stmt := ""
	for scn.Scan() {
		stmt += scn.Text()
		// FIXME(tonyyang-svail): It is hacky and buggy to assume that
		// SQL statements are separated by substrings ";\n".  We need
		// to call the SQLFlow parser to retrieve statements and run
		// them one-by-one in a REPL.
		if strings.HasSuffix(strings.TrimSpace(scn.Text()), ";") {
			return strings.TrimSpace(stmt), nil
		}
		stmt += "\n"
	}
	if scn.Err() == nil {
		return stmt, io.EOF
	}
	return "", scn.Err()
}

func header(head map[string]interface{}) ([]string, error) {
	cn, ok := head["columnNames"]
	if !ok {
		return nil, fmt.Errorf("can't find field columnNames in head")
	}
	cols, ok := cn.([]string)
	if !ok {
		return nil, fmt.Errorf("invalid header type")
	}
	return cols, nil
}

func render(rsp interface{}, table *tablewriter.Table) (bool, error) {
	isTable := false
	switch s := rsp.(type) {
	case map[string]interface{}: // table header
		cols, e := header(s)
		if e == nil {
			table.SetHeader(cols)
		}
		isTable = true
	case []interface{}: // row
		row := make([]string, len(s))
		for i, v := range s {
			row[i] = fmt.Sprint(v)
		}
		table.Append(row)
		isTable = true
	case error:
		return false, s
	case sql.EndOfExecution:
		return isTable, nil
	default:
		fmt.Println(s)
	}
	return isTable, nil
}

func flagPassed(name ...string) bool {
	found := false
	for _, n := range name {
		flag.Visit(func(f *flag.Flag) {
			if f.Name == n {
				found = true
			}
		})
	}
	return found
}

func runStmt(stmt string, isTerminal bool, modelDir string, db *sql.DB, ds string) error {
	if !isTerminal {
		fmt.Println("sqlflow>", stmt)
	}
<<<<<<< HEAD
	isTable, tableRendered := false, false
	var err error
=======
	tableRendered := false
>>>>>>> 4e783257
	table := tablewriter.NewWriter(os.Stdout)
	sess := makeSessionFromEnv()

	stream := sql.RunSQLProgram(stmt, db, modelDir, sess)
	for rsp := range stream.ReadAll() {
<<<<<<< HEAD
		isTable, err = render(rsp, table)
		if err != nil {
			return err
		}

=======
>>>>>>> 4e783257
		// pagination. avoid exceed memory
		if render(rsp, table) && table.NumLines() == tablePageSize {
			table.Render()
			tableRendered = true
			table.ClearRows()
		}
	}
	if table.NumLines() > 0 || !tableRendered {
		table.Render()
	}
	return nil
}

func repl(scanner *bufio.Scanner, modelDir string, db *sql.DB, ds string) {
	for {
		stmt, err := readStmt(scanner)
		fmt.Println()
		if err == io.EOF && stmt == "" {
			return
		}
		if err := runStmt(stmt, false, modelDir, db, ds); err != nil {
			log.Fatalf("run SQL statment failed: %v", err)
		}
	}
}

func makeSessionFromEnv() *pb.Session {
	return &pb.Session{
		Token:            os.Getenv("SQLFLOW_USER_TOKEN"),
		DbConnStr:        os.Getenv("SQLFLOW_DATASOURCE"),
		ExitOnSubmit:     strings.ToLower(os.Getenv("SQLFLOW_EXIT_ON_SUBMIT")) == "true",
		UserId:           os.Getenv("SQLFLOW_USER_ID"),
		HiveLocation:     os.Getenv("SQLFLOW_HIVE_LOCATION"),
		HdfsNamenodeAddr: os.Getenv("SQLFLOW_HDFS_NAMENODE_ADDR"),
		HdfsUser:         os.Getenv("JUPYTER_HADOOP_USER"),
		HdfsPass:         os.Getenv("JUPYTER_HADOOP_PASS"),
	}
}

func parseSQLFromStdin(stdin io.Reader) (string, error) {
	scanedInput := []string{}
	scanner := bufio.NewScanner(stdin)
	for scanner.Scan() {
		scanedInput = append(scanedInput, scanner.Text())
	}
	if err := scanner.Err(); err != nil {
		return "", err
	}
	sqlflowDatasource := os.Getenv("SQLFLOW_DATASOURCE")
	if sqlflowDatasource == "" {
		return "", fmt.Errorf("no SQLFLOW_DATASOURCE env provided")
	}
	sess := makeSessionFromEnv()
	pbIRStr, err := sql.ParseSQLStatement(strings.Join(scanedInput, "\n"), sess)
	if err != nil {
		return "", err
	}
	return pbIRStr, nil
}

func main() {
	ds := flag.String("datasource", "", "database connect string")
	modelDir := flag.String("model_dir", "", "model would be saved on the local dir, otherwise upload to the table.")
	cliStmt := flag.String("execute", "", "execute SQLFlow from command line.  e.g. --execute 'select * from table1'")
	flag.StringVar(cliStmt, "e", "", "execute SQLFlow from command line, short for --execute")
	sqlFileName := flag.String("file", "", "execute SQLFlow from file.  e.g. --file '~/iris_dnn.sql'")
	isParseOnly := flag.Bool("parse", false, "execute parsing only and output the parsed IR in pbtxt format")
	flag.StringVar(sqlFileName, "f", "", "execute SQLFlow from file, short for --file")
	flag.Parse()
	// Read SQL from stdin and output IR in pbtxt format
	// Assume the input is a single SQL statement
	if *isParseOnly {
		out, err := parseSQLFromStdin(os.Stdin)
		if err != nil {
			log.Fatalf("error parse SQL from stdin: %v", err)
		}
		fmt.Printf("%s", out)
		// exit when parse is finished
		os.Exit(0)
	}

	db, err := sql.NewDB(*ds)
	if err != nil {
		log.Fatalf("failed to open database: %v", err)
	}
	defer db.Close()

	if *modelDir != "" {
		if _, derr := os.Stat(*modelDir); derr != nil {
			os.Mkdir(*modelDir, os.ModePerm)
		}
	}

	isTerminal := !flagPassed("execute", "e", "file", "f") && terminal.IsTerminal(syscall.Stdin)

	sqlFile := os.Stdin
	if flagPassed("file", "f") {
		sqlFile, err = os.Open(*sqlFileName)
		if err != nil {
			log.Fatal(err)
		}
		defer sqlFile.Close()
	}
	var reader io.Reader = sqlFile
	// Override stdin and file when the `-e|-execute' options are present.
	if flagPassed("execute", "e") {
		reader = strings.NewReader(*cliStmt)
	}
	scanner := bufio.NewScanner(reader)
	if isTerminal {
		runPrompt(func(stmt string) { runStmt(stmt, true, *modelDir, db, *ds) })
	} else {
		repl(scanner, *modelDir, db, *ds)
	}
}<|MERGE_RESOLUTION|>--- conflicted
+++ resolved
@@ -81,10 +81,14 @@
 		table.Append(row)
 		isTable = true
 	case error:
-		return false, s
+		log.Fatalf("run sql statement failed, error: %v", v)
 	case sql.EndOfExecution:
 		return isTable, nil
+	case string:
+		fmt.Println(s)
+		return false, nil
 	default:
+
 		fmt.Println(s)
 	}
 	return isTable, nil
@@ -106,27 +110,18 @@
 	if !isTerminal {
 		fmt.Println("sqlflow>", stmt)
 	}
-<<<<<<< HEAD
-	isTable, tableRendered := false, false
-	var err error
-=======
 	tableRendered := false
->>>>>>> 4e783257
 	table := tablewriter.NewWriter(os.Stdout)
 	sess := makeSessionFromEnv()
 
 	stream := sql.RunSQLProgram(stmt, db, modelDir, sess)
 	for rsp := range stream.ReadAll() {
-<<<<<<< HEAD
-		isTable, err = render(rsp, table)
+		isTable, err := render(rsp, table)
 		if err != nil {
-			return err
-		}
-
-=======
->>>>>>> 4e783257
+			return fmt.Errorf("")
+		}
 		// pagination. avoid exceed memory
-		if render(rsp, table) && table.NumLines() == tablePageSize {
+		if isTable && table.NumLines() == tablePageSize {
 			table.Render()
 			tableRendered = true
 			table.ClearRows()
