// Copyright 2019 The SQLFlow Authors. All rights reserved.
// Licensed under the Apache License, Version 2.0 (the "License");
// you may not use this file except in compliance with the License.
// You may obtain a copy of the License at
//
// http://www.apache.org/licenses/LICENSE-2.0
//
// Unless required by applicable law or agreed to in writing, software
// distributed under the License is distributed on an "AS IS" BASIS,
// WITHOUT WARRANTIES OR CONDITIONS OF ANY KIND, either express or implied.
// See the License for the specific language governing permissions and
// limitations under the License.

package main

import (
	"bufio"
	"flag"
	"fmt"
	"io"
	"log"
	"os"
	"strings"
	"syscall"

	"github.com/olekukonko/tablewriter"
	"golang.org/x/crypto/ssh/terminal"
	pb "sqlflow.org/sqlflow/pkg/proto"
	"sqlflow.org/sqlflow/pkg/sql"
)

const tablePageSize = 1000

// readStmt reads a SQL statement from the scanner.  A statement could have
// multiple lines and ends at a semicolon at the end of the last line.
func readStmt(scn *bufio.Scanner) (string, error) {
	stmt := ""
	for scn.Scan() {
		stmt += scn.Text()
		// FIXME(tonyyang-svail): It is hacky and buggy to assume that
		// SQL statements are separated by substrings ";\n".  We need
		// to call the SQLFlow parser to retrieve statements and run
		// them one-by-one in a REPL.
		if strings.HasSuffix(strings.TrimSpace(scn.Text()), ";") {
			return strings.TrimSpace(stmt), nil
		}
		stmt += "\n"
	}
	if scn.Err() == nil {
		return stmt, io.EOF
	}
	return "", scn.Err()
}

func header(head map[string]interface{}) ([]string, error) {
	cn, ok := head["columnNames"]
	if !ok {
		return nil, fmt.Errorf("can't find field columnNames in head")
	}
	cols, ok := cn.([]string)
	if !ok {
		return nil, fmt.Errorf("invalid header type")
	}
	return cols, nil
}

func render(rsp interface{}, table *tablewriter.Table) (bool, error) {
	isTable := false
	switch s := rsp.(type) {
	case map[string]interface{}: // table header
		cols, e := header(s)
		if e == nil {
			table.SetHeader(cols)
		}
		isTable = true
	case []interface{}: // row
		row := make([]string, len(s))
		for i, v := range s {
			row[i] = fmt.Sprint(v)
		}
		table.Append(row)
		isTable = true
	case error:
		return false, s
	case sql.EndOfExecution:
		return isTable, nil
	default:
		fmt.Println(s)
	}
	return isTable, nil
}

func flagPassed(name ...string) bool {
	found := false
	for _, n := range name {
		flag.Visit(func(f *flag.Flag) {
			if f.Name == n {
				found = true
			}
		})
	}
	return found
}

func runStmt(stmt string, isTerminal bool, modelDir string, db *sql.DB, ds string) error {
	if !isTerminal {
		fmt.Println("sqlflow>", stmt)
	}
	isTable, tableRendered := false, false
	var err error
	table := tablewriter.NewWriter(os.Stdout)
	sess := makeSessionFromEnv()

	stream := sql.RunSQLProgram(stmt, db, modelDir, sess)
	for rsp := range stream.ReadAll() {
		isTable, err = render(rsp, table)
		if err != nil {
			return err
		}

		// pagination. avoid exceed memory
		if isTable && table.NumLines() == tablePageSize {
			table.Render()
			tableRendered = true
			table.ClearRows()
		}
	}
	if table.NumLines() > 0 || !tableRendered {
		table.Render()
	}
	return nil
}

func repl(scanner *bufio.Scanner, modelDir string, db *sql.DB, ds string) {
	for {
		stmt, err := readStmt(scanner)
		fmt.Println()
		if err == io.EOF && stmt == "" {
			return
		}
		if err := runStmt(stmt, false, modelDir, db, ds); err != nil {
			log.Fatalf("run SQL statment failed: %v", err)
		}
	}
}

func makeSessionFromEnv() *pb.Session {
	return &pb.Session{
		Token:            os.Getenv("SQLFLOW_USER_TOKEN"),
		DbConnStr:        os.Getenv("SQLFLOW_DATASOURCE"),
		ExitOnSubmit:     strings.ToLower(os.Getenv("SQLFLOW_EXIT_ON_SUBMIT")) == "true",
		UserId:           os.Getenv("SQLFLOW_USER_ID"),
		HiveLocation:     os.Getenv("SQLFLOW_HIVE_LOCATION"),
		HdfsNamenodeAddr: os.Getenv("SQLFLOW_HDFS_NAMENODE_ADDR"),
		HdfsUser:         os.Getenv("JUPYTER_HADOOP_USER"),
		HdfsPass:         os.Getenv("JUPYTER_HADOOP_PASS"),
	}
}

func parseSQLFromStdin(stdin io.Reader) (string, error) {
	scanedInput := []string{}
	scanner := bufio.NewScanner(stdin)
	for scanner.Scan() {
		scanedInput = append(scanedInput, scanner.Text())
	}
	if err := scanner.Err(); err != nil {
		return "", err
	}
	sqlflowDatasrouce := os.Getenv("SQLFLOW_DATASOURCE")
	if sqlflowDatasrouce == "" {
		return "", fmt.Errorf("no SQLFLOW_DATASOURCE env provided")
	}
<<<<<<< HEAD
	sess := makeSessionFromEnv()
	pbIRStr, err := sql.ParseSQLStatement(strings.Join(scanedInput, ""), sess)
=======

	sess := &pb.Session{
		Token:            os.Getenv("SQLFLOW_USER_TOKEN"),
		DbConnStr:        os.Getenv("SQLFLOW_DATASOURCE"),
		ExitOnSubmit:     strings.ToLower(os.Getenv("SQLFLOW_EXIT_ON_SUBMIT")) == "true",
		UserId:           os.Getenv("SQLFLOW_USER_ID"),
		HiveLocation:     os.Getenv("SQLFLOW_HIVE_LOCATION"),
		HdfsNamenodeAddr: os.Getenv("SQLFLOW_HDFS_NAMENODE_ADDR"),
		HdfsUser:         os.Getenv("JUPYTER_HADOOP_USER"),
		HdfsPass:         os.Getenv("JUPYTER_HADOOP_PASS"),
	}
	pbIRStr, err := sql.ParseSQLStatement(strings.Join(scanedInput, "\n"), sess)
>>>>>>> 8bb1d4d4
	if err != nil {
		return "", err
	}
	return pbIRStr, nil
}

func main() {
	ds := flag.String("datasource", "", "database connect string")
	modelDir := flag.String("model_dir", "", "model would be saved on the local dir, otherwise upload to the table.")
	cliStmt := flag.String("execute", "", "execute SQLFlow from command line.  e.g. --execute 'select * from table1'")
	flag.StringVar(cliStmt, "e", "", "execute SQLFlow from command line, short for --execute")
	sqlFileName := flag.String("file", "", "execute SQLFlow from file.  e.g. --file '~/iris_dnn.sql'")
	isParseOnly := flag.Bool("parse", false, "execute parsing only and output the parsed IR in pbtxt format")
	flag.StringVar(sqlFileName, "f", "", "execute SQLFlow from file, short for --file")
	flag.Parse()
	// Read SQL from stdin and output IR in pbtxt format
	// Assume the input is a single SQL statement
	if *isParseOnly {
		out, err := parseSQLFromStdin(os.Stdin)
		if err != nil {
			log.Fatalf("error parse SQL from stdin: %v", err)
		}
		fmt.Printf("%s", out)
		// exit when parse is finished
		os.Exit(0)
	}

	db, err := sql.NewDB(*ds)
	if err != nil {
		log.Fatalf("failed to open database: %v", err)
	}
	defer db.Close()

	if *modelDir != "" {
		if _, derr := os.Stat(*modelDir); derr != nil {
			os.Mkdir(*modelDir, os.ModePerm)
		}
	}

	isTerminal := !flagPassed("execute", "e", "file", "f") && terminal.IsTerminal(syscall.Stdin)

	sqlFile := os.Stdin
	if flagPassed("file", "f") {
		sqlFile, err = os.Open(*sqlFileName)
		if err != nil {
			log.Fatal(err)
		}
		defer sqlFile.Close()
	}
	var reader io.Reader = sqlFile
	// Override stdin and file when the `-e|-execute' options are present.
	if flagPassed("execute", "e") {
		reader = strings.NewReader(*cliStmt)
	}
	scanner := bufio.NewScanner(reader)
	if isTerminal {
		runPrompt(func(stmt string) { runStmt(stmt, true, *modelDir, db, *ds) })
	} else {
		repl(scanner, *modelDir, db, *ds)
	}
}<|MERGE_RESOLUTION|>--- conflicted
+++ resolved
@@ -170,23 +170,8 @@
 	if sqlflowDatasrouce == "" {
 		return "", fmt.Errorf("no SQLFLOW_DATASOURCE env provided")
 	}
-<<<<<<< HEAD
 	sess := makeSessionFromEnv()
-	pbIRStr, err := sql.ParseSQLStatement(strings.Join(scanedInput, ""), sess)
-=======
-
-	sess := &pb.Session{
-		Token:            os.Getenv("SQLFLOW_USER_TOKEN"),
-		DbConnStr:        os.Getenv("SQLFLOW_DATASOURCE"),
-		ExitOnSubmit:     strings.ToLower(os.Getenv("SQLFLOW_EXIT_ON_SUBMIT")) == "true",
-		UserId:           os.Getenv("SQLFLOW_USER_ID"),
-		HiveLocation:     os.Getenv("SQLFLOW_HIVE_LOCATION"),
-		HdfsNamenodeAddr: os.Getenv("SQLFLOW_HDFS_NAMENODE_ADDR"),
-		HdfsUser:         os.Getenv("JUPYTER_HADOOP_USER"),
-		HdfsPass:         os.Getenv("JUPYTER_HADOOP_PASS"),
-	}
 	pbIRStr, err := sql.ParseSQLStatement(strings.Join(scanedInput, "\n"), sess)
->>>>>>> 8bb1d4d4
 	if err != nil {
 		return "", err
 	}
