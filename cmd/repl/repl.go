--- conflicted
+++ resolved
@@ -36,11 +36,8 @@
 	"github.com/olekukonko/tablewriter"
 	"golang.org/x/crypto/ssh/terminal"
 	"sqlflow.org/goalisa"
-<<<<<<< HEAD
-=======
 	"sqlflow.org/gohive"
 	"sqlflow.org/gomaxcompute"
->>>>>>> c396b79c
 	"sqlflow.org/sqlflow/pkg/database"
 	pb "sqlflow.org/sqlflow/pkg/proto"
 	"sqlflow.org/sqlflow/pkg/sql"
@@ -363,23 +360,12 @@
 			return group[1]
 		}
 	case "hive":
-<<<<<<< HEAD
-	case "alisa": // TODO(yaney1989): using go drivers to parse the database
-		// hive://root:root@127.0.0.1:10000/iris?auth=NOSASL
-		cfg, e := goalisa.ParseDSN(other)
-		if e != nil {
-			log.Fatalf("parseing alisa DSN failed, %v", e)
-		}
-		return cfg.Project
-
-=======
 		// hive://root:root@127.0.0.1:10000/iris?auth=NOSASL
 		cfg, e := gohive.ParseDSN(dsName)
 		if e != nil {
 			log.Fatalf("parsing mysql DSN failed, %v", e)
 		}
 		return cfg.DBName
->>>>>>> c396b79c
 	default:
 		log.Fatalf("unknown database '%s' in data source'%s'", driver, datasource)
 	}
