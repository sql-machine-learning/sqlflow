// Copyright 2019 The SQLFlow Authors. All rights reserved.
// Licensed under the Apache License, Version 2.0 (the "License");
// you may not use this file except in compliance with the License.
// You may obtain a copy of the License at
//
// http://www.apache.org/licenses/LICENSE-2.0
//
// Unless required by applicable law or agreed to in writing, software
// distributed under the License is distributed on an "AS IS" BASIS,
// WITHOUT WARRANTIES OR CONDITIONS OF ANY KIND, either express or implied.
// See the License for the specific language governing permissions and
// limitations under the License.

package main

import (
	"bufio"
	"fmt"
	"os"
	"os/exec"
	"regexp"
	"strings"
	"testing"
	"time"

	"github.com/stretchr/testify/assert"

	prompt "github.com/c-bata/go-prompt"
)

// TODO(shendiaomo): end to end tests like sqlflowserver/main_test.go

var space = regexp.MustCompile(`\s+`)

func testMainFastFail(t *testing.T, interactive bool) {
	a := assert.New(t)
	// Run the crashing code when FLAG is set
	if os.Getenv("SQLFLOW_TEST_REPL_FAST_FAIL_INTERACTIVE_OR_NOT") == "false" {
		os.Args = []string{os.Args[0], "--datasource", "database://in?imagination", "-e", ";"}
		main()
	} else if os.Getenv("SQLFLOW_TEST_REPL_FAST_FAIL_INTERACTIVE_OR_NOT") == "true" {
		os.Args = []string{os.Args[0], "--datasource", "database://in?imagination"}
		main()
	}
	// Run the test in a subprocess
	cmd := exec.Command(os.Args[0], "-test.run=TestMainFastFail")
	cmd.Env = append(os.Environ(), fmt.Sprintf("SQLFLOW_TEST_REPL_FAST_FAIL_INTERACTIVE_OR_NOT=%v", interactive))
	cmd.Start()

	done := make(chan error)
	go func() { done <- cmd.Wait() }()
	timeout := time.After(2 * time.Second) // 2s are enough for **fast** fail

	select {
	case <-timeout:
		cmd.Process.Kill()
		assert.FailNowf(t, "subprocess main timed out", "interactive: %v", interactive)
	case err := <-done:
		a.Error(err)
		// Cast the error as *exec.ExitError and compare the result
		e, ok := err.(*exec.ExitError)
		expectedErrorString := "exit status 1"
		assert.Equal(t, true, ok)
		assert.Equal(t, expectedErrorString, e.Error())
	}
}

func TestMainFastFail(t *testing.T) {
	testMainFastFail(t, true)
	testMainFastFail(t, false)
}

func TestReadStmt(t *testing.T) {
	a := assert.New(t)
	sql := `SELECT * FROM iris.train TO TRAIN DNNClassifier WITH
				model.hidden_units=[10,20],
				model.n_classes=3
			LABEL class INTO sqlflow_models.my_model;`
	scanner := bufio.NewScanner(strings.NewReader(sql))
	stmt, err := readStmt(scanner)
	a.Nil(err)
	a.Equal(space.ReplaceAllString(stmt, " "), space.ReplaceAllString(sql, " "))
}

func TestPromptState(t *testing.T) {
	a := assert.New(t)
	s := newPromptState()
	a.Equal(len(s.keywords), 15)
	sql := `SELECT * FROM iris.train TO TRAIN DNNClassifier WITH
				model.hidden_units=[10,20],
				model.n_classes=3
			LABEL class INTO sqlflow_models.my_model;`
	words := strings.Fields(sql)
	keyword, ahead, last := s.lookaheadKeyword(words)
	a.Equal("INTO", keyword)
	a.Equal("class", ahead)
	a.Equal("sqlflow_models.my_model;", last)

	keyword, ahead, last = s.lookaheadKeyword(words[0 : len(words)-1])
	a.Equal("INTO", keyword)
	a.Equal("class", ahead)
	a.Equal("INTO", last)

	keyword, ahead, last = s.lookaheadKeyword(words[0 : len(words)-2])
	a.Equal("LABEL", keyword)
	a.Equal("model.n_classes=3", ahead)
	a.Equal("class", last)

	keyword, ahead, last = s.lookaheadKeyword(words[0 : len(words)-4])
	a.Equal("WITH", keyword)
	a.Equal("DNNClassifier", ahead)
	a.Equal("model.n_classes=3", last)

	var stmt string
	scanner := bufio.NewScanner(strings.NewReader(sql))
	for scanner.Scan() {
		s.execute(scanner.Text(), func(s string) { stmt = s })
	}
	a.Equal(space.ReplaceAllString(stmt, " "), space.ReplaceAllString(sql, " "))
	a.Equal("", s.statement)
}

func TestComplete(t *testing.T) {
	a := assert.New(t)
	s := newPromptState()
	p := prompt.NewBuffer()
	// Imitating the `input from console` process
	p.InsertText(`SELECT * FROM iris.train T`, false, true)
	c := s.completer(*p.Document())
	a.Equal(1, len(c))
	a.Equal("TO", c[0].Text)

	p.InsertText(`O T`, false, true)
	c = s.completer(*p.Document())
	a.Equal(1, len(c))
	a.Equal("TRAIN", c[0].Text)

	p.InsertText(`RAIN `, false, true)
	c = s.completer(*p.Document())
	a.Equal(11, len(c))

	p.InsertText(`DNN`, false, true)
	c = s.completer(*p.Document())
	a.Equal(4, len(c))

	p.InsertText(`c`, false, true)
	c = s.completer(*p.Document())
	a.Equal(1, len(c))
	a.Equal("DNNClassifier", c[0].Text)
	p.DeleteBeforeCursor(1) // TODO(shendiaomo): It's sort of case sensitive at the moment

	p.InsertText(`C`, false, true)
	c = s.completer(*p.Document())
	a.Equal(1, len(c))
	a.Equal("DNNClassifier", c[0].Text)

	p.InsertText(`lassifier w`, false, true)
	c = s.completer(*p.Document())
	a.Equal(1, len(c))
	a.Equal("WITH", c[0].Text)

	p.InsertText(`ith `, false, true)
	c = s.completer(*p.Document())
	a.Equal(15, len(c))

	p.InsertText(`model.f`, false, true)
	c = s.completer(*p.Document())
	a.Equal(0, len(c)) // model.feature_columns removed by codegen/attribute.go
	p.DeleteBeforeCursor(1)

	p.InsertText(`h`, false, true)
	c = s.completer(*p.Document())
	a.Equal(1, len(c))
	a.Equal("model.hidden_units", c[0].Text)

	p.InsertText(`idden_units=[400,300], `, false, true)
	c = s.completer(*p.Document())
	a.Equal(15, len(c))

	p.InsertText(`model.n`, false, true)
	c = s.completer(*p.Document())
	a.Equal(1, len(c))
	a.Equal("model.n_classes", c[0].Text)

	p.InsertText(`_classes=3 l`, false, true)
	c = s.completer(*p.Document())
	a.Equal(1, len(c))
	a.Equal("LABEL", c[0].Text)

	p.InsertText(`abel class i`, false, true)
	c = s.completer(*p.Document())
	a.Equal(1, len(c))
	a.Equal("INTO", c[0].Text)

	p.InsertText(`nto `, false, true)
	c = s.completer(*p.Document())
	a.Equal(0, len(c))

	p.InsertText(`nto sqlflow_models.my_awesome_model;`, false, true)
	c = s.completer(*p.Document())
	a.Equal(0, len(c))
}

func TestTerminalCheck(t *testing.T) {
	a := assert.New(t)
	a.True(commandExists("it2check"))
	a.False(it2Check)

	a.True(isHTMLSnippet("<div></div>"))
	_, err := getBase64EncodedImage("")
	a.Error(err)
	image, err := getBase64EncodedImage(testImageHTML)
	a.Nil(err)
	a.Nil(imageCat(image))
}
func TestStdinParser(t *testing.T) {
	a := assert.New(t)
	p := newTestConsoleParser()
	buf, e := p.Read()
	a.Nil(e)
	a.Equal("test multiple", string(buf))

	buf, e = p.Read()
	a.Nil(e)
	a.Equal(prompt.Enter, prompt.GetKey(buf))

	buf, e = p.Read()
	a.Nil(e)
	a.Equal("line paste", strings.TrimSpace(string(buf)))

	buf, e = p.Read()
	a.Nil(e)
	a.Equal("test multiple", string(buf))
}

<<<<<<< HEAD
func TestStdinParseOnly(t *testing.T) {
	a := assert.New(t)
	dataSourceStr := ""
	var testdb *database.DB
	var err error
	switch os.Getenv("SQLFLOW_TEST_DB") {
	case "mysql":
		dataSourceStr = "mysql://root:root@tcp(127.0.0.1:3306)/?maxAllowedPacket=0"
		testdb, err = database.OpenAndConnectDB(dataSourceStr)
		a.NoError(err)
		defer testdb.Close()
		err = testdata.Popularize(testdb.DB, testdata.IrisSQL)
		a.NoError(err)
	case "hive":
		dataSourceStr = "hive://root:root@127.0.0.1:10000/iris?auth=NOSASL"
		testdb, err = database.OpenAndConnectDB(dataSourceStr)
		a.NoError(err)
		defer testdb.Close()
		err = testdata.Popularize(testdb.DB, testdata.IrisHiveSQL)
		a.NoError(err)
	default:
		t.Skipf("skip TestStdinParseOnly for db type: %s", os.Getenv("SQLFLOW_TEST_DB"))
	}
	os.Setenv("SQLFLOW_DATASOURCE", dataSourceStr)
	var stdin bytes.Buffer
	trainSQL := `SELECT *
FROM iris.train
TO TRAIN DNNClassifier
WITH model.n_classes = 3, model.hidden_units = [10, 20], train.batch_size = 10, train.epoch = 2
COLUMN sepal_length, sepal_width, petal_length, petal_width
LABEL class
INTO sqlflow_models.mymodel;`
	_, err = testdb.Exec("CREATE DATABASE IF NOT EXISTS sqlflow_models;")
	a.NoError(err)
	stdin.Write([]byte(trainSQL))
	pbtxt, err := parseSQLFromStdin(&stdin)
	a.NoError(err)
	pbTrain := &irpb.TrainStmt{}
	proto.UnmarshalText(pbtxt, pbTrain)
	a.Equal("class", pbTrain.GetLabel().GetNc().GetFieldDesc().GetName())

	// run one train SQL to save the model then test predict/explain use the model
	sess := &irpb.Session{DbConnStr: dataSourceStr}
	stream := sf.RunSQLProgram(trainSQL, "", sess)
	lastResp := list.New()
	keepSize := 10
	for rsp := range stream.ReadAll() {
		switch rsp.(type) {
		case error:
			var s []string
			for e := lastResp.Front(); e != nil; e = e.Next() {
				if ss, ok := e.Value.(string); ok {
					s = append(s, ss)
				}
			}
			a.Fail(strings.Join(s, "\n"))
		}
		lastResp.PushBack(rsp)
		if lastResp.Len() > keepSize {
			e := lastResp.Front()
			lastResp.Remove(e)
		}
	}

	stdin.Reset()
	stdin.Write([]byte("SELECT * from iris.train TO PREDICT iris.predict.class USING sqlflow_models.mymodel;"))
	pbtxt, err = parseSQLFromStdin(&stdin)
	a.NoError(err)
	pbPred := &irpb.PredictStmt{}
	proto.UnmarshalText(pbtxt, pbPred)
	a.Equal("class", pbPred.GetResultColumn())

	stdin.Reset()
	stdin.Write([]byte(`SELECT * from iris.train TO EXPLAIN sqlflow_models.mymodel WITH shap_summary.plot_type="bar" USING TreeExplainer;`))
	pbtxt, err = parseSQLFromStdin(&stdin)
	a.NoError(err)
	pbExplain := &irpb.ExplainStmt{}
	proto.UnmarshalText(pbtxt, pbExplain)
	a.Equal("TreeExplainer", pbExplain.GetExplainer())
}

=======
>>>>>>> 10edf874
type testConsoleParser struct{}

func (p *testConsoleParser) Read() ([]byte, error) {
	input := `test multiple
				line paste`
	return []byte(input), nil
}

// newStdinParser returns ConsoleParser object to read from stdin.
func newTestConsoleParser() *stdinParser {
	return &stdinParser{
		ConsoleParser: &testConsoleParser{},
	}
}

func (p *testConsoleParser) Setup() error                { return nil }
func (p *testConsoleParser) TearDown() error             { return nil }
func (p *testConsoleParser) GetWinSize() *prompt.WinSize { return nil }

var testImageHTML string = "<div align='center'><img src='data:image/png;base64,iVBORw0KGgoAAAANSUhEUgAAAAEAAAABCAYAAAAfFcSJAAAMTmlDQ1BJQ0MgUHJvZmlsZQAASImVVwdck0cbv3dkkrACYcgIe4kyBALICGFFEJApiEpIAgkjxoSg4qYUFaxbRMGFVkUsWgcgdaLWWRS3dRSlqFRqsYoLle8yoNZ+4/c9v9+97z/PPfd/Ru7uvQNAr5YvkxWg+gAUSovkiVFhrInpGSxSF6ABQ6ADzIETX6CQcRISYgGUofff5fVNgKje19xVXP/s/69iIBQpBAAgCRBnCxWCQogPAoCXCmTyIgCIbKi3m1EkU+FMiI3kMECIZSqcq8FlKpytwdVqm+RELsR7ACDT+Hx5LgC6LVDPKhbkQh7d2xB7SIUSKQB6ZIiDBWK+EOJoiEcWFk5TYWgHnLM/48n9G2f2MCefnzuMNbmohRwuUcgK+LP+z3L8byksUA75cISNJpZHJ6pyhnW7nT8tRoVpEPdKs+PiITaE+K1EqLaHGKWKldEpGnvUQqDgwpoBJsQeQn54DMQWEEdKC+JitfrsHEkkD2I4Q9CZkiJesnbsYpEiIknLWSuflhg/hHPkXI52bCNfrvarsj+tzE/haPlvi0W8If5XJeLkNIipAGDUYklqHMS6EBsp8pNiNDaYbYmYGzdkI1cmquK3h5gtkkaFafixzBx5ZKLWXlaoGMoXKxdLeHFaXF0kTo7W1AfbLeCr4zeFuEkk5aQM8YgUE2OHchGKwiM0uWPtImmKNl/sgawoLFE7tk9WkKC1x8migiiV3hZic0VxknYsPrYITkgNPx4rK0pI1sSJZ+XxxyVo4sGLQSzggnDAAkrYssE0kAck7b3NvfCXpicS8IEc5AIRcNdqhkakqXuk8JkESsDvEImAYnhcmLpXBIqh/uOwVvN0Bznq3mL1iHzwGOJCEAMK4G+lepR02Fsq+BVqJP/wLoCxFsCm6vunjgM1sVqNcoiXpTdkSYwghhOjiZFEF9wcD8YD8Vj4DIXNC2fj/kPR/mVPeEzoIDwi3CB0Eu5MlZTKv4hlPOiE/JHajLM/zxh3hJw+eBgeBNkhM87EzYE7Pgb64eAh0LMP1HK1catyZ/2bPIcz+KzmWjuKBwWlmFBCKc5fjtR11fUZZlFV9PP6aGLNHq4qd7jnS//cz+oshO+YLy2xxdgB7Cx2EjuPHcGaAQs7jrVgl7CjKjw8h35Vz6Ehb4nqePIhj+Qf/vhan6pKKjwaPHo8Pmj7QJFopmp/BNxpsllySa64iMWBO7+IxZMKRo1keXl4+gOg+o5otqmXTPX3AWFe+EtX+gqAIOHg4OCRv3SxcE0f/Bou88d/6ZyOwe3ABIBzlQKlvFijw1UPAtwN9OCKMgNWwA44w4y8gC8IBKEgAowD8SAZpIMpsM5iOJ/lYAaYAxaCclAJVoC1YAPYDLaBXeA7sB80gyPgJPgRXARXwA1wF86fbvAM9IHXYABBEBJCRxiIGWKNOCBuiBfCRoKRCCQWSUTSkSwkF5EiSmQO8hVSiaxCNiBbkXrke+QwchI5j3Qgd5CHSA/yJ/IexVAaaoRaoo7oaJSNctAYNBmdjOai09EStAxdhlajdegetAk9iV5Eb6Cd6DO0HwOYDsbEbDB3jI1xsXgsA8vB5Ng8rAKrwuqwRqwV/tPXsE6sF3uHE3EGzsLd4RyOxlNwAT4dn4cvxTfgu/Am/DR+DX+I9+GfCHSCBcGNEEDgESYScgkzCOWEKsIOwiHCGbiaugmviUQik+hE9IOrMZ2YR5xNXErcSNxLPEHsIHYR+0kkkhnJjRREiifxSUWkctJ60h7ScdJVUjfpLVmHbE32IkeSM8hScim5irybfIx8lfyEPEDRpzhQAijxFCFlFmU5ZTullXKZ0k0ZoBpQnahB1GRqHnUhtZraSD1DvUd9qaOjY6vjrzNBR6KzQKdaZ5/OOZ2HOu9ohjRXGpeWSVPSltF20k7Q7tBe0ul0R3ooPYNeRF9Gr6efoj+gv9Vl6I7S5ekKdefr1ug26V7Vfa5H0XPQ4+hN0SvRq9I7oHdZr1efou+oz9Xn68/Tr9E/rH9Lv9+AYeBpEG9QaLDUYLfBeYOnhiRDR8MIQ6FhmeE2w1OGXQyMYcfgMgSMrxjbGWcY3UZEIycjnlGeUaXRd0btRn3GhsZjjFONZxrXGB817mRiTEcmj1nAXM7cz7zJfG9iacIxEZksMWk0uWryxnSEaaipyLTCdK/pDdP3ZiyzCLN8s5VmzWb3zXFzV/MJ5jPMN5mfMe8dYTQicIRgRMWI/SN+tkAtXC0SLWZbbLO4ZNFvaWUZZSmzXG95yrLXimkVapVntcbqmFWPNcM62Fpivcb6uPVvLGMWh1XAqmadZvXZWNhE2yhtttq02wzYOtmm2Jba7rW9b0e1Y9vl2K2xa7Prs7e2H28/x77B/mcHigPbQeywzuGswxtHJ8c0x0WOzY5PnUydeE4lTg1O95zpziHO053rnK+7EF3YLvkuG12uuKKuPq5i1xrXy26om6+bxG2jW8dIwkj/kdKRdSNvudPcOe7F7g3uD0cxR8WOKh3VPOr5aPvRGaNXjj47+pOHj0eBx3aPu56GnuM8Sz1bPf/0cvUSeNV4Xfeme0d6z/du8X4xxm2MaMymMbd9GD7jfRb5tPl89PXzlfs2+vb42ftl+dX63WIbsRPYS9nn/An+Yf7z/Y/4vwvwDSgK2B/wR6B7YH7g7sCnY53GisZuH9sVZBvED9oa1BnMCs4K3hLcGWITwg+pC3kUahcqDN0R+oTjwsnj7OE8D/MIk4cdCnvDDeDO5Z4Ix8KjwivC2yMMI1IiNkQ8iLSNzI1siOyL8omaHXUimhAdE70y+hbPkifg1fP6xvmNmzvudAwtJilmQ8yjWNdYeWzreHT8uPGrx9+Lc4iTxjXHg3he/Or4+wlOCdMTfphAnJAwoWbC40TPxDmJZ5MYSVOTdie9Tg5LXp58N8U5RZnSlqqXmplan/omLTxtVVrnxNET5068mG6eLklvySBlpGbsyOifFDFp7aTuTJ/M8sybk50mz5x8for5lIIpR6fqTeVPPZBFyErL2p31gR/Pr+P3Z/Oya7P7BFzBOsEzYahwjbBHFCRaJXqSE5SzKudpblDu6twecYi4Stwr4Uo2SF7kRedtznuTH5+/M3+wIK1gbyG5MKvwsNRQmi89Pc1q2sxpHTI3Wbmsc3rA9LXT++Qx8h0KRDFZ0VJkBA/sl5TOyq+VD4uDi2uK385InXFgpsFM6cxLs1xnLZn1pCSy5NvZ+GzB7LY5NnMWznk4lzN36zxkXva8tvl288vmdy+IWrBrIXVh/sKfSj1KV5W++irtq9Yyy7IFZV1fR33dUK5bLi+/tShw0ebF+GLJ4vYl3kvWL/lUIay4UOlRWVX5Yalg6YVvPL+p/mZwWc6y9uW+yzetIK6Qrri5MmTlrlUGq0pWda0ev7ppDWtNxZpXa6euPV81pmrzOuo65brO6tjqlvX261es/7BBvOFGTVjN3lqL2iW1bzYKN17dFLqpcbPl5srN77dIttzeGrW1qc6xrmobcVvxtsfbU7ef/Zb9bf0O8x2VOz7ulO7s3JW463S9X339bovdyxvQBmVDz57MPVe+C/+updG9cete5t7KfWCfct9v32d9f3N/zP62A+wDjQcdDtYeYhyqaEKaZjX1NYubO1vSWzoOjzvc1hrYeuiHUT/sPGJzpOao8dHlx6jHyo4NHi853n9CdqL3ZO7JrrapbXdPTTx1/fSE0+1nYs6c+zHyx1NnOWePnws6d+R8wPnDF9gXmi/6Xmy65HPp0E8+Px1q921vuux3ueWK/5XWjrEdx66GXD15Lfzaj9d51y/eiLvRcTPl5u1bmbc6bwtvP71TcOfFz8U/D9xdcI9wr+K+/v2qBxYP6n5x+WVvp2/n0YfhDy89Snp0t0vQ9exXxa8fusse0x9XPbF+Uv/U6+mRnsieK79N+q37mezZQG/57wa/1z53fn7wj9A/LvVN7Ot+IX8x+OfSl2Yvd74a86qtP6H/wevC1wNvKt6avd31jv3u7Pu0908GZnwgfaj+6PKx9VPMp3uDhYODMr6crz4KYLChOTkA/LkTAHo6AIwr8PwwSXPPUwuiuZuqEfhPWHMXVIsvAI3wpTquc08AsA82xwWQOxQA1VE9ORSg3t7DTSuKHG8vDRcN3ngIbwcHX1oCQGoF4KN8cHBg4+Dgx+0w2DsAnJiuuV+qhAjvBltCVeiGqXAB+EL+BevpfztYNTEtAAAAhGVYSWZNTQAqAAAACAAGAQYAAwAAAAEAAgAAARIAAwAAAAEAAQAAARoABQAAAAEAAABWARsABQAAAAEAAABeASgAAwAAAAEAAgAAh2kABAAAAAEAAABmAAAAAAAAAEgAAAABAAAASAAAAAEAAqACAAQAAAABAAAAAaADAAQAAAABAAAAAQAAAABqAtzsAAAACXBIWXMAAAsTAAALEwEAmpwYAAACtmlUWHRYTUw6Y29tLmFkb2JlLnhtcAAAAAAAPHg6eG1wbWV0YSB4bWxuczp4PSJhZG9iZTpuczptZXRhLyIgeDp4bXB0az0iWE1QIENvcmUgNS40LjAiPgogICA8cmRmOlJERiB4bWxuczpyZGY9Imh0dHA6Ly93d3cudzMub3JnLzE5OTkvMDIvMjItcmRmLXN5bnRheC1ucyMiPgogICAgICA8cmRmOkRlc2NyaXB0aW9uIHJkZjphYm91dD0iIgogICAgICAgICAgICB4bWxuczp0aWZmPSJodHRwOi8vbnMuYWRvYmUuY29tL3RpZmYvMS4wLyIKICAgICAgICAgICAgeG1sbnM6ZXhpZj0iaHR0cDovL25zLmFkb2JlLmNvbS9leGlmLzEuMC8iPgogICAgICAgICA8dGlmZjpSZXNvbHV0aW9uVW5pdD4yPC90aWZmOlJlc29sdXRpb25Vbml0PgogICAgICAgICA8dGlmZjpPcmllbnRhdGlvbj4xPC90aWZmOk9yaWVudGF0aW9uPgogICAgICAgICA8dGlmZjpDb21wcmVzc2lvbj4xPC90aWZmOkNvbXByZXNzaW9uPgogICAgICAgICA8dGlmZjpQaG90b21ldHJpY0ludGVycHJldGF0aW9uPjI8L3RpZmY6UGhvdG9tZXRyaWNJbnRlcnByZXRhdGlvbj4KICAgICAgICAgPGV4aWY6UGl4ZWxZRGltZW5zaW9uPjkxMDwvZXhpZjpQaXhlbFlEaW1lbnNpb24+CiAgICAgICAgIDxleGlmOlBpeGVsWERpbWVuc2lvbj45MTA8L2V4aWY6UGl4ZWxYRGltZW5zaW9uPgogICAgICA8L3JkZjpEZXNjcmlwdGlvbj4KICAgPC9yZGY6UkRGPgo8L3g6eG1wbWV0YT4KYUWh7AAAAA1JREFUCB1jiJlX8B8ABS4CaoPQPXgAAAAASUVORK5CYII=' /></div>"<|MERGE_RESOLUTION|>--- conflicted
+++ resolved
@@ -233,90 +233,6 @@
 	a.Equal("test multiple", string(buf))
 }
 
-<<<<<<< HEAD
-func TestStdinParseOnly(t *testing.T) {
-	a := assert.New(t)
-	dataSourceStr := ""
-	var testdb *database.DB
-	var err error
-	switch os.Getenv("SQLFLOW_TEST_DB") {
-	case "mysql":
-		dataSourceStr = "mysql://root:root@tcp(127.0.0.1:3306)/?maxAllowedPacket=0"
-		testdb, err = database.OpenAndConnectDB(dataSourceStr)
-		a.NoError(err)
-		defer testdb.Close()
-		err = testdata.Popularize(testdb.DB, testdata.IrisSQL)
-		a.NoError(err)
-	case "hive":
-		dataSourceStr = "hive://root:root@127.0.0.1:10000/iris?auth=NOSASL"
-		testdb, err = database.OpenAndConnectDB(dataSourceStr)
-		a.NoError(err)
-		defer testdb.Close()
-		err = testdata.Popularize(testdb.DB, testdata.IrisHiveSQL)
-		a.NoError(err)
-	default:
-		t.Skipf("skip TestStdinParseOnly for db type: %s", os.Getenv("SQLFLOW_TEST_DB"))
-	}
-	os.Setenv("SQLFLOW_DATASOURCE", dataSourceStr)
-	var stdin bytes.Buffer
-	trainSQL := `SELECT *
-FROM iris.train
-TO TRAIN DNNClassifier
-WITH model.n_classes = 3, model.hidden_units = [10, 20], train.batch_size = 10, train.epoch = 2
-COLUMN sepal_length, sepal_width, petal_length, petal_width
-LABEL class
-INTO sqlflow_models.mymodel;`
-	_, err = testdb.Exec("CREATE DATABASE IF NOT EXISTS sqlflow_models;")
-	a.NoError(err)
-	stdin.Write([]byte(trainSQL))
-	pbtxt, err := parseSQLFromStdin(&stdin)
-	a.NoError(err)
-	pbTrain := &irpb.TrainStmt{}
-	proto.UnmarshalText(pbtxt, pbTrain)
-	a.Equal("class", pbTrain.GetLabel().GetNc().GetFieldDesc().GetName())
-
-	// run one train SQL to save the model then test predict/explain use the model
-	sess := &irpb.Session{DbConnStr: dataSourceStr}
-	stream := sf.RunSQLProgram(trainSQL, "", sess)
-	lastResp := list.New()
-	keepSize := 10
-	for rsp := range stream.ReadAll() {
-		switch rsp.(type) {
-		case error:
-			var s []string
-			for e := lastResp.Front(); e != nil; e = e.Next() {
-				if ss, ok := e.Value.(string); ok {
-					s = append(s, ss)
-				}
-			}
-			a.Fail(strings.Join(s, "\n"))
-		}
-		lastResp.PushBack(rsp)
-		if lastResp.Len() > keepSize {
-			e := lastResp.Front()
-			lastResp.Remove(e)
-		}
-	}
-
-	stdin.Reset()
-	stdin.Write([]byte("SELECT * from iris.train TO PREDICT iris.predict.class USING sqlflow_models.mymodel;"))
-	pbtxt, err = parseSQLFromStdin(&stdin)
-	a.NoError(err)
-	pbPred := &irpb.PredictStmt{}
-	proto.UnmarshalText(pbtxt, pbPred)
-	a.Equal("class", pbPred.GetResultColumn())
-
-	stdin.Reset()
-	stdin.Write([]byte(`SELECT * from iris.train TO EXPLAIN sqlflow_models.mymodel WITH shap_summary.plot_type="bar" USING TreeExplainer;`))
-	pbtxt, err = parseSQLFromStdin(&stdin)
-	a.NoError(err)
-	pbExplain := &irpb.ExplainStmt{}
-	proto.UnmarshalText(pbtxt, pbExplain)
-	a.Equal("TreeExplainer", pbExplain.GetExplainer())
-}
-
-=======
->>>>>>> 10edf874
 type testConsoleParser struct{}
 
 func (p *testConsoleParser) Read() ([]byte, error) {
