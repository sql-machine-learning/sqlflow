--- conflicted
+++ resolved
@@ -3,10 +3,6 @@
   hooks:
     - id: go-fmt
     - id: go-vet
-<<<<<<< HEAD
     - id: go-lint
     - id: validate-toml
-    - id: no-go-testing
-=======
-    - id: go-lint
->>>>>>> 9d408ad7
+    - id: no-go-testing