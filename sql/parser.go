//line sql.y:2
package sql

import __yyfmt__ "fmt"

//line sql.y:2
import (
	"fmt"
	"log"
	"sort"
	"strings"
)

/* expr defines an expression as a Lisp list.  If len(val)>0,
   it is an atomic expression, in particular, NUMBER, IDENT,
   or STRING, defined by typ and val; otherwise, it is a
   Lisp S-expression. */
type expr struct {
	typ  int
	val  string
	sexp exprlist
}

type exprlist []*expr

/* construct an atomic expr */
func atomic(typ int, val string) *expr {
	return &expr{
		typ: typ,
		val: val,
	}
}

/* construct a funcall expr */
func funcall(name string, oprd exprlist) *expr {
	return &expr{
		sexp: append(exprlist{atomic(IDENT, name)}, oprd...),
	}
}

/* construct a unary expr */
func unary(typ int, op string, od1 *expr) *expr {
	return &expr{
		sexp: append(exprlist{atomic(typ, op)}, od1),
	}
}

/* construct a binary expr */
func binary(typ int, od1 *expr, op string, od2 *expr) *expr {
	return &expr{
		sexp: append(exprlist{atomic(typ, op)}, od1, od2),
	}
}

/* construct a variadic expr */
func variadic(typ int, op string, ods exprlist) *expr {
	return &expr{
		sexp: append(exprlist{atomic(typ, op)}, ods...),
	}
}

type extendedSelect struct {
	extended bool
	train    bool
	standardSelect
	trainClause
	inferClause
}

type standardSelect struct {
	fields []string
	tables []string
	where  *expr
	limit  string
}

type trainClause struct {
	estimator string
	attrs     attrs
	columns   exprlist
	label     string
	save      string
}

type attrs map[string]*expr

type inferClause struct {
	model string
}

var parseResult extendedSelect

func attrsUnion(as1, as2 attrs) attrs {
	for k, v := range as2 {
		if _, ok := as1[k]; ok {
			log.Panicf("attr %q already specified", as2)
		}
		as1[k] = v
	}
	return as1
}

//line sql.y:101
type sqlSymType struct {
	yys  int
	val  string /* NUMBER, IDENT, STRING, and keywords */
	flds []string
	tbls []string
	expr *expr
	expl exprlist
	atrs attrs
	eslt extendedSelect
	slct standardSelect
	tran trainClause
	infr inferClause
}

const SELECT = 57346
const FROM = 57347
const WHERE = 57348
const LIMIT = 57349
const TRAIN = 57350
const INFER = 57351
const WITH = 57352
const COLUMN = 57353
const LABEL = 57354
const INTO = 57355
const IDENT = 57356
const NUMBER = 57357
const STRING = 57358
const AND = 57359
const OR = 57360
const GE = 57361
const LE = 57362
const NOT = 57363
const POWER = 57364
const UMINUS = 57365

var sqlToknames = [...]string{
	"$end",
	"error",
	"$unk",
	"SELECT",
	"FROM",
	"WHERE",
	"LIMIT",
	"TRAIN",
	"INFER",
	"WITH",
	"COLUMN",
	"LABEL",
	"INTO",
	"IDENT",
	"NUMBER",
	"STRING",
	"AND",
	"OR",
	"'>'",
	"'<'",
	"'='",
	"GE",
	"LE",
	"'+'",
	"'-'",
	"'*'",
	"'/'",
	"'%'",
	"NOT",
	"POWER",
	"UMINUS",
	"';'",
	"','",
	"'('",
	"')'",
	"'['",
	"']'",
}
var sqlStatenames = [...]string{}

const sqlEofCode = 1
const sqlErrCode = 2
const sqlInitialStackSize = 16

//line sql.y:247

/* Like Lisp's builtin function cdr. */
func (e *expr) cdr() (r []string) {
	for i := 1; i < len(e.sexp); i++ {
		r = append(r, e.sexp[i].String())
	}
	return r
}

func (e *expr) String() string {
	if e.typ == 0 { /* a compound expression */
		switch e.sexp[0].typ {
		case '+', '*', '/', '%', '=', '<', '>', LE, GE, AND, OR:
			if len(e.sexp) != 3 {
				log.Panicf("Expecting binary expression, got %.10q", e.sexp)
			}
			return fmt.Sprintf("%s %s %s", e.sexp[1], e.sexp[0].val, e.sexp[2])
		case '-':
			switch len(e.sexp) {
			case 2:
				return fmt.Sprintf(" -%s", e.sexp[1])
			case 3:
				return fmt.Sprintf("%s - %s", e.sexp[1], e.sexp[2])
			default:
				log.Panicf("Expecting either unary or binary -, got %.10q", e.sexp)
			}
		case '(':
			if len(e.sexp) != 2 {
				log.Panicf("Expecting ( ) as unary operator, got %.10q", e.sexp)
			}
			return fmt.Sprintf("(%s)", e.sexp[1])
		case '[':
			return "[" + strings.Join(e.cdr(), ", ") + "]"
		case NOT:
			return fmt.Sprintf("NOT %s", e.sexp[1])
		case IDENT: /* function call */
			return e.sexp[0].val + "(" + strings.Join(e.cdr(), ", ") + ")"
		}
	} else {
		return fmt.Sprintf("%s", e.val)
	}

	log.Panicf("Cannot print an unknown expression")
	return ""
}

func (s standardSelect) String() string {
	r := "SELECT "
	if len(s.fields) == 0 {
		r += "*"
	} else {
		r += strings.Join(s.fields, ", ")
	}
	r += "\nFROM " + strings.Join(s.tables, ", ")
	if s.where != nil {
		r += fmt.Sprintf("\nWHERE %s", s.where)
	}
	if len(s.limit) > 0 {
		r += fmt.Sprintf("\nLIMIT %s", s.limit)
	}
	return r + ";"
}

func jsonString(s string) string {
	return strings.Replace(
		strings.Replace(
			strings.Replace(s, "\n", "\\n", -1),
			"\r", "\\r", -1),
		"\"", "\\\"", -1)
}

func (ats attrs) JSON() string {
	ks := []string{}
	for k := range ats {
		ks = append(ks, k)
	}
	sort.Strings(ks) /* Remove the randomness of map traversal. */

	for i, k := range ks {
		ks[i] = fmt.Sprintf(`"%s": "%s"`, k, jsonString(ats[k].String()))
	}
	return "{\n" + strings.Join(ks, ",\n") + "\n}"
}

func (el exprlist) JSON() string {
	ks := []string{}
	for _, e := range el {
		ks = append(ks, "\""+jsonString(e.String())+"\"")
	}
	return "[\n" + strings.Join(ks, ",\n") + "\n]"
}

func (s trainClause) JSON() string {
	fmter := `{
"estimator": "%s",
"attrs": %s,
"columns": %s,
"save": "%s"
}`
	return fmt.Sprintf(fmter, s.estimator, s.attrs.JSON(), s.columns.JSON(), s.save)
}

func (s inferClause) JSON() string {
	fmter := `{
"model":"%s"
}`
	return fmt.Sprintf(fmter, "\""+s.model+"\"")
}

func (s extendedSelect) JSON() string {
	bf := `{
"extended": %t,
"train": %t,
"standardSelect": "%s"
}`
	tf := `{
"extended": %t,
"train": %t,
"standardSelect": "%s",
"trainClause": %s
}`
	nf := `{
"extended": %t,
"train": %t,
"standardSelect": "%s",
"inferClause": %s
}`
	if s.extended {
		if s.train {
			return fmt.Sprintf(tf, s.extended, s.train,
				jsonString(s.standardSelect.String()), s.trainClause.JSON())
		} else {
			return fmt.Sprintf(nf, s.extended, s.train,
				jsonString(s.standardSelect.String()), s.inferClause.JSON())
		}
	}
	return fmt.Sprintf(bf, s.extended, s.train, jsonString(s.standardSelect.String()))
}

func Parse(s string) string {
	defer func() {
		if e := recover(); e != nil {
			log.Fatal(e)
		}
	}()

	sqlParse(newLexer(s))
	return parseResult.JSON()
}

//line yacctab:1
var sqlExca = [...]int{
	-1, 1,
	1, -1,
	-2, 0,
}

const sqlPrivate = 57344

const sqlLast = 157

var sqlAct = [...]int{

	52, 26, 82, 74, 51, 71, 71, 33, 76, 72,
	20, 46, 44, 45, 41, 40, 39, 43, 42, 34,
	35, 36, 37, 38, 32, 16, 47, 80, 48, 49,
	70, 88, 15, 19, 78, 56, 57, 58, 59, 60,
	61, 62, 63, 64, 65, 66, 67, 22, 21, 23,
	93, 69, 89, 22, 21, 23, 79, 90, 28, 84,
	75, 55, 27, 54, 28, 31, 30, 25, 27, 29,
	50, 83, 77, 25, 68, 29, 36, 37, 38, 18,
	85, 87, 14, 86, 22, 21, 23, 92, 53, 3,
	73, 85, 91, 81, 13, 28, 24, 17, 12, 27,
	6, 5, 2, 1, 25, 0, 29, 44, 45, 41,
	40, 39, 43, 42, 34, 35, 36, 37, 38, 41,
	40, 39, 43, 42, 34, 35, 36, 37, 38, 7,
	9, 8, 10, 11, 34, 35, 36, 37, 38, 0,
	0, 0, 0, 0, 0, 0, 0, 0, 0, 0,
	0, 0, 0, 0, 0, 0, 4,
}
var sqlPact = [...]int{

	85, -1000, 124, 68, -1000, 0, -7, 65, 18, 70,
	52, 51, -9, -1000, -1000, -1000, -1000, -26, -1000, -1000,
	90, -1000, -23, -1000, -1000, 70, -1000, 70, 70, 33,
	78, -1000, 49, 47, 70, 70, 70, 70, 70, 70,
	70, 70, 70, 70, 70, 70, 39, -5, -1000, -1000,
	-1000, -28, 90, 46, -1000, -1000, 50, 50, -1000, -1000,
	-1000, 110, 110, 110, 110, 110, 100, 100, -1000, -27,
	-1000, 70, -1000, 23, -1000, 6, -1000, 90, 45, 46,
	70, 19, -1000, -1000, -23, -1000, -1000, 90, 43, 45,
	74, -1000, 36, -1000,
}
var sqlPgo = [...]int{

	0, 103, 102, 101, 100, 98, 97, 0, 1, 2,
	4, 96, 93, 3, 90,
}
var sqlR1 = [...]int{

	0, 1, 1, 1, 2, 2, 2, 2, 3, 4,
	5, 5, 5, 9, 9, 9, 12, 12, 6, 6,
	13, 14, 14, 8, 8, 10, 10, 11, 11, 7,
	7, 7, 7, 7, 7, 7, 7, 7, 7, 7,
	7, 7, 7, 7, 7, 7, 7, 7, 7,
}
var sqlR2 = [...]int{

	0, 2, 3, 3, 2, 3, 3, 3, 10, 2,
	1, 1, 3, 1, 1, 1, 1, 3, 1, 3,
	3, 1, 3, 3, 4, 1, 3, 2, 3, 1,
	1, 1, 1, 3, 1, 3, 3, 3, 3, 3,
	3, 3, 3, 3, 3, 3, 3, 2, 2,
}
var sqlChk = [...]int{

	-1000, -1, -2, 4, 32, -3, -4, 5, 7, 6,
	8, 9, -5, 26, 14, 32, 32, -6, 14, 15,
	-7, 15, 14, 16, -11, 34, -8, 29, 25, 36,
	14, 14, 33, 33, 24, 25, 26, 27, 28, 21,
	20, 19, 23, 22, 17, 18, 34, -7, -7, -7,
	37, -10, -7, 10, 14, 14, -7, -7, -7, -7,
	-7, -7, -7, -7, -7, -7, -7, -7, 35, -10,
	35, 33, 37, -14, -13, 14, 35, -7, 11, 33,
	21, -12, -9, 26, 14, -8, -13, -7, 12, 33,
	14, -9, 13, 14,
}
var sqlDef = [...]int{

	0, -2, 0, 0, 1, 0, 0, 0, 0, 0,
	0, 0, 4, 10, 11, 2, 3, 5, 18, 6,
	7, 29, 30, 31, 32, 0, 34, 0, 0, 0,
	0, 9, 0, 0, 0, 0, 0, 0, 0, 0,
	0, 0, 0, 0, 0, 0, 0, 0, 47, 48,
	27, 0, 25, 0, 12, 19, 35, 36, 37, 38,
	39, 40, 41, 42, 43, 44, 45, 46, 23, 0,
	33, 0, 28, 0, 21, 0, 24, 26, 0, 0,
	0, 0, 16, 13, 14, 15, 22, 20, 0, 0,
	0, 17, 0, 8,
}
var sqlTok1 = [...]int{

	1, 3, 3, 3, 3, 3, 3, 3, 3, 3,
	3, 3, 3, 3, 3, 3, 3, 3, 3, 3,
	3, 3, 3, 3, 3, 3, 3, 3, 3, 3,
	3, 3, 3, 3, 3, 3, 3, 28, 3, 3,
	34, 35, 26, 24, 33, 25, 3, 27, 3, 3,
	3, 3, 3, 3, 3, 3, 3, 3, 3, 32,
	20, 21, 19, 3, 3, 3, 3, 3, 3, 3,
	3, 3, 3, 3, 3, 3, 3, 3, 3, 3,
	3, 3, 3, 3, 3, 3, 3, 3, 3, 3,
	3, 36, 3, 37,
}
var sqlTok2 = [...]int{

	2, 3, 4, 5, 6, 7, 8, 9, 10, 11,
	12, 13, 14, 15, 16, 17, 18, 22, 23, 29,
	30, 31,
}
var sqlTok3 = [...]int{
	0,
}

var sqlErrorMessages = [...]struct {
	state int
	token int
	msg   string
}{}

//line yaccpar:1

/*	parser for yacc output	*/

var (
	sqlDebug        = 0
	sqlErrorVerbose = false
)

type sqlLexer interface {
	Lex(lval *sqlSymType) int
	Error(s string)
}

type sqlParser interface {
	Parse(sqlLexer) int
	Lookahead() int
}

type sqlParserImpl struct {
	lval  sqlSymType
	stack [sqlInitialStackSize]sqlSymType
	char  int
}

func (p *sqlParserImpl) Lookahead() int {
	return p.char
}

func sqlNewParser() sqlParser {
	return &sqlParserImpl{}
}

const sqlFlag = -1000

func sqlTokname(c int) string {
	if c >= 1 && c-1 < len(sqlToknames) {
		if sqlToknames[c-1] != "" {
			return sqlToknames[c-1]
		}
	}
	return __yyfmt__.Sprintf("tok-%v", c)
}

func sqlStatname(s int) string {
	if s >= 0 && s < len(sqlStatenames) {
		if sqlStatenames[s] != "" {
			return sqlStatenames[s]
		}
	}
	return __yyfmt__.Sprintf("state-%v", s)
}

func sqlErrorMessage(state, lookAhead int) string {
	const TOKSTART = 4

	if !sqlErrorVerbose {
		return "syntax error"
	}

	for _, e := range sqlErrorMessages {
		if e.state == state && e.token == lookAhead {
			return "syntax error: " + e.msg
		}
	}

	res := "syntax error: unexpected " + sqlTokname(lookAhead)

	// To match Bison, suggest at most four expected tokens.
	expected := make([]int, 0, 4)

	// Look for shiftable tokens.
	base := sqlPact[state]
	for tok := TOKSTART; tok-1 < len(sqlToknames); tok++ {
		if n := base + tok; n >= 0 && n < sqlLast && sqlChk[sqlAct[n]] == tok {
			if len(expected) == cap(expected) {
				return res
			}
			expected = append(expected, tok)
		}
	}

	if sqlDef[state] == -2 {
		i := 0
		for sqlExca[i] != -1 || sqlExca[i+1] != state {
			i += 2
		}

		// Look for tokens that we accept or reduce.
		for i += 2; sqlExca[i] >= 0; i += 2 {
			tok := sqlExca[i]
			if tok < TOKSTART || sqlExca[i+1] == 0 {
				continue
			}
			if len(expected) == cap(expected) {
				return res
			}
			expected = append(expected, tok)
		}

		// If the default action is to accept or reduce, give up.
		if sqlExca[i+1] != 0 {
			return res
		}
	}

	for i, tok := range expected {
		if i == 0 {
			res += ", expecting "
		} else {
			res += " or "
		}
		res += sqlTokname(tok)
	}
	return res
}

func sqllex1(lex sqlLexer, lval *sqlSymType) (char, token int) {
	token = 0
	char = lex.Lex(lval)
	if char <= 0 {
		token = sqlTok1[0]
		goto out
	}
	if char < len(sqlTok1) {
		token = sqlTok1[char]
		goto out
	}
	if char >= sqlPrivate {
		if char < sqlPrivate+len(sqlTok2) {
			token = sqlTok2[char-sqlPrivate]
			goto out
		}
	}
	for i := 0; i < len(sqlTok3); i += 2 {
		token = sqlTok3[i+0]
		if token == char {
			token = sqlTok3[i+1]
			goto out
		}
	}

out:
	if token == 0 {
		token = sqlTok2[1] /* unknown char */
	}
	if sqlDebug >= 3 {
		__yyfmt__.Printf("lex %s(%d)\n", sqlTokname(token), uint(char))
	}
	return char, token
}

func sqlParse(sqllex sqlLexer) int {
	return sqlNewParser().Parse(sqllex)
}

func (sqlrcvr *sqlParserImpl) Parse(sqllex sqlLexer) int {
	var sqln int
	var sqlVAL sqlSymType
	var sqlDollar []sqlSymType
	_ = sqlDollar // silence set and not used
	sqlS := sqlrcvr.stack[:]

	Nerrs := 0   /* number of errors */
	Errflag := 0 /* error recovery flag */
	sqlstate := 0
	sqlrcvr.char = -1
	sqltoken := -1 // sqlrcvr.char translated into internal numbering
	defer func() {
		// Make sure we report no lookahead when not parsing.
		sqlstate = -1
		sqlrcvr.char = -1
		sqltoken = -1
	}()
	sqlp := -1
	goto sqlstack

ret0:
	return 0

ret1:
	return 1

sqlstack:
	/* put a state and value onto the stack */
	if sqlDebug >= 4 {
		__yyfmt__.Printf("char %v in %v\n", sqlTokname(sqltoken), sqlStatname(sqlstate))
	}

	sqlp++
	if sqlp >= len(sqlS) {
		nyys := make([]sqlSymType, len(sqlS)*2)
		copy(nyys, sqlS)
		sqlS = nyys
	}
	sqlS[sqlp] = sqlVAL
	sqlS[sqlp].yys = sqlstate

sqlnewstate:
	sqln = sqlPact[sqlstate]
	if sqln <= sqlFlag {
		goto sqldefault /* simple state */
	}
	if sqlrcvr.char < 0 {
		sqlrcvr.char, sqltoken = sqllex1(sqllex, &sqlrcvr.lval)
	}
	sqln += sqltoken
	if sqln < 0 || sqln >= sqlLast {
		goto sqldefault
	}
	sqln = sqlAct[sqln]
	if sqlChk[sqln] == sqltoken { /* valid shift */
		sqlrcvr.char = -1
		sqltoken = -1
		sqlVAL = sqlrcvr.lval
		sqlstate = sqln
		if Errflag > 0 {
			Errflag--
		}
		goto sqlstack
	}

sqldefault:
	/* default state action */
	sqln = sqlDef[sqlstate]
	if sqln == -2 {
		if sqlrcvr.char < 0 {
			sqlrcvr.char, sqltoken = sqllex1(sqllex, &sqlrcvr.lval)
		}

		/* look through exception table */
		xi := 0
		for {
			if sqlExca[xi+0] == -1 && sqlExca[xi+1] == sqlstate {
				break
			}
			xi += 2
		}
		for xi += 2; ; xi += 2 {
			sqln = sqlExca[xi+0]
			if sqln < 0 || sqln == sqltoken {
				break
			}
		}
		sqln = sqlExca[xi+1]
		if sqln < 0 {
			goto ret0
		}
	}
	if sqln == 0 {
		/* error ... attempt to resume parsing */
		switch Errflag {
		case 0: /* brand new error */
			sqllex.Error(sqlErrorMessage(sqlstate, sqltoken))
			Nerrs++
			if sqlDebug >= 1 {
				__yyfmt__.Printf("%s", sqlStatname(sqlstate))
				__yyfmt__.Printf(" saw %s\n", sqlTokname(sqltoken))
			}
			fallthrough

		case 1, 2: /* incompletely recovered error ... try again */
			Errflag = 3

			/* find a state where "error" is a legal shift action */
			for sqlp >= 0 {
				sqln = sqlPact[sqlS[sqlp].yys] + sqlErrCode
				if sqln >= 0 && sqln < sqlLast {
					sqlstate = sqlAct[sqln] /* simulate a shift of "error" */
					if sqlChk[sqlstate] == sqlErrCode {
						goto sqlstack
					}
				}

				/* the current p has no shift on "error", pop stack */
				if sqlDebug >= 2 {
					__yyfmt__.Printf("error recovery pops state %d\n", sqlS[sqlp].yys)
				}
				sqlp--
			}
			/* there is no state on the stack with an error shift ... abort */
			goto ret1

		case 3: /* no shift yet; clobber input char */
			if sqlDebug >= 2 {
				__yyfmt__.Printf("error recovery discards %s\n", sqlTokname(sqltoken))
			}
			if sqltoken == sqlEofCode {
				goto ret1
			}
			sqlrcvr.char = -1
			sqltoken = -1
			goto sqlnewstate /* try again in the same state */
		}
	}

	/* reduction by production sqln */
	if sqlDebug >= 2 {
		__yyfmt__.Printf("reduce %v in:\n\t%v\n", sqln, sqlStatname(sqlstate))
	}

	sqlnt := sqln
	sqlpt := sqlp
	_ = sqlpt // guard against "declared and not used"

	sqlp -= sqlR2[sqln]
	// sqlp is now the index of $0. Perform the default action. Iff the
	// reduced production is ε, $1 is possibly out of range.
	if sqlp+1 >= len(sqlS) {
		nyys := make([]sqlSymType, len(sqlS)*2)
		copy(nyys, sqlS)
		sqlS = nyys
	}
	sqlVAL = sqlS[sqlp+1]

	/* consult goto table to find next state */
	sqln = sqlR1[sqln]
	sqlg := sqlPgo[sqln]
	sqlj := sqlg + sqlS[sqlp].yys + 1

	if sqlj >= sqlLast {
		sqlstate = sqlAct[sqlg]
	} else {
		sqlstate = sqlAct[sqlj]
		if sqlChk[sqlstate] != -sqln {
			sqlstate = sqlAct[sqlg]
		}
	}
	// dummy call; replaced with literal code
	switch sqlnt {

	case 1:
		sqlDollar = sqlS[sqlpt-2 : sqlpt+1]
<<<<<<< HEAD
		//line sql.y:138
=======
		//line sql.y:139
>>>>>>> cf99879a
		{
			parseResult.extended = false
			parseResult.standardSelect = sqlDollar[1].slct
		}
	case 2:
		sqlDollar = sqlS[sqlpt-3 : sqlpt+1]
<<<<<<< HEAD
		//line sql.y:142
=======
		//line sql.y:143
>>>>>>> cf99879a
		{
			parseResult.extended = true
			parseResult.train = true
			parseResult.standardSelect = sqlDollar[1].slct
			parseResult.trainClause = sqlDollar[2].tran
		}
	case 3:
		sqlDollar = sqlS[sqlpt-3 : sqlpt+1]
<<<<<<< HEAD
		//line sql.y:148
=======
		//line sql.y:149
>>>>>>> cf99879a
		{
			parseResult.extended = true
			parseResult.train = false
			parseResult.standardSelect = sqlDollar[1].slct
			parseResult.inferClause = sqlDollar[2].infr
		}
	case 4:
		sqlDollar = sqlS[sqlpt-2 : sqlpt+1]
<<<<<<< HEAD
		//line sql.y:157
=======
		//line sql.y:158
>>>>>>> cf99879a
		{
			sqlVAL.slct.fields = sqlDollar[2].flds
		}
	case 5:
		sqlDollar = sqlS[sqlpt-3 : sqlpt+1]
<<<<<<< HEAD
		//line sql.y:158
=======
		//line sql.y:159
>>>>>>> cf99879a
		{
			sqlVAL.slct.tables = sqlDollar[3].tbls
		}
	case 6:
		sqlDollar = sqlS[sqlpt-3 : sqlpt+1]
<<<<<<< HEAD
		//line sql.y:159
=======
		//line sql.y:160
>>>>>>> cf99879a
		{
			sqlVAL.slct.limit = sqlDollar[3].val
		}
	case 7:
		sqlDollar = sqlS[sqlpt-3 : sqlpt+1]
<<<<<<< HEAD
		//line sql.y:160
=======
		//line sql.y:161
>>>>>>> cf99879a
		{
			sqlVAL.slct.where = sqlDollar[3].expr
		}
	case 8:
<<<<<<< HEAD
		sqlDollar = sqlS[sqlpt-8 : sqlpt+1]
		//line sql.y:164
=======
		sqlDollar = sqlS[sqlpt-10 : sqlpt+1]
		//line sql.y:165
>>>>>>> cf99879a
		{
			sqlVAL.tran.estimator = sqlDollar[2].val
			sqlVAL.tran.attrs = sqlDollar[4].atrs
			sqlVAL.tran.columns = sqlDollar[6].expl
			sqlVAL.tran.label = sqlDollar[8].val
			sqlVAL.tran.save = sqlDollar[10].val
		}
	case 9:
		sqlDollar = sqlS[sqlpt-2 : sqlpt+1]
<<<<<<< HEAD
		//line sql.y:173
=======
		//line sql.y:175
>>>>>>> cf99879a
		{
			sqlVAL.infr.model = sqlDollar[2].val
		}
	case 10:
		sqlDollar = sqlS[sqlpt-1 : sqlpt+1]
<<<<<<< HEAD
		//line sql.y:177
=======
		//line sql.y:179
>>>>>>> cf99879a
		{
			sqlVAL.flds = sqlVAL.flds[:0]
		}
	case 11:
		sqlDollar = sqlS[sqlpt-1 : sqlpt+1]
<<<<<<< HEAD
		//line sql.y:178
=======
		//line sql.y:180
>>>>>>> cf99879a
		{
			sqlVAL.flds = append(sqlVAL.flds, sqlDollar[1].val)
		}
	case 12:
		sqlDollar = sqlS[sqlpt-3 : sqlpt+1]
<<<<<<< HEAD
		//line sql.y:179
=======
		//line sql.y:181
>>>>>>> cf99879a
		{
			sqlVAL.flds = append(sqlVAL.flds, sqlDollar[3].val)
		}
	case 13:
		sqlDollar = sqlS[sqlpt-1 : sqlpt+1]
<<<<<<< HEAD
		//line sql.y:183
=======
		//line sql.y:185
>>>>>>> cf99879a
		{
			sqlVAL.expr = atomic(IDENT, "*")
		}
	case 14:
		sqlDollar = sqlS[sqlpt-1 : sqlpt+1]
<<<<<<< HEAD
		//line sql.y:184
=======
		//line sql.y:186
>>>>>>> cf99879a
		{
			sqlVAL.expr = atomic(IDENT, sqlDollar[1].val)
		}
	case 15:
		sqlDollar = sqlS[sqlpt-1 : sqlpt+1]
<<<<<<< HEAD
		//line sql.y:185
=======
		//line sql.y:187
>>>>>>> cf99879a
		{
			sqlVAL.expr = sqlDollar[1].expr
		}
	case 16:
		sqlDollar = sqlS[sqlpt-1 : sqlpt+1]
<<<<<<< HEAD
		//line sql.y:189
=======
		//line sql.y:191
>>>>>>> cf99879a
		{
			sqlVAL.expl = exprlist{sqlDollar[1].expr}
		}
	case 17:
		sqlDollar = sqlS[sqlpt-3 : sqlpt+1]
<<<<<<< HEAD
		//line sql.y:190
=======
		//line sql.y:192
>>>>>>> cf99879a
		{
			sqlVAL.expl = append(sqlDollar[1].expl, sqlDollar[3].expr)
		}
	case 18:
		sqlDollar = sqlS[sqlpt-1 : sqlpt+1]
<<<<<<< HEAD
		//line sql.y:194
=======
		//line sql.y:196
>>>>>>> cf99879a
		{
			sqlVAL.tbls = []string{sqlDollar[1].val}
		}
	case 19:
		sqlDollar = sqlS[sqlpt-3 : sqlpt+1]
<<<<<<< HEAD
		//line sql.y:195
=======
		//line sql.y:197
>>>>>>> cf99879a
		{
			sqlVAL.tbls = append(sqlDollar[1].tbls, sqlDollar[3].val)
		}
	case 20:
		sqlDollar = sqlS[sqlpt-3 : sqlpt+1]
<<<<<<< HEAD
		//line sql.y:199
=======
		//line sql.y:201
>>>>>>> cf99879a
		{
			sqlVAL.atrs = attrs{sqlDollar[1].val: sqlDollar[3].expr}
		}
	case 21:
		sqlDollar = sqlS[sqlpt-1 : sqlpt+1]
<<<<<<< HEAD
		//line sql.y:203
=======
		//line sql.y:205
>>>>>>> cf99879a
		{
			sqlVAL.atrs = sqlDollar[1].atrs
		}
	case 22:
		sqlDollar = sqlS[sqlpt-3 : sqlpt+1]
<<<<<<< HEAD
		//line sql.y:204
=======
		//line sql.y:206
>>>>>>> cf99879a
		{
			sqlVAL.atrs = attrsUnion(sqlDollar[1].atrs, sqlDollar[3].atrs)
		}
	case 23:
		sqlDollar = sqlS[sqlpt-3 : sqlpt+1]
<<<<<<< HEAD
		//line sql.y:208
=======
		//line sql.y:210
>>>>>>> cf99879a
		{
			sqlVAL.expr = funcall(sqlDollar[1].val, nil)
		}
	case 24:
		sqlDollar = sqlS[sqlpt-4 : sqlpt+1]
<<<<<<< HEAD
		//line sql.y:209
=======
		//line sql.y:211
>>>>>>> cf99879a
		{
			sqlVAL.expr = funcall(sqlDollar[1].val, sqlDollar[3].expl)
		}
	case 25:
		sqlDollar = sqlS[sqlpt-1 : sqlpt+1]
<<<<<<< HEAD
		//line sql.y:213
=======
		//line sql.y:215
>>>>>>> cf99879a
		{
			sqlVAL.expl = exprlist{sqlDollar[1].expr}
		}
	case 26:
		sqlDollar = sqlS[sqlpt-3 : sqlpt+1]
<<<<<<< HEAD
		//line sql.y:214
=======
		//line sql.y:216
>>>>>>> cf99879a
		{
			sqlVAL.expl = append(sqlDollar[1].expl, sqlDollar[3].expr)
		}
	case 27:
		sqlDollar = sqlS[sqlpt-2 : sqlpt+1]
<<<<<<< HEAD
		//line sql.y:218
=======
		//line sql.y:220
>>>>>>> cf99879a
		{
			sqlVAL.expl = nil
		}
	case 28:
		sqlDollar = sqlS[sqlpt-3 : sqlpt+1]
<<<<<<< HEAD
		//line sql.y:219
=======
		//line sql.y:221
>>>>>>> cf99879a
		{
			sqlVAL.expl = sqlDollar[2].expl
		}
	case 29:
		sqlDollar = sqlS[sqlpt-1 : sqlpt+1]
<<<<<<< HEAD
		//line sql.y:223
=======
		//line sql.y:225
>>>>>>> cf99879a
		{
			sqlVAL.expr = atomic(NUMBER, sqlDollar[1].val)
		}
	case 30:
		sqlDollar = sqlS[sqlpt-1 : sqlpt+1]
<<<<<<< HEAD
		//line sql.y:224
=======
		//line sql.y:226
>>>>>>> cf99879a
		{
			sqlVAL.expr = atomic(IDENT, sqlDollar[1].val)
		}
	case 31:
		sqlDollar = sqlS[sqlpt-1 : sqlpt+1]
<<<<<<< HEAD
		//line sql.y:225
=======
		//line sql.y:227
>>>>>>> cf99879a
		{
			sqlVAL.expr = atomic(STRING, sqlDollar[1].val)
		}
	case 32:
		sqlDollar = sqlS[sqlpt-1 : sqlpt+1]
<<<<<<< HEAD
		//line sql.y:226
=======
		//line sql.y:228
>>>>>>> cf99879a
		{
			sqlVAL.expr = variadic('[', "square", sqlDollar[1].expl)
		}
	case 33:
		sqlDollar = sqlS[sqlpt-3 : sqlpt+1]
<<<<<<< HEAD
		//line sql.y:227
=======
		//line sql.y:229
>>>>>>> cf99879a
		{
			sqlVAL.expr = unary('(', "paren", sqlDollar[2].expr)
		}
	case 34:
		sqlDollar = sqlS[sqlpt-1 : sqlpt+1]
<<<<<<< HEAD
		//line sql.y:228
=======
		//line sql.y:230
>>>>>>> cf99879a
		{
			sqlVAL.expr = sqlDollar[1].expr
		}
	case 35:
		sqlDollar = sqlS[sqlpt-3 : sqlpt+1]
<<<<<<< HEAD
		//line sql.y:229
=======
		//line sql.y:231
>>>>>>> cf99879a
		{
			sqlVAL.expr = binary('+', sqlDollar[1].expr, sqlDollar[2].val, sqlDollar[3].expr)
		}
	case 36:
		sqlDollar = sqlS[sqlpt-3 : sqlpt+1]
<<<<<<< HEAD
		//line sql.y:230
=======
		//line sql.y:232
>>>>>>> cf99879a
		{
			sqlVAL.expr = binary('-', sqlDollar[1].expr, sqlDollar[2].val, sqlDollar[3].expr)
		}
	case 37:
		sqlDollar = sqlS[sqlpt-3 : sqlpt+1]
<<<<<<< HEAD
		//line sql.y:231
=======
		//line sql.y:233
>>>>>>> cf99879a
		{
			sqlVAL.expr = binary('*', sqlDollar[1].expr, sqlDollar[2].val, sqlDollar[3].expr)
		}
	case 38:
		sqlDollar = sqlS[sqlpt-3 : sqlpt+1]
<<<<<<< HEAD
		//line sql.y:232
=======
		//line sql.y:234
>>>>>>> cf99879a
		{
			sqlVAL.expr = binary('/', sqlDollar[1].expr, sqlDollar[2].val, sqlDollar[3].expr)
		}
	case 39:
		sqlDollar = sqlS[sqlpt-3 : sqlpt+1]
<<<<<<< HEAD
		//line sql.y:233
=======
		//line sql.y:235
>>>>>>> cf99879a
		{
			sqlVAL.expr = binary('%', sqlDollar[1].expr, sqlDollar[2].val, sqlDollar[3].expr)
		}
	case 40:
		sqlDollar = sqlS[sqlpt-3 : sqlpt+1]
<<<<<<< HEAD
		//line sql.y:234
=======
		//line sql.y:236
>>>>>>> cf99879a
		{
			sqlVAL.expr = binary('=', sqlDollar[1].expr, sqlDollar[2].val, sqlDollar[3].expr)
		}
	case 41:
		sqlDollar = sqlS[sqlpt-3 : sqlpt+1]
<<<<<<< HEAD
		//line sql.y:235
=======
		//line sql.y:237
>>>>>>> cf99879a
		{
			sqlVAL.expr = binary('<', sqlDollar[1].expr, sqlDollar[2].val, sqlDollar[3].expr)
		}
	case 42:
		sqlDollar = sqlS[sqlpt-3 : sqlpt+1]
<<<<<<< HEAD
		//line sql.y:236
=======
		//line sql.y:238
>>>>>>> cf99879a
		{
			sqlVAL.expr = binary('>', sqlDollar[1].expr, sqlDollar[2].val, sqlDollar[3].expr)
		}
	case 43:
		sqlDollar = sqlS[sqlpt-3 : sqlpt+1]
<<<<<<< HEAD
		//line sql.y:237
=======
		//line sql.y:239
>>>>>>> cf99879a
		{
			sqlVAL.expr = binary(LE, sqlDollar[1].expr, sqlDollar[2].val, sqlDollar[3].expr)
		}
	case 44:
		sqlDollar = sqlS[sqlpt-3 : sqlpt+1]
<<<<<<< HEAD
		//line sql.y:238
=======
		//line sql.y:240
>>>>>>> cf99879a
		{
			sqlVAL.expr = binary(GE, sqlDollar[1].expr, sqlDollar[2].val, sqlDollar[3].expr)
		}
	case 45:
		sqlDollar = sqlS[sqlpt-3 : sqlpt+1]
<<<<<<< HEAD
		//line sql.y:239
=======
		//line sql.y:241
>>>>>>> cf99879a
		{
			sqlVAL.expr = binary(AND, sqlDollar[1].expr, sqlDollar[2].val, sqlDollar[3].expr)
		}
	case 46:
		sqlDollar = sqlS[sqlpt-3 : sqlpt+1]
<<<<<<< HEAD
		//line sql.y:240
=======
		//line sql.y:242
>>>>>>> cf99879a
		{
			sqlVAL.expr = binary(OR, sqlDollar[1].expr, sqlDollar[2].val, sqlDollar[3].expr)
		}
	case 47:
		sqlDollar = sqlS[sqlpt-2 : sqlpt+1]
<<<<<<< HEAD
		//line sql.y:241
=======
		//line sql.y:243
>>>>>>> cf99879a
		{
			sqlVAL.expr = unary(NOT, sqlDollar[1].val, sqlDollar[2].expr)
		}
	case 48:
		sqlDollar = sqlS[sqlpt-2 : sqlpt+1]
<<<<<<< HEAD
		//line sql.y:242
=======
		//line sql.y:244
>>>>>>> cf99879a
		{
			sqlVAL.expr = unary('-', sqlDollar[1].val, sqlDollar[2].expr)
		}
	}
	goto sqlstack /* stack new state and value */
}<|MERGE_RESOLUTION|>--- conflicted
+++ resolved
@@ -784,22 +784,14 @@
 
 	case 1:
 		sqlDollar = sqlS[sqlpt-2 : sqlpt+1]
-<<<<<<< HEAD
-		//line sql.y:138
-=======
 		//line sql.y:139
->>>>>>> cf99879a
 		{
 			parseResult.extended = false
 			parseResult.standardSelect = sqlDollar[1].slct
 		}
 	case 2:
 		sqlDollar = sqlS[sqlpt-3 : sqlpt+1]
-<<<<<<< HEAD
-		//line sql.y:142
-=======
 		//line sql.y:143
->>>>>>> cf99879a
 		{
 			parseResult.extended = true
 			parseResult.train = true
@@ -808,11 +800,7 @@
 		}
 	case 3:
 		sqlDollar = sqlS[sqlpt-3 : sqlpt+1]
-<<<<<<< HEAD
-		//line sql.y:148
-=======
 		//line sql.y:149
->>>>>>> cf99879a
 		{
 			parseResult.extended = true
 			parseResult.train = false
@@ -821,52 +809,31 @@
 		}
 	case 4:
 		sqlDollar = sqlS[sqlpt-2 : sqlpt+1]
-<<<<<<< HEAD
-		//line sql.y:157
-=======
 		//line sql.y:158
->>>>>>> cf99879a
 		{
 			sqlVAL.slct.fields = sqlDollar[2].flds
 		}
 	case 5:
 		sqlDollar = sqlS[sqlpt-3 : sqlpt+1]
-<<<<<<< HEAD
-		//line sql.y:158
-=======
 		//line sql.y:159
->>>>>>> cf99879a
 		{
 			sqlVAL.slct.tables = sqlDollar[3].tbls
 		}
 	case 6:
 		sqlDollar = sqlS[sqlpt-3 : sqlpt+1]
-<<<<<<< HEAD
-		//line sql.y:159
-=======
 		//line sql.y:160
->>>>>>> cf99879a
 		{
 			sqlVAL.slct.limit = sqlDollar[3].val
 		}
 	case 7:
 		sqlDollar = sqlS[sqlpt-3 : sqlpt+1]
-<<<<<<< HEAD
-		//line sql.y:160
-=======
 		//line sql.y:161
->>>>>>> cf99879a
 		{
 			sqlVAL.slct.where = sqlDollar[3].expr
 		}
 	case 8:
-<<<<<<< HEAD
-		sqlDollar = sqlS[sqlpt-8 : sqlpt+1]
-		//line sql.y:164
-=======
 		sqlDollar = sqlS[sqlpt-10 : sqlpt+1]
 		//line sql.y:165
->>>>>>> cf99879a
 		{
 			sqlVAL.tran.estimator = sqlDollar[2].val
 			sqlVAL.tran.attrs = sqlDollar[4].atrs
@@ -876,401 +843,241 @@
 		}
 	case 9:
 		sqlDollar = sqlS[sqlpt-2 : sqlpt+1]
-<<<<<<< HEAD
-		//line sql.y:173
-=======
 		//line sql.y:175
->>>>>>> cf99879a
 		{
 			sqlVAL.infr.model = sqlDollar[2].val
 		}
 	case 10:
 		sqlDollar = sqlS[sqlpt-1 : sqlpt+1]
-<<<<<<< HEAD
-		//line sql.y:177
-=======
 		//line sql.y:179
->>>>>>> cf99879a
 		{
 			sqlVAL.flds = sqlVAL.flds[:0]
 		}
 	case 11:
 		sqlDollar = sqlS[sqlpt-1 : sqlpt+1]
-<<<<<<< HEAD
-		//line sql.y:178
-=======
 		//line sql.y:180
->>>>>>> cf99879a
 		{
 			sqlVAL.flds = append(sqlVAL.flds, sqlDollar[1].val)
 		}
 	case 12:
 		sqlDollar = sqlS[sqlpt-3 : sqlpt+1]
-<<<<<<< HEAD
-		//line sql.y:179
-=======
 		//line sql.y:181
->>>>>>> cf99879a
 		{
 			sqlVAL.flds = append(sqlVAL.flds, sqlDollar[3].val)
 		}
 	case 13:
 		sqlDollar = sqlS[sqlpt-1 : sqlpt+1]
-<<<<<<< HEAD
-		//line sql.y:183
-=======
 		//line sql.y:185
->>>>>>> cf99879a
 		{
 			sqlVAL.expr = atomic(IDENT, "*")
 		}
 	case 14:
 		sqlDollar = sqlS[sqlpt-1 : sqlpt+1]
-<<<<<<< HEAD
-		//line sql.y:184
-=======
 		//line sql.y:186
->>>>>>> cf99879a
 		{
 			sqlVAL.expr = atomic(IDENT, sqlDollar[1].val)
 		}
 	case 15:
 		sqlDollar = sqlS[sqlpt-1 : sqlpt+1]
-<<<<<<< HEAD
-		//line sql.y:185
-=======
 		//line sql.y:187
->>>>>>> cf99879a
 		{
 			sqlVAL.expr = sqlDollar[1].expr
 		}
 	case 16:
 		sqlDollar = sqlS[sqlpt-1 : sqlpt+1]
-<<<<<<< HEAD
-		//line sql.y:189
-=======
 		//line sql.y:191
->>>>>>> cf99879a
 		{
 			sqlVAL.expl = exprlist{sqlDollar[1].expr}
 		}
 	case 17:
 		sqlDollar = sqlS[sqlpt-3 : sqlpt+1]
-<<<<<<< HEAD
-		//line sql.y:190
-=======
 		//line sql.y:192
->>>>>>> cf99879a
 		{
 			sqlVAL.expl = append(sqlDollar[1].expl, sqlDollar[3].expr)
 		}
 	case 18:
 		sqlDollar = sqlS[sqlpt-1 : sqlpt+1]
-<<<<<<< HEAD
-		//line sql.y:194
-=======
 		//line sql.y:196
->>>>>>> cf99879a
 		{
 			sqlVAL.tbls = []string{sqlDollar[1].val}
 		}
 	case 19:
 		sqlDollar = sqlS[sqlpt-3 : sqlpt+1]
-<<<<<<< HEAD
-		//line sql.y:195
-=======
 		//line sql.y:197
->>>>>>> cf99879a
 		{
 			sqlVAL.tbls = append(sqlDollar[1].tbls, sqlDollar[3].val)
 		}
 	case 20:
 		sqlDollar = sqlS[sqlpt-3 : sqlpt+1]
-<<<<<<< HEAD
-		//line sql.y:199
-=======
 		//line sql.y:201
->>>>>>> cf99879a
 		{
 			sqlVAL.atrs = attrs{sqlDollar[1].val: sqlDollar[3].expr}
 		}
 	case 21:
 		sqlDollar = sqlS[sqlpt-1 : sqlpt+1]
-<<<<<<< HEAD
-		//line sql.y:203
-=======
 		//line sql.y:205
->>>>>>> cf99879a
 		{
 			sqlVAL.atrs = sqlDollar[1].atrs
 		}
 	case 22:
 		sqlDollar = sqlS[sqlpt-3 : sqlpt+1]
-<<<<<<< HEAD
-		//line sql.y:204
-=======
 		//line sql.y:206
->>>>>>> cf99879a
 		{
 			sqlVAL.atrs = attrsUnion(sqlDollar[1].atrs, sqlDollar[3].atrs)
 		}
 	case 23:
 		sqlDollar = sqlS[sqlpt-3 : sqlpt+1]
-<<<<<<< HEAD
-		//line sql.y:208
-=======
 		//line sql.y:210
->>>>>>> cf99879a
 		{
 			sqlVAL.expr = funcall(sqlDollar[1].val, nil)
 		}
 	case 24:
 		sqlDollar = sqlS[sqlpt-4 : sqlpt+1]
-<<<<<<< HEAD
-		//line sql.y:209
-=======
 		//line sql.y:211
->>>>>>> cf99879a
 		{
 			sqlVAL.expr = funcall(sqlDollar[1].val, sqlDollar[3].expl)
 		}
 	case 25:
 		sqlDollar = sqlS[sqlpt-1 : sqlpt+1]
-<<<<<<< HEAD
-		//line sql.y:213
-=======
 		//line sql.y:215
->>>>>>> cf99879a
 		{
 			sqlVAL.expl = exprlist{sqlDollar[1].expr}
 		}
 	case 26:
 		sqlDollar = sqlS[sqlpt-3 : sqlpt+1]
-<<<<<<< HEAD
-		//line sql.y:214
-=======
 		//line sql.y:216
->>>>>>> cf99879a
 		{
 			sqlVAL.expl = append(sqlDollar[1].expl, sqlDollar[3].expr)
 		}
 	case 27:
 		sqlDollar = sqlS[sqlpt-2 : sqlpt+1]
-<<<<<<< HEAD
-		//line sql.y:218
-=======
 		//line sql.y:220
->>>>>>> cf99879a
 		{
 			sqlVAL.expl = nil
 		}
 	case 28:
 		sqlDollar = sqlS[sqlpt-3 : sqlpt+1]
-<<<<<<< HEAD
-		//line sql.y:219
-=======
 		//line sql.y:221
->>>>>>> cf99879a
 		{
 			sqlVAL.expl = sqlDollar[2].expl
 		}
 	case 29:
 		sqlDollar = sqlS[sqlpt-1 : sqlpt+1]
-<<<<<<< HEAD
-		//line sql.y:223
-=======
 		//line sql.y:225
->>>>>>> cf99879a
 		{
 			sqlVAL.expr = atomic(NUMBER, sqlDollar[1].val)
 		}
 	case 30:
 		sqlDollar = sqlS[sqlpt-1 : sqlpt+1]
-<<<<<<< HEAD
-		//line sql.y:224
-=======
 		//line sql.y:226
->>>>>>> cf99879a
 		{
 			sqlVAL.expr = atomic(IDENT, sqlDollar[1].val)
 		}
 	case 31:
 		sqlDollar = sqlS[sqlpt-1 : sqlpt+1]
-<<<<<<< HEAD
-		//line sql.y:225
-=======
 		//line sql.y:227
->>>>>>> cf99879a
 		{
 			sqlVAL.expr = atomic(STRING, sqlDollar[1].val)
 		}
 	case 32:
 		sqlDollar = sqlS[sqlpt-1 : sqlpt+1]
-<<<<<<< HEAD
-		//line sql.y:226
-=======
 		//line sql.y:228
->>>>>>> cf99879a
 		{
 			sqlVAL.expr = variadic('[', "square", sqlDollar[1].expl)
 		}
 	case 33:
 		sqlDollar = sqlS[sqlpt-3 : sqlpt+1]
-<<<<<<< HEAD
-		//line sql.y:227
-=======
 		//line sql.y:229
->>>>>>> cf99879a
 		{
 			sqlVAL.expr = unary('(', "paren", sqlDollar[2].expr)
 		}
 	case 34:
 		sqlDollar = sqlS[sqlpt-1 : sqlpt+1]
-<<<<<<< HEAD
-		//line sql.y:228
-=======
 		//line sql.y:230
->>>>>>> cf99879a
 		{
 			sqlVAL.expr = sqlDollar[1].expr
 		}
 	case 35:
 		sqlDollar = sqlS[sqlpt-3 : sqlpt+1]
-<<<<<<< HEAD
-		//line sql.y:229
-=======
 		//line sql.y:231
->>>>>>> cf99879a
 		{
 			sqlVAL.expr = binary('+', sqlDollar[1].expr, sqlDollar[2].val, sqlDollar[3].expr)
 		}
 	case 36:
 		sqlDollar = sqlS[sqlpt-3 : sqlpt+1]
-<<<<<<< HEAD
-		//line sql.y:230
-=======
 		//line sql.y:232
->>>>>>> cf99879a
 		{
 			sqlVAL.expr = binary('-', sqlDollar[1].expr, sqlDollar[2].val, sqlDollar[3].expr)
 		}
 	case 37:
 		sqlDollar = sqlS[sqlpt-3 : sqlpt+1]
-<<<<<<< HEAD
-		//line sql.y:231
-=======
 		//line sql.y:233
->>>>>>> cf99879a
 		{
 			sqlVAL.expr = binary('*', sqlDollar[1].expr, sqlDollar[2].val, sqlDollar[3].expr)
 		}
 	case 38:
 		sqlDollar = sqlS[sqlpt-3 : sqlpt+1]
-<<<<<<< HEAD
-		//line sql.y:232
-=======
 		//line sql.y:234
->>>>>>> cf99879a
 		{
 			sqlVAL.expr = binary('/', sqlDollar[1].expr, sqlDollar[2].val, sqlDollar[3].expr)
 		}
 	case 39:
 		sqlDollar = sqlS[sqlpt-3 : sqlpt+1]
-<<<<<<< HEAD
-		//line sql.y:233
-=======
 		//line sql.y:235
->>>>>>> cf99879a
 		{
 			sqlVAL.expr = binary('%', sqlDollar[1].expr, sqlDollar[2].val, sqlDollar[3].expr)
 		}
 	case 40:
 		sqlDollar = sqlS[sqlpt-3 : sqlpt+1]
-<<<<<<< HEAD
-		//line sql.y:234
-=======
 		//line sql.y:236
->>>>>>> cf99879a
 		{
 			sqlVAL.expr = binary('=', sqlDollar[1].expr, sqlDollar[2].val, sqlDollar[3].expr)
 		}
 	case 41:
 		sqlDollar = sqlS[sqlpt-3 : sqlpt+1]
-<<<<<<< HEAD
-		//line sql.y:235
-=======
 		//line sql.y:237
->>>>>>> cf99879a
 		{
 			sqlVAL.expr = binary('<', sqlDollar[1].expr, sqlDollar[2].val, sqlDollar[3].expr)
 		}
 	case 42:
 		sqlDollar = sqlS[sqlpt-3 : sqlpt+1]
-<<<<<<< HEAD
-		//line sql.y:236
-=======
 		//line sql.y:238
->>>>>>> cf99879a
 		{
 			sqlVAL.expr = binary('>', sqlDollar[1].expr, sqlDollar[2].val, sqlDollar[3].expr)
 		}
 	case 43:
 		sqlDollar = sqlS[sqlpt-3 : sqlpt+1]
-<<<<<<< HEAD
-		//line sql.y:237
-=======
 		//line sql.y:239
->>>>>>> cf99879a
 		{
 			sqlVAL.expr = binary(LE, sqlDollar[1].expr, sqlDollar[2].val, sqlDollar[3].expr)
 		}
 	case 44:
 		sqlDollar = sqlS[sqlpt-3 : sqlpt+1]
-<<<<<<< HEAD
-		//line sql.y:238
-=======
 		//line sql.y:240
->>>>>>> cf99879a
 		{
 			sqlVAL.expr = binary(GE, sqlDollar[1].expr, sqlDollar[2].val, sqlDollar[3].expr)
 		}
 	case 45:
 		sqlDollar = sqlS[sqlpt-3 : sqlpt+1]
-<<<<<<< HEAD
-		//line sql.y:239
-=======
 		//line sql.y:241
->>>>>>> cf99879a
 		{
 			sqlVAL.expr = binary(AND, sqlDollar[1].expr, sqlDollar[2].val, sqlDollar[3].expr)
 		}
 	case 46:
 		sqlDollar = sqlS[sqlpt-3 : sqlpt+1]
-<<<<<<< HEAD
-		//line sql.y:240
-=======
 		//line sql.y:242
->>>>>>> cf99879a
 		{
 			sqlVAL.expr = binary(OR, sqlDollar[1].expr, sqlDollar[2].val, sqlDollar[3].expr)
 		}
 	case 47:
 		sqlDollar = sqlS[sqlpt-2 : sqlpt+1]
-<<<<<<< HEAD
-		//line sql.y:241
-=======
 		//line sql.y:243
->>>>>>> cf99879a
 		{
 			sqlVAL.expr = unary(NOT, sqlDollar[1].val, sqlDollar[2].expr)
 		}
 	case 48:
 		sqlDollar = sqlS[sqlpt-2 : sqlpt+1]
-<<<<<<< HEAD
-		//line sql.y:242
-=======
 		//line sql.y:244
->>>>>>> cf99879a
 		{
 			sqlVAL.expr = unary('-', sqlDollar[1].val, sqlDollar[2].expr)
 		}
