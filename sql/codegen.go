--- conflicted
+++ resolved
@@ -79,19 +79,12 @@
 		Train:          pr.train,
 		StandardSelect: pr.standardSelect.String(),
 		modelConfig: modelConfig{
-<<<<<<< HEAD
 			Estimator:   modelClassString,
 			Attrs:       make(map[string]string),
 			Save:        pr.save,
-			SelfDefined: isSelfDefinedModel}}
-=======
-			Estimator: pr.estimator,
-			Attrs:     make(map[string]string),
-			Save:      pr.save,
+			SelfDefined: isSelfDefinedModel,
 		},
 	}
-
->>>>>>> 652aaaa4
 	for k, v := range pr.attrs {
 		r.Attrs[k] = v.String()
 	}
