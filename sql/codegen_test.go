package sql

import (
	"io"
	"log"
	"strings"
	"testing"

	"github.com/stretchr/testify/assert"
)

const (
<<<<<<< HEAD
	simpleSelect = `
SELECT *
FROM iris.iris
`
	simpleTrainSelect = simpleSelect + `
TRAIN DNNClassifier
WITH 
  n_classes = 3,
=======
	testTrainSelectChurn = `
SELECT MonthlyCharges, TotalCharges, tenure
FROM churn.churn
TRAIN DNNClassifier
WITH
  n_classes = 73,
>>>>>>> de541b20
  hidden_units = [10, 20]
COLUMN sepal_length, sepal_width, petal_length, petal_width
LABEL class
INTO my_dnn_model
;
`
	simplePredictSelect = simpleSelect + `
PREDICT iris.predict.class
USING my_dnn_model;
`
)

func TestCodeGenTrain(t *testing.T) {
	a := assert.New(t)
	r, e := newParser().Parse(testTrainSelectChurn)
	a.NoError(e)

	fts, e := verify(r, testCfg)
	a.NoError(e)

	pr, pw := io.Pipe()
	go func() {
		a.NoError(generateTFProgram(pw, r, fts, testCfg))
		pw.Close()
	}()

	cmd := tensorflowCmd()
	cmd.Stdin = pr
	o, err := cmd.CombinedOutput()
	if err != nil {
		log.Println(err)
	}

	a.True(strings.Contains(string(o), "Done training"))
}

func TestCodeGenPredict(t *testing.T) {
	a := assert.New(t)
	a.NotPanics(func() {
		sqlParse(newLexer(simpleTrainSelect))
	})
	var tc trainClause
	tc = parseResult.trainClause

	a.NotPanics(func() {
		sqlParse(newLexer(simplePredictSelect))
	})
	parseResult.trainClause = tc

	fts, e := verify(&parseResult, testCfg)
	a.NoError(e)

	pr, pw := io.Pipe()
	go func() {
		a.NoError(generateTFProgram(pw, &parseResult, fts, testCfg))
		pw.Close()
	}()

	cmd := tensorflowCmd()
	cmd.Stdin = pr
	o, err := cmd.CombinedOutput()
	if err != nil {
		log.Println(err)
	}
	a.True(strings.Contains(string(o), "Done predicting"))
}<|MERGE_RESOLUTION|>--- conflicted
+++ resolved
@@ -10,23 +10,12 @@
 )
 
 const (
-<<<<<<< HEAD
-	simpleSelect = `
-SELECT *
-FROM iris.iris
-`
-	simpleTrainSelect = simpleSelect + `
-TRAIN DNNClassifier
-WITH 
-  n_classes = 3,
-=======
 	testTrainSelectChurn = `
 SELECT MonthlyCharges, TotalCharges, tenure
 FROM churn.churn
 TRAIN DNNClassifier
 WITH
   n_classes = 73,
->>>>>>> de541b20
   hidden_units = [10, 20]
 COLUMN sepal_length, sepal_width, petal_length, petal_width
 LABEL class
