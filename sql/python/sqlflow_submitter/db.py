# Copyright 2019 The SQLFlow Authors. All rights reserved.
# Licensed under the Apache License, Version 2.0 (the "License");
# you may not use this file except in compliance with the License.
# You may obtain a copy of the License at
#
# http://www.apache.org/licenses/LICENSE-2.0
#
# Unless required by applicable law or agreed to in writing, software
# distributed under the License is distributed on an "AS IS" BASIS,
# WITHOUT WARRANTIES OR CONDITIONS OF ANY KIND, either express or implied.
# See the License for the specific language governing permissions and
# limitations under the License.

import os
import contextlib
import numpy as np
import tensorflow as tf
import sqlflow_submitter.db_writer as db_writer

def connect(driver, database, user, password, host, port, auth=""):
    if driver == "mysql":
        # NOTE: use MySQLdb to avoid bugs like infinite reading:
        # https://bugs.mysql.com/bug.php?id=91971
        from MySQLdb import connect
        return connect(user=user,
                       passwd=password,
                       db=database,
                       host=host,
                       port=int(port))
    elif driver == "sqlite3":
        from sqlite3 import connect
        return connect(database)
    elif driver == "hive":
        from impala.dbapi import connect
        return connect(user=user,
                       password=password,
                       database=database,
                       host=host,
                       port=int(port),
                       auth_mechanism=auth)
    elif driver == "maxcompute":
        from sqlflow_submitter.maxcompute import MaxCompute
        return MaxCompute.connect(database, user, password, host)

    raise ValueError("unrecognized database driver: %s" % driver)

def db_generator(driver, conn, sessionConf, statement,
                 feature_column_names, label_column_name,
                 feature_specs, fetch_size=128):
    def reader():
        if driver == "hive":
<<<<<<< HEAD
            conf = {}
            for k, v in os.environ.items():
                if k.startswith("SQLFLOW_HIVE_CONF_"):
                    conf.update({k[18:].replace("_", "."): v})
            cursor = conn.cursor(configuration=conf)
=======
            cursor = conn.cursor(configuration=sessionConf)
>>>>>>> 833f1b65
        else:
            cursor = conn.cursor()
        cursor.execute(statement)
        if driver == "hive":
            field_names = None if cursor.description is None \
                else [i[0][i[0].find('.') + 1:] for i in cursor.description]
        else:
            field_names = None if cursor.description is None \
                else [i[0] for i in cursor.description]
        if label_column_name:
            label_idx = field_names.index(label_column_name)
        else:
            label_idx = None
        
        while True:
            rows = cursor.fetchmany(size = fetch_size)
            if not rows:
                break
            # NOTE: keep the connection while training or connection will lost if no activities appear.
            if driver == "mysql":
                conn.ping(True)
            for row in rows:
                label = row[label_idx] if label_idx is not None else None
                features = []
                for name in feature_column_names:
                    # FIXME(typhoonzero): Should use correct dtype here.
                    if feature_specs[name]["is_sparse"]:
                        indices = np.fromstring(row[field_names.index(name)], dtype=int, sep=feature_specs[name]["delimiter"])
                        indices = indices.reshape(indices.size, 1)
                        values = np.ones([indices.size], dtype=np.int32)
                        dense_shape = np.array(feature_specs[name]["shape"], dtype=np.int64)
                        cell = (indices, values, dense_shape)
                    else:
                        # Dense string vector
                        if feature_specs[name]["delimiter"] != "":
                            if feature_specs[name]["dtype"] == "float32":
                                cell = np.fromstring(row[field_names.index(name)], dtype=float, sep=feature_specs[name]["delimiter"])
                            elif feature_specs[name]["dtype"] == "int64":
                                cell = np.fromstring(row[field_names.index(name)], dtype=int, sep=feature_specs[name]["delimiter"])
                            else:
                                raise ValueError('unrecognize dtype {}'.format(feature_specs[name]["dtype"]))
                        else:
                            cell = row[field_names.index(name)]
                    features.append(cell)
                yield (tuple(features), [label])
            if len(rows) < fetch_size:
                break
        cursor.close()

    if driver == "maxcompute":
        from sqlflow_submitter.maxcompute import MaxCompute
        return MaxCompute.db_generator(conn, statement, feature_column_names,
                label_column_name, feature_specs, fetch_size)
    return reader


@contextlib.contextmanager
def buffered_db_writer(driver, conn, table_name, table_schema, buff_size=100):
    if driver == "maxcompute":
        w = db_writer.MaxComputeDBWriter(conn, table_name, table_schema, buff_size)
    elif driver == "mysql":
        w = db_writer.MySQLDBWriter(conn, table_name, table_schema, buff_size)
    elif driver == "sqlite3":
        w = db_writer.SQLite3DBWriter(conn, table_name, table_schema, buff_size)
    elif driver == "hive":
        w = db_writer.HiveDBWriter(conn, table_name, table_schema, buff_size)
    else:
        raise ValueError("unrecognized database driver: %s" % driver)

    try:
        yield w
    finally:
        w.close()<|MERGE_RESOLUTION|>--- conflicted
+++ resolved
@@ -44,20 +44,12 @@
 
     raise ValueError("unrecognized database driver: %s" % driver)
 
-def db_generator(driver, conn, sessionConf, statement,
+def db_generator(driver, conn, session_cfg, statement,
                  feature_column_names, label_column_name,
                  feature_specs, fetch_size=128):
     def reader():
         if driver == "hive":
-<<<<<<< HEAD
-            conf = {}
-            for k, v in os.environ.items():
-                if k.startswith("SQLFLOW_HIVE_CONF_"):
-                    conf.update({k[18:].replace("_", "."): v})
-            cursor = conn.cursor(configuration=conf)
-=======
-            cursor = conn.cursor(configuration=sessionConf)
->>>>>>> 833f1b65
+            cursor = conn.cursor(configuration=session_cfg)
         else:
             cursor = conn.cursor()
         cursor.execute(statement)
