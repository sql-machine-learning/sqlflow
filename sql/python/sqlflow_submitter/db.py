--- conflicted
+++ resolved
@@ -93,29 +93,10 @@
             rows = cursor.fetchmany(fetch_size)
         cursor.close()
 
-<<<<<<< HEAD
     if driver == "maxcompute":
         from sqlflow_submitter.maxcompute import MaxCompute
         return MaxCompute.db_generator(conn, statement, feature_column_names,
                 label_column_name, column_name_to_type, fetch_size)
-=======
-        rows = cursor.fetchmany(fetch_size)
-        while len(rows) > 0:
-            # NOTE: keep the connection while training or connection will lost if no activities appear.
-            if driver == "mysql" and not conn.is_connected():
-                conn.ping(True)
-            for row in rows:
-                features = dict()
-                for name in feature_column_names:
-                    if column_name_to_type[name] == "categorical_column_with_identity":
-                        cell = np.fromstring(row[field_names.index(name)], dtype=int, sep=",")
-                    else:
-                        cell = row[field_names.index(name)]
-                    features[name] = cell
-                yield features
-            rows = cursor.fetchmany(fetch_size)
-        cursor.close()
->>>>>>> 58c83363
     return reader
 
 def insert_values(driver, conn, table_name, table_schema, values):
