--- conflicted
+++ resolved
@@ -104,11 +104,7 @@
 	}
 }
 
-<<<<<<< HEAD
-func TestExecutorTrainAndPredictXGBoost(t *testing.T) {
-=======
 func TestExecutorXGBoost(t *testing.T) {
->>>>>>> 41c96e26
 	a := assert.New(t)
 	modelDir := ""
 	a.NotPanics(func() {
