// Copyright 2019 The SQLFlow Authors. All rights reserved.
// Licensed under the Apache License, Version 2.0 (the "License");
// you may not use this file except in compliance with the License.
// You may obtain a copy of the License at
//
// http://www.apache.org/licenses/LICENSE-2.0
//
// Unless required by applicable law or agreed to in writing, software
// distributed under the License is distributed on an "AS IS" BASIS,
// WITHOUT WARRANTIES OR CONDITIONS OF ANY KIND, either express or implied.
// See the License for the specific language governing permissions and
// limitations under the License.

package sql

import (
	"container/list"
	"fmt"
	"io/ioutil"
	"os"
	"strings"
	"testing"

	"github.com/stretchr/testify/assert"
)

func goodStream(stream chan interface{}) (bool, string) {
	lastResp := list.New()
	keepSize := 10

	for rsp := range stream {
		switch rsp.(type) {
		case error:
			var s []string
			for e := lastResp.Front(); e != nil; e = e.Next() {
				s = append(s, e.Value.(string))
			}
			return false, strings.Join(s, "\n")
		}
		lastResp.PushBack(rsp)
		if lastResp.Len() > keepSize {
			e := lastResp.Front()
			lastResp.Remove(e)
		}
	}
	return true, ""
}

func TestSplitExtendedSQL(t *testing.T) {
	a := assert.New(t)
	s, err := splitExtendedSQL(`select a train b with c;`)
	a.Equal(err, nil)
	a.Equal(2, len(s))
	a.Equal(`select a`, s[0])
	a.Equal(` train b with c;`, s[1])

	s, err = splitExtendedSQL(`  select a predict b using c;`)
	a.Equal(err, nil)
	a.Equal(2, len(s))
	a.Equal(`  select a`, s[0])
	a.Equal(` predict b using c;`, s[1])

	s, err = splitExtendedSQL(` select a from b;`)
	a.Equal(err, nil)
	a.Equal(1, len(s))
	a.Equal(` select a from b;`, s[0])

	s, err = splitExtendedSQL(`train a with b;`)
	a.Equal(err, nil)
	a.Equal(1, len(s))
	a.Equal(`train a with b;`, s[0])
}

<<<<<<< HEAD
func TestExecutorTrainAndPredictAntXGBoost(t *testing.T) {
=======
func TestExecutorTrainAnalyzePredictXGBoost(t *testing.T) {
>>>>>>> ac998f79
	a := assert.New(t)
	modelDir, e := ioutil.TempDir("/tmp", "sqlflow_models")
	a.Nil(e)
	defer os.RemoveAll(modelDir)
	a.NotPanics(func() {
		stream := runExtendedSQL(testAntXGTrainSelectIris, testDB, modelDir, nil)
		a.True(goodStream(stream.ReadAll()))

<<<<<<< HEAD
		stream = runExtendedSQL(testAntXGPredSelectIris, testDB, modelDir, nil)
=======
		stream = runExtendedSQL(testXGAnalyzeSelectIris, testDB, modelDir, nil)
		a.True(goodStream(stream.ReadAll()))

		stream = runExtendedSQL(testXGPredSelectIris, testDB, modelDir, nil)
>>>>>>> ac998f79
		a.True(goodStream(stream.ReadAll()))
	})
}

func TestExecutorTrainAndPredictDNN(t *testing.T) {
	a := assert.New(t)
	modelDir := ""
	a.NotPanics(func() {
		stream := runExtendedSQL(testTrainSelectIris, testDB, modelDir, nil)
		a.True(goodStream(stream.ReadAll()))

		stream = runExtendedSQL(testPredictSelectIris, testDB, modelDir, nil)
		a.True(goodStream(stream.ReadAll()))
	})
}

func TestExecutorTrainAndPredictDNNLocalFS(t *testing.T) {
	a := assert.New(t)
	modelDir, e := ioutil.TempDir("/tmp", "sqlflow_models")
	a.Nil(e)
	defer os.RemoveAll(modelDir)
	a.NotPanics(func() {
		stream := runExtendedSQL(testTrainSelectIris, testDB, modelDir, nil)
		a.True(goodStream(stream.ReadAll()))

		stream = runExtendedSQL(testPredictSelectIris, testDB, modelDir, nil)
		a.True(goodStream(stream.ReadAll()))
	})
}

func TestExecutorTrainAndPredictionDNNClassifierDENSE(t *testing.T) {
	if getEnv("SQLFLOW_TEST_DB", "mysql") == "hive" {
		t.Skip(fmt.Sprintf("%s: skip Hive test", getEnv("SQLFLOW_TEST_DB", "mysql")))
	}
	a := assert.New(t)
	a.NotPanics(func() {
		stream := Run(`SELECT * FROM iris.train_dense
TRAIN DNNClassifier
WITH
model.n_classes = 3,
model.hidden_units = [10, 20],
train.epoch = 200,
train.batch_size = 10
COLUMN NUMERIC(dense, 4)
LABEL class
INTO sqlflow_models.my_dense_dnn_model
;`, testDB, "", nil)
		a.True(goodStream(stream.ReadAll()))
		stream = Run(`SELECT * FROM iris.test_dense
PREDICT iris.predict_dense.class
USING sqlflow_models.my_dense_dnn_model
;`, testDB, "", nil)
		a.True(goodStream(stream.ReadAll()))
	})
}

func TestStandardSQL(t *testing.T) {
	a := assert.New(t)
	a.NotPanics(func() {
		stream := runStandardSQL(testSelectIris, testDB)
		a.True(goodStream(stream.ReadAll()))
	})
	a.NotPanics(func() {
		if getEnv("SQLFLOW_TEST_DB", "mysql") == "hive" {
			t.Skip("hive: skip DELETE statement")
		}
		stream := runStandardSQL(testStandardExecutiveSQLStatement, testDB)
		a.True(goodStream(stream.ReadAll()))
	})
	a.NotPanics(func() {
		stream := runStandardSQL("SELECT * FROM iris.iris_empty LIMIT 10;", testDB)
		stat, _ := goodStream(stream.ReadAll())
		a.True(stat)
	})
}

func TestSQLLexerError(t *testing.T) {
	a := assert.New(t)
	stream := Run("SELECT * FROM ``?[] AS WHERE LIMIT;", testDB, "", nil)
	a.False(goodStream(stream.ReadAll()))
}

func TestCreatePredictionTable(t *testing.T) {
	a := assert.New(t)
	trainParsed, e := newParser().Parse(testTrainSelectIris)
	a.NoError(e)
	predParsed, e := newParser().Parse(testPredictSelectIris)
	a.NoError(e)
	predParsed.trainClause = trainParsed.trainClause
	a.NoError(createPredictionTable(predParsed, testDB))
}

func TestIsQuery(t *testing.T) {
	a := assert.New(t)
	a.True(isQuery("select * from iris.iris"))
	a.True(isQuery("show create table iris.iris"))
	a.True(isQuery("show databases"))
	a.True(isQuery("show tables"))
	a.True(isQuery("describe iris.iris"))

	a.False(isQuery("select * from iris.iris limit 10 into iris.tmp"))
	a.False(isQuery("insert into iris.iris values ..."))
	a.False(isQuery("delete from iris.iris where ..."))
	a.False(isQuery("update iris.iris where ..."))
	a.False(isQuery("drop table"))
}

func TestLogChanWriter_Write(t *testing.T) {
	a := assert.New(t)
	rd, wr := Pipe()
	go func() {
		defer wr.Close()
		cw := &logChanWriter{wr: wr}
		cw.Write([]byte("hello\n世界"))
		cw.Write([]byte("hello\n世界"))
		cw.Write([]byte("\n"))
		cw.Write([]byte("世界\n世界\n世界\n"))
	}()

	c := rd.ReadAll()

	a.Equal("hello\n", <-c)
	a.Equal("世界hello\n", <-c)
	a.Equal("世界\n", <-c)
	a.Equal("世界\n", <-c)
	a.Equal("世界\n", <-c)
	a.Equal("世界\n", <-c)
	_, more := <-c
	a.False(more)
}

func TestParseTableColumn(tg *testing.T) {
	a := assert.New(tg)
	t, c, e := parseTableColumn("a.b.c")
	a.NoError(e)
	a.Equal("a.b", t)
	a.Equal("c", c)

	t, c, e = parseTableColumn("a.b")
	a.NoError(e)
	a.Equal("a", t)
	a.Equal("b", c)

	_, _, e = parseTableColumn("a.")
	a.Error(e)
	_, _, e = parseTableColumn("a")
	a.Error(e)
}<|MERGE_RESOLUTION|>--- conflicted
+++ resolved
@@ -71,11 +71,7 @@
 	a.Equal(`train a with b;`, s[0])
 }
 
-<<<<<<< HEAD
-func TestExecutorTrainAndPredictAntXGBoost(t *testing.T) {
-=======
-func TestExecutorTrainAnalyzePredictXGBoost(t *testing.T) {
->>>>>>> ac998f79
+func TestExecutorTrainAnalyzePredictAntXGBoost(t *testing.T) {
 	a := assert.New(t)
 	modelDir, e := ioutil.TempDir("/tmp", "sqlflow_models")
 	a.Nil(e)
@@ -84,14 +80,10 @@
 		stream := runExtendedSQL(testAntXGTrainSelectIris, testDB, modelDir, nil)
 		a.True(goodStream(stream.ReadAll()))
 
-<<<<<<< HEAD
-		stream = runExtendedSQL(testAntXGPredSelectIris, testDB, modelDir, nil)
-=======
-		stream = runExtendedSQL(testXGAnalyzeSelectIris, testDB, modelDir, nil)
+		stream = runExtendedSQL(testAntXGAnalyzeSelectIris, testDB, modelDir, nil)
 		a.True(goodStream(stream.ReadAll()))
 
 		stream = runExtendedSQL(testXGPredSelectIris, testDB, modelDir, nil)
->>>>>>> ac998f79
 		a.True(goodStream(stream.ReadAll()))
 	})
 }
