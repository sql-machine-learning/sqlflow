--- conflicted
+++ resolved
@@ -14,15 +14,15 @@
 	"github.com/go-sql-driver/mysql"
 )
 
-<<<<<<< HEAD
 // Row contains a database row and an error, if not nil, in retrieving the row
 type Row struct {
 	row []interface{}
-=======
+	err error
+}
+
 // Log contains a log string and an error, if not nil, during the execution of runExtendedSQL
 type Log struct {
 	log string
->>>>>>> feac3dfe
 	err error
 }
 
