// Copyright 2019 The SQLFlow Authors. All rights reserved.
// Licensed under the Apache License, Version 2.0 (the "License");
// you may not use this file except in compliance with the License.
// You may obtain a copy of the License at
//
// http://www.apache.org/licenses/LICENSE-2.0
//
// Unless required by applicable law or agreed to in writing, software
// distributed under the License is distributed on an "AS IS" BASIS,
// WITHOUT WARRANTIES OR CONDITIONS OF ANY KIND, either express or implied.
// See the License for the specific language governing permissions and
// limitations under the License.

package sql

import (
	"bytes"
	"database/sql"
	"fmt"
	"io/ioutil"
	"os"
	"strings"
	"sync"
	"time"
)

// Run executes a SQL query and returns a stream of row or message
func Run(slct string, db *DB, modelDir string) *PipeReader {
	slctUpper := strings.ToUpper(slct)
	if strings.Contains(slctUpper, "TRAIN") || strings.Contains(slctUpper, "PREDICT") {
		pr, e := newParser().Parse(slct)
		if e == nil && pr.extended {
			return runExtendedSQL(slct, db, pr, modelDir)
		}
	}
	return runStandardSQL(slct, db)
}

// TODO(weiguo): isQuery is a hacky way to decide which API to call:
// https://golang.org/pkg/database/sql/#DB.Exec .
// We will need to extend our parser to be a full SQL parser in the future.
func isQuery(slct string) bool {
	s := strings.ToUpper(strings.TrimSpace(slct))
	has := strings.Contains
	if strings.HasPrefix(s, "SELECT") && !has(s, "INTO") {
		return true
	}
	if strings.HasPrefix(s, "SHOW") && (has(s, "CREATE") || has(s, "DATABASES") || has(s, "TABLES")) {
		return true
	}
	if strings.HasPrefix(s, "DESCRIBE") {
		return true
	}
	return false
}

func runStandardSQL(slct string, db *DB) *PipeReader {
	if isQuery(slct) {
		return runQuery(slct, db)
	}
	return runExec(slct, db)
}

// query runs slct and writes the retrieved rows into pipe wr.
func query(slct string, db *DB, wr *PipeWriter) error {
	defer func(startAt time.Time) {
		log.Debugf("runQuery %v finished, elapsed:%v", slct, time.Since(startAt))
	}(time.Now())

	rows, err := db.Query(slct)
	if err != nil {
		return fmt.Errorf("runQuery failed: %v", err)
	}
	defer rows.Close()

	columns, err := rows.Columns()
	if err != nil {
		return fmt.Errorf("failed to get columns: %v", err)
	}

	columnTypes, err := rows.ColumnTypes()
	if err != nil {
		return fmt.Errorf("failed to get columnTypes: %v", err)
	}

	header := make(map[string]interface{})
	header["columnNames"] = columns
	if e := wr.Write(header); e != nil {
		return e
	}

	for rows.Next() {
		if e := parseRow(columns, columnTypes, rows, wr); e != nil {
			return e
		}
	}
	return nil
}

// parseRow calls rows.Scan to retrieve the current row, and convert
// each cell value from {}interface to an accurary value.  It then
// writes the converted row into wr.
func parseRow(columns []string, columnTypes []*sql.ColumnType, rows *sql.Rows, wr *PipeWriter) error {
	// Since we don't know the table schema in advance, we create
	// a slice of empty interface and add column types at
	// runtime. Some databases support dynamic types between rows,
	// such as sqlite's affinity. So we move columnTypes inside
	// the row.Next() loop.
	count := len(columns)
	values := make([]interface{}, count)
	for i, ct := range columnTypes {
		v, e := createByType(ct.ScanType())
		if e != nil {
			return e
		}
		values[i] = v
	}

	if err := rows.Scan(values...); err != nil {
		return err
	}

	row := make([]interface{}, count)
	for i, val := range values {
		v, e := parseVal(val)
		if e != nil {
			return e
		}
		row[i] = v
	}
	if e := wr.Write(row); e != nil {
		return e
	}
	return nil
}

// runQeury creates a pipe before starting a goroutine that execute
// query, which runs slct and writes retrieved rows to a pipe.
// runQuery returns the read end of the pipe.  The caller doesn't have
// to close the pipe because the query goroutine will close it after
// data retrieval.
func runQuery(slct string, db *DB) *PipeReader {
	// FIXME(tony): how to deal with large tables?
	// TODO(tony): test on null table elements
	rd, wr := Pipe()
	go func() {
		defer wr.Close()
		if e := query(slct, db, wr); e != nil {
			log.Errorf("runQuery error:%v", e)
			if e != ErrClosedPipe {
				if err := wr.Write(e); err != nil {
					log.Errorf("runQuery error(piping):%v", err)
				}
			}
		}
	}()
	return rd
}

func runExec(slct string, db *DB) *PipeReader {
	rd, wr := Pipe()
	go func() {
		defer wr.Close()

		err := func() error {
			defer func(startAt time.Time) {
				log.Debugf("runEexc %v finished, elapsed:%v", slct, time.Since(startAt))
			}(time.Now())

			res, e := db.Exec(slct)
			if e != nil {
				return fmt.Errorf("runExec failed: %v", e)
			}
			affected, e := res.RowsAffected()
			if e != nil {
				return fmt.Errorf("failed to get affected row number: %v", e)
			}
			if affected > 1 {
				return wr.Write(fmt.Sprintf("%d rows affected", affected))
			}
			// gomaxcompute does not return affected rows number
			if affected < 0 {
				return wr.Write("OK")
			}
			return wr.Write(fmt.Sprintf("%d row affected", affected))
		}()
		if err != nil {
			log.Errorf("runExec error:%v", err)
			if err != ErrClosedPipe {
				if err := wr.Write(err); err != nil {
					log.Errorf("runExec error(piping):%v", err)
				}
			}
		}
	}()
	return rd
}

func runExtendedSQL(slct string, db *DB, pr *extendedSelect, modelDir string) *PipeReader {
	rd, wr := Pipe()
	go func() {
		defer wr.Close()

		err := func() error {
			defer func(startAt time.Time) {
				log.Debugf("runExtendedSQL %v finished, elapsed:%v", slct, time.Since(startAt))
			}(time.Now())

			// NOTE: the temporary directory must be in a host directory
			// which can be mounted to Docker containers.  If I don't
			// specify the "/tmp" prefix, ioutil.TempDir would by default
			// generate a directory in /private/tmp for macOS, which
			// cannot be mounted by Docker into the container.  For more
			// detailed, please refer to
			// https://docs.docker.com/docker-for-mac/osxfs/#namespaces.
			cwd, e := ioutil.TempDir("/tmp", "sqlflow")
			if e != nil {
				return e
			}
			// defer os.RemoveAll(cwd)

			// FIXME(tony): temporary branch to alps
			if os.Getenv("SQLFLOW_submitter") == "alps" {
				return submitALPS(wr, pr, db, cwd)
			}

			if pr.train {
				return train(pr, slct, db, cwd, wr, modelDir)
			}
			return pred(pr, db, cwd, wr, modelDir)
		}()

		if err != nil {
			log.Errorf("runExtendedSQL error:%v", err)
			if err != ErrClosedPipe {
				if err := wr.Write(err); err != nil {
					log.Errorf("runExtendedSQL error(piping):%v", err)
				}
			}
		}
	}()
	return rd
}

type logChanWriter struct {
	wr *PipeWriter

	m    sync.Mutex
	buf  bytes.Buffer
	prev string
}

func (cw *logChanWriter) Write(p []byte) (n int, err error) {
	// Both cmd.Stdout and cmd.Stderr are writing to cw
	cw.m.Lock()
	defer cw.m.Unlock()

	n, err = cw.buf.Write(p)
	if err != nil {
		return n, err
	}

	for {
		line, err := cw.buf.ReadString('\n')
		cw.prev = cw.prev + line
		// ReadString returns err != nil if and only if the returned Data
		// does not end in delim.
		if err != nil {
			break
		}

		if err := cw.wr.Write(cw.prev); err != nil {
			return len(cw.prev), err
		}
		cw.prev = ""
	}
	return n, nil
}

<<<<<<< HEAD
func train(tr *extendedSelect, slct string, db *DB, cwd string, wr *PipeWriter, modelDir string) error {
=======
func (cw *logChanWriter) Close() {
	if len(cw.prev) > 0 {
		cw.wr.Write(cw.prev)
		cw.prev = ""
	}
}

func train(tr *extendedSelect, slct string, db *DB, cwd string, wr *PipeWriter) error {
>>>>>>> e7a47599
	fts, e := verify(tr, db)
	if e != nil {
		return e
	}

	var program bytes.Buffer
	if e := genTF(&program, tr, fts, db); e != nil {
		return fmt.Errorf("genTF %v", e)
	}

	cw := &logChanWriter{wr: wr}
	defer cw.Close()
	cmd := tensorflowCmd(cwd, db.driverName)
	cmd.Stdin = &program
	cmd.Stdout = cw
	cmd.Stderr = cw
	if e := cmd.Run(); e != nil {
		return fmt.Errorf("training failed %v", e)
	}

	m := model{workDir: cwd, TrainSelect: slct}
	if modelDir != "" {
		return m.saveFile(modelDir, tr.save)
	}
	return m.save(db, tr.save)
}

func pred(pr *extendedSelect, db *DB, cwd string, wr *PipeWriter, modelDir string) error {
	var m *model
	var e error
	if modelDir != "" {
		m, e = loadFromFile(modelDir, cwd, pr.model)
	} else {
		m, e = load(db, pr.model, cwd)
	}
	if e != nil {
<<<<<<< HEAD
		fmt.Printf("%v", e)
		return e
=======
		return fmt.Errorf("load %v", e)
>>>>>>> e7a47599
	}

	// Parse the training SELECT statement used to train
	// the model for the prediction.
	tr, e := newParser().Parse(m.TrainSelect)
	if e != nil {
		return fmt.Errorf("parse: TrainSelect %v raise %v", m.TrainSelect, e)
	}

	if e := verifyColumnNameAndType(tr, pr, db); e != nil {
		return fmt.Errorf("verifyColumnNameAndType: %v", e)
	}

	if e := createPredictionTable(tr, pr, db); e != nil {
		return fmt.Errorf("createPredictionTable: %v", e)
	}

	pr.trainClause = tr.trainClause
	fts, e := verify(pr, db)
	if e != nil {
		return fmt.Errorf("verify: %v", e)
	}

	var buf bytes.Buffer
	if e := genTF(&buf, pr, fts, db); e != nil {
		return fmt.Errorf("genTF: %v", e)
	}

	cw := &logChanWriter{wr: wr}
	defer cw.Close()
	cmd := tensorflowCmd(cwd, db.driverName)
	cmd.Stdin = &buf
	cmd.Stdout = cw
	cmd.Stderr = cw
	return cmd.Run()
}

// Create prediction table with appropriate column type.
// If prediction table already exists, it will be overwritten.
func createPredictionTable(trainParsed, predParsed *extendedSelect, db *DB) error {
	tableName, columnName, e := parseTableColumn(predParsed.into)
	if e != nil {
		return fmt.Errorf("invalid predParsed.into, %v", e)
	}

	dropStmt := fmt.Sprintf("drop table if exists %s;", tableName)
	if _, e := db.Exec(dropStmt); e != nil {
		return fmt.Errorf("failed executing %s: %q", dropStmt, e)
	}

	fts, e := verify(trainParsed, db)
	if e != nil {
		return e
	}

	var b bytes.Buffer
	fmt.Fprintf(&b, "create table %s (", tableName)
	for _, c := range trainParsed.columns {
		typ, ok := fts.get(c.val)
		if !ok {
			return fmt.Errorf("createPredictionTable: Cannot find type of field %s", c.val)
		}
		stype, e := universalizeColumnType(db.driverName, typ)
		if e != nil {
			return e
		}
		fmt.Fprintf(&b, "%s %s, ", c.val, stype)
	}
	typ, _ := fts.get(trainParsed.label)
	stype, e := universalizeColumnType(db.driverName, typ)
	if e != nil {
		return e
	}
	fmt.Fprintf(&b, "%s %s);", columnName, stype)

	createStmt := b.String()
	if _, e := db.Exec(createStmt); e != nil {
		return fmt.Errorf("failed executing %s: %q", createStmt, e)
	}
	return nil
}

func parseTableColumn(s string) (string, string, error) {
	pos := strings.LastIndex(s, ".")
	if pos == -1 || pos == len(s)-1 {
		return "", "", fmt.Errorf("can not separate %s to table and column", s)
	}
	return s[:pos], s[pos+1:], nil
}<|MERGE_RESOLUTION|>--- conflicted
+++ resolved
@@ -277,9 +277,6 @@
 	return n, nil
 }
 
-<<<<<<< HEAD
-func train(tr *extendedSelect, slct string, db *DB, cwd string, wr *PipeWriter, modelDir string) error {
-=======
 func (cw *logChanWriter) Close() {
 	if len(cw.prev) > 0 {
 		cw.wr.Write(cw.prev)
@@ -287,8 +284,7 @@
 	}
 }
 
-func train(tr *extendedSelect, slct string, db *DB, cwd string, wr *PipeWriter) error {
->>>>>>> e7a47599
+func train(tr *extendedSelect, slct string, db *DB, cwd string, wr *PipeWriter, modelDir string) error {
 	fts, e := verify(tr, db)
 	if e != nil {
 		return e
@@ -325,12 +321,7 @@
 		m, e = load(db, pr.model, cwd)
 	}
 	if e != nil {
-<<<<<<< HEAD
-		fmt.Printf("%v", e)
-		return e
-=======
 		return fmt.Errorf("load %v", e)
->>>>>>> e7a47599
 	}
 
 	// Parse the training SELECT statement used to train
