package sql

import (
	"bytes"
	"database/sql"
	"fmt"
	"io/ioutil"
	"log"
	"os"
	"strings"

	"github.com/go-sql-driver/mysql"
)

func run(slct string, cfg *mysql.Config) error {
	pr, e := newParser().Parse(slct)
	if e != nil {
		return e
	}

	db, e := sql.Open("mysql", cfg.FormatDSN())
	if e != nil {
		return e
	}
	defer db.Close()

	cwd, e := ioutil.TempDir("/tmp", "sqlflow")
	if e != nil {
		return e
	}
	defer os.RemoveAll(cwd)

	if pr.train {
		return train(pr, slct, db, cfg, cwd)
	}
	return infer(pr, db, cwd)
}

func train(pr *extendedSelect, slct string, db *sql.DB, cfg *mysql.Config, cwd string) error {
	fts, e := verify(pr, db)
	if e != nil {
		return e
	}

	var program bytes.Buffer
	if e := genTF(&program, pr, fts, cfg); e != nil {
		return e
	}

	cmd := tensorflowCmd(cwd)
	cmd.Stdin = &program
	o, e := cmd.CombinedOutput()
	if e != nil || !strings.Contains(string(o), "Done training") {
		return fmt.Errorf("Training failed %v: \n%s", e, o)
	}

	return save(db, pr.save, cwd, slct)
}

// Create prediction table with appropriate column type.
// If prediction table already exists, it will be overwritten.
func createPredictionTable(trainParsed, inferParsed *extendedSelect, db *sql.DB) error {
	if len(strings.Split(inferParsed.into, ".")) != 3 {
		return fmt.Errorf("invalid inferParsed.into %s. should be DBName.TableName.ColumnName", inferParsed.into)
	}
	tableName := strings.Join(strings.Split(inferParsed.into, ".")[:2], ".")
	columnName := strings.Split(inferParsed.into, ".")[2]

<<<<<<< HEAD
	db, e := sql.Open("mysql", cfg.FormatDSN())
	if e != nil {
		return fmt.Errorf("createPredictionTable cannot connect to MySQL: %q", e)
	}
	defer db.Close()

=======
>>>>>>> 532a31bd
	dropStmt := fmt.Sprintf("drop table if exists %s;", tableName)
	if _, e := db.Query(dropStmt); e != nil {
		return fmt.Errorf("failed executing %s: %q", dropStmt, e)
	}

	fts, e := verify(trainParsed, db)
	if e != nil {
		return e
	}

	var b bytes.Buffer
	fmt.Fprintf(&b, "create table %s (", tableName)
	for _, c := range trainParsed.columns {
		typ, ok := fts.get(c.val)
		if !ok {
			return fmt.Errorf("createPredictionTable: Cannot find type of field %s", c.val)
		}
		fmt.Fprintf(&b, "%s %s, ", c.val, typ)
	}
	tpy, _ := fts.get(trainParsed.label)
	fmt.Fprintf(&b, "%s %s);", columnName, tpy)

	createStmt := b.String()
	if _, e := db.Query(createStmt); e != nil {
		return fmt.Errorf("failed executing %s: %q", createStmt, e)
	}

	return nil
}

<<<<<<< HEAD
func infer(trainParsed, inferParsed *extendedSelect, cfg *mysql.Config, cwd string) (e error) {
	inferParsed.trainClause = trainParsed.trainClause
	fts, e := verify(inferParsed, cfg)

	var buf bytes.Buffer
	if e := generateTFProgram(&buf, inferParsed, fts, cfg); e != nil {
		return e
	}

	// log.Println(string(buf.Bytes()))
	cmd := tensorflowCmd(cwd)
	cmd.Stdin = &buf
	o, err := cmd.CombinedOutput()
	if err != nil {
		return err
	}
	log.Println(string(o))

	return fmt.Errorf("infer not implemented")
=======
func infer(pr *extendedSelect, db *sql.DB, cwd string) (e error) {
	trainSlct, e := load(db, pr.model, cwd)
	if e != nil {
		return e
	}

	// Parse the training SELECT statement used to train
	// the model for the prediction.
	tr, e := newParser().Parse(trainSlct)
	if e != nil {
		return e
	}

	if e := verifyColumnNameAndType(tr, pr, db); e != nil {
		return e
	}

	if e := createPredictionTable(tr, pr, db); e != nil {
		return e
	}

	return fmt.Errorf("infer still under construction")
>>>>>>> 532a31bd
}<|MERGE_RESOLUTION|>--- conflicted
+++ resolved
@@ -66,15 +66,6 @@
 	tableName := strings.Join(strings.Split(inferParsed.into, ".")[:2], ".")
 	columnName := strings.Split(inferParsed.into, ".")[2]
 
-<<<<<<< HEAD
-	db, e := sql.Open("mysql", cfg.FormatDSN())
-	if e != nil {
-		return fmt.Errorf("createPredictionTable cannot connect to MySQL: %q", e)
-	}
-	defer db.Close()
-
-=======
->>>>>>> 532a31bd
 	dropStmt := fmt.Sprintf("drop table if exists %s;", tableName)
 	if _, e := db.Query(dropStmt); e != nil {
 		return fmt.Errorf("failed executing %s: %q", dropStmt, e)
@@ -105,27 +96,6 @@
 	return nil
 }
 
-<<<<<<< HEAD
-func infer(trainParsed, inferParsed *extendedSelect, cfg *mysql.Config, cwd string) (e error) {
-	inferParsed.trainClause = trainParsed.trainClause
-	fts, e := verify(inferParsed, cfg)
-
-	var buf bytes.Buffer
-	if e := generateTFProgram(&buf, inferParsed, fts, cfg); e != nil {
-		return e
-	}
-
-	// log.Println(string(buf.Bytes()))
-	cmd := tensorflowCmd(cwd)
-	cmd.Stdin = &buf
-	o, err := cmd.CombinedOutput()
-	if err != nil {
-		return err
-	}
-	log.Println(string(o))
-
-	return fmt.Errorf("infer not implemented")
-=======
 func infer(pr *extendedSelect, db *sql.DB, cwd string) (e error) {
 	trainSlct, e := load(db, pr.model, cwd)
 	if e != nil {
@@ -147,6 +117,22 @@
 		return e
 	}
 
+	inferParsed.trainClause = trainParsed.trainClause
+	fts, e := verify(inferParsed, cfg)
+
+	var buf bytes.Buffer
+	if e := generateTFProgram(&buf, inferParsed, fts, cfg); e != nil {
+		return e
+	}
+
+	// log.Println(string(buf.Bytes()))
+	cmd := tensorflowCmd(cwd)
+	cmd.Stdin = &buf
+	o, err := cmd.CombinedOutput()
+	if err != nil {
+		return err
+	}
+	log.Println(string(o))
+
 	return fmt.Errorf("infer still under construction")
->>>>>>> 532a31bd
 }