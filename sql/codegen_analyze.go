// Copyright 2019 The SQLFlow Authors. All rights reserved.
// Licensed under the Apache License, Version 2.0 (the "License");
// you may not use this file except in compliance with the License.
// You may obtain a copy of the License at
//
// http://www.apache.org/licenses/LICENSE-2.0
//
// Unless required by applicable law or agreed to in writing, software
// distributed under the License is distributed on an "AS IS" BASIS,
// WITHOUT WARRANTIES OR CONDITIONS OF ANY KIND, either express or implied.
// See the License for the specific language governing permissions and
// limitations under the License.o

package sql

import (
	"bytes"
	"fmt"
	"strings"
)

type analyzeFiller struct {
	*connectionConfig
	X                 []*FeatureMeta
	Label             string
	AnalyzeDatasetSQL string
	PlotType          string
	ModelFile         string // path/to/model_file
}

<<<<<<< HEAD
func newAnalyzeFiller(pr *extendedSelect, db *DB, fms []*featureMeta, label, modelPath, plotType string) (*analyzeFiller, error) {
=======
func newAnalyzeFiller(pr *extendedSelect, db *DB, fms []*FeatureMeta, label, modelPath string) (*analyzeFiller, error) {
>>>>>>> 20410693
	conn, err := newConnectionConfig(db)
	if err != nil {
		return nil, err
	}
	return &analyzeFiller{
		connectionConfig: conn,
		X:                fms,
		Label:            label,
		// TODO(weiguo): test if it needs TrimSuffix(SQL, ";") on hive,
		// or we trim it in pr(*extendedSelect)
		AnalyzeDatasetSQL: pr.standardSelect.String(),
		ModelFile:         modelPath,
		PlotType:          plotType,
	}, nil
}

func readAntXGBFeatures(pr *extendedSelect, db *DB) ([]*FeatureMeta, string, error) {
	// TODO(weiguo): It's a quick way to read column and label names from
	// xgboost.*, but too heavy.
	fr, err := newAntXGBoostFiller(pr, nil, db)
	if err != nil {
		return nil, "", err
	}

	xs := make([]*FeatureMeta, len(fr.X))
	for i := 0; i < len(fr.X); i++ {
		// FIXME(weiguo): we convert xgboost.X to normal(tf).X to reuse
		// DB access API, but I don't think it is a good practice,
		// Think about the AI engines increased, such as ALPS, (EDL?)
		// we should write as many as such converters.
		// How about we unify all featureMetas?
		xs[i] = &FeatureMeta{
			FeatureName: fr.X[i].FeatureName,
			Dtype:       fr.X[i].Dtype,
			Delimiter:   fr.X[i].Delimiter,
			InputShape:  fr.X[i].InputShape,
			IsSparse:    fr.X[i].IsSparse,
		}
	}
	return xs, fr.Label, nil
}

func readPlotType(pr *extendedSelect) string {
	v, ok := pr.analyzeAttrs["shap.plot_type"]
	if !ok {
		// using shap default value
		return `""`
	}
	return v.val
}

func genAnalyzer(pr *extendedSelect, db *DB, cwd, modelDir string) (*bytes.Buffer, error) {
	pr, _, err := loadModelMeta(pr, db, cwd, modelDir, pr.trainedModel)
	if err != nil {
		return nil, fmt.Errorf("loadModelMeta %v", err)
	}
	if !strings.HasPrefix(strings.ToUpper(pr.estimator), `XGBOOST.`) {
		return nil, fmt.Errorf("analyzer: model[%s] not supported", pr.estimator)
	}
	// We untar the AntXGBoost.{pr.trainedModel}.tar.gz and get three files.
	// Here, the sqlflow_booster is a raw xgboost binary file can be analyzed.
	antXGBModelPath := fmt.Sprintf("%s/sqlflow_booster", pr.trainedModel)
	plotType := readPlotType(pr)
	xs, label, err := readAntXGBFeatures(pr, db)
	if err != nil {
		return nil, err
	}

	fr, err := newAnalyzeFiller(pr, db, xs, label, antXGBModelPath, plotType)
	if err != nil {
		return nil, fmt.Errorf("create analyze filler failed: %v", err)
	}

	var program bytes.Buffer
	err = analyzeTemplate.Execute(&program, fr)
	return &program, err
}<|MERGE_RESOLUTION|>--- conflicted
+++ resolved
@@ -28,11 +28,7 @@
 	ModelFile         string // path/to/model_file
 }
 
-<<<<<<< HEAD
-func newAnalyzeFiller(pr *extendedSelect, db *DB, fms []*featureMeta, label, modelPath, plotType string) (*analyzeFiller, error) {
-=======
-func newAnalyzeFiller(pr *extendedSelect, db *DB, fms []*FeatureMeta, label, modelPath string) (*analyzeFiller, error) {
->>>>>>> 20410693
+func newAnalyzeFiller(pr *extendedSelect, db *DB, fms []*FeatureMeta, label, modelPath, plotType string) (*analyzeFiller, error) {
 	conn, err := newConnectionConfig(db)
 	if err != nil {
 		return nil, err
