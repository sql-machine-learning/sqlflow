package sql

import (
	"bytes"
	"fmt"
	"io"
	"io/ioutil"
	"strconv"
	"strings"
	"text/template"
)

const (
	sparse    = "SPARSE"
	numeric   = "NUMERIC"
	cross     = "CROSS"
	bucket    = "BUCKET"
	square    = "SQUARE"
	dense     = "DENSE"
	estimator = "ESTIMATOR"
	comma     = "COMMA"
)

type alpsFiller struct {
	// Training or Predicting
	IsTraining bool

	// Input & Output
	TrainInputTable    string
	EvalInputTable     string
	PredictInputTable  string
	ModelDir           string
	ScratchDir         string
	PredictOutputTable string

	// Schema & Decode info
	Fields string
	X      string
	Y      string

	// Estimator
	EstimatorCreatorCode string
	FeatureColumnCode    string
	TrainSpec            collection
	EvalSpec             collection

	// Config
	OdpsConf    collection
	DatasetConf collection
}

type collection struct {
	Dict map[string]string
}

type featureSpec struct {
	FeatureName string
	IsSparse    bool
	Shape       []int
	DType       string
	Delimiter   string
}

type featureColumn interface {
	GenerateCode() (string, error)
}

type numericColumn struct {
	Key   string
	Shape int
}

type bucketColumn struct {
	SourceColumn *numericColumn
	Boundaries   []int
}

type crossColumn struct {
	Keys           []interface{}
	HashBucketSize int
}

type attribute struct {
	FullName string
	Prefix   string
	Name     string
	Value    interface{}
}

func (dict collection) Get(key string, defaultValue string) string {
	if v, ok := dict.Dict[key]; ok {
		return v
	}
	return defaultValue
}

func (nc *numericColumn) GenerateCode() (string, error) {
	return fmt.Sprintf("tf.feature_column.numeric_column(\"%s\", shape=(%d,))", nc.Key, nc.Shape), nil
}

func (bc *bucketColumn) GenerateCode() (string, error) {
	sourceCode, _ := bc.SourceColumn.GenerateCode()
	return fmt.Sprintf(
		"tf.feature_column.bucketized_column(%s, boundaries=%s)",
		sourceCode,
		strings.Join(strings.Split(fmt.Sprint(bc.Boundaries), " "), ",")), nil
}

func (cc *crossColumn) GenerateCode() (string, error) {
	var keysGenerated = make([]string, len(cc.Keys))
	for idx, key := range cc.Keys {
		if c, ok := key.(featureColumn); ok {
			code, err := c.GenerateCode()
			if err != nil {
				return "", err
			}
			keysGenerated[idx] = code
			continue
		}
		if str, ok := key.(string); ok {
			keysGenerated[idx] = fmt.Sprintf("\"%s\"", str)
		} else {
			return "", fmt.Errorf("cross generate code error, key: %s", key)
		}
	}
	return fmt.Sprintf(
		"tf.feature_column.crossed_column([%s], hash_bucket_size=%d)",
		strings.Join(keysGenerated, ","), cc.HashBucketSize), nil
}

func (a *attribute) GenerateCode() (string, error) {
	if val, ok := a.Value.(string); ok {
		return fmt.Sprintf("%s=\"%s\"", a.Name, val), nil
	}
	if val, ok := a.Value.([]interface{}); ok {
		intList, err := transformToIntList(val)
		if err != nil {
			return "", err
		}
		return fmt.Sprintf("%s=%s", a.Name,
			strings.Join(strings.Split(fmt.Sprint(intList), " "), ",")), nil
	}
	return "", fmt.Errorf("value of attribute must be string or list of int, given %s", a.Value)
}

func (fs *featureSpec) ToString() string {
	if fs.IsSparse {
		return fmt.Sprintf("SparseColumn(name=\"%s\", shape=%s, dtype=\"%s\", separator=\"%s\")",
			fs.FeatureName,
			strings.Join(strings.Split(fmt.Sprint(fs.Shape), " "), ","),
			fs.DType,
			fs.Delimiter)
	}
	return fmt.Sprintf("DenseColumn(name=\"%s\", shape=%s, dtype=\"%s\", separator=\"%s\")",
		fs.FeatureName,
		strings.Join(strings.Split(fmt.Sprint(fs.Shape), " "), ","),
		fs.DType,
		fs.Delimiter)
}

func resolveFeatureSpec(el *exprlist, isSparse bool) (*featureSpec, error) {
	if len(*el) != 4 {
		return nil, fmt.Errorf("bad FeatureSpec expression format: %s", *el)
	}
	name, err := expression2string((*el)[1])
	if err != nil {
		return nil, fmt.Errorf("bad FeatureSpec name: %s, err: %s", (*el)[1], err)
	}
	shape, err := strconv.Atoi((*el)[2].val)
	if err != nil {
		return nil, fmt.Errorf("bad FeatureSpec shape: %s, err: %s", (*el)[2].val, err)
	}
	unresolvedDelimiter, err := expression2string((*el)[3])
	if err != nil {
		return nil, fmt.Errorf("bad FeatureSpec delimiter: %s, err: %s", (*el)[1], err)
	}

	delimiter, err := resolveDelimiter(unresolvedDelimiter)
	if err != nil {
		return nil, err
	}
	// TODO(uuleon): hard coded dtype(float) should be removed
	return &featureSpec{
		FeatureName: name,
		IsSparse:    isSparse,
		Shape:       []int{shape},
		DType:       "float",
		Delimiter:   delimiter}, nil
}

func resolveExpression(e interface{}) (interface{}, error) {
	if expr, ok := e.(*expr); ok {
		if expr.val != "" {
			return expr.val, nil
		}
		return resolveExpression(&expr.sexp)
	}

	el, ok := e.(*exprlist)
	if !ok {
		return nil, fmt.Errorf("input of resolveExpression must be `expr` or `exprlist`: %s", e)
	}

	headName := (*el)[0].val
	if headName == "" {
		return resolveExpression(&(*el)[0].sexp)
	}

	headName = strings.ToUpper(headName)

	switch headName {
	case dense:
		return resolveFeatureSpec(el, false)
	case sparse:
		return resolveFeatureSpec(el, true)
	case numeric:
		if len(*el) != 3 {
			return nil, fmt.Errorf("bad NUMERIC expression format: %s", *el)
		}
		key, err := expression2string((*el)[1])
		if err != nil {
			return nil, fmt.Errorf("bad NUMERIC key: %s, err: %s", (*el)[1], err)
		}
		shape, err := strconv.Atoi((*el)[2].val)
		if err != nil {
			return nil, fmt.Errorf("bad NUMERIC shape: %s, err: %s", (*el)[2].val, err)
		}
		return &numericColumn{
			Key:   key,
			Shape: shape}, nil
	case bucket:
		if len(*el) != 3 {
			return nil, fmt.Errorf("bad BUCKET expression format: %s", *el)
		}
		sourceExprList := (*el)[1].sexp
		boundariesExprList := (*el)[2].sexp
		source, err := resolveExpression(&sourceExprList)
		if err != nil {
			return nil, err
		}
		if _, ok := source.(*numericColumn); !ok {
			return nil, fmt.Errorf("key of BUCKET must be NUMERIC, which is %s", source)
		}
		boundaries, err := resolveExpression(&boundariesExprList)
		if err != nil {
			return nil, err
		}
		b, err := transformToIntList(boundaries.([]interface{}))
		if err != nil {
			return nil, fmt.Errorf("bad BUCKET boundaries: %s", err)
		}
		return &bucketColumn{
			SourceColumn: source.(*numericColumn),
			Boundaries:   b}, nil
	case cross:
		if len(*el) != 3 {
			return nil, fmt.Errorf("bad CROSS expression format: %s", *el)
		}
		keysExpr := (*el)[1].sexp
		keys, err := resolveExpression(&keysExpr)
		if err != nil {
			return nil, err
		}
		bucketSize, err := strconv.Atoi((*el)[2].val)
		if err != nil {
			return nil, fmt.Errorf("bad CROSS bucketSize: %s, err: %s", (*el)[2].val, err)
		}
		return &crossColumn{
			Keys:           keys.([]interface{}),
			HashBucketSize: bucketSize}, nil
	case square:
		var list []interface{}
		for idx, expr := range *el {
			if idx > 0 {
				if expr.sexp == nil {
					intVal, err := strconv.Atoi(expr.val)
					if err != nil {
						list = append(list, expr.val)
					} else {
						list = append(list, intVal)
					}
				} else {
					value, err := resolveExpression(&expr.sexp)
					if err != nil {
						return nil, err
					}
					list = append(list, value)
				}
			}
		}
		return list, nil
	default:
		return nil, fmt.Errorf("not supported expr in ALPS submitter: %s", headName)
	}
}

func transformToIntList(list []interface{}) ([]int, error) {
	var b = make([]int, len(list))
	for idx, item := range list {
		if intVal, ok := item.(int); ok {
			b[idx] = intVal
		} else {
			return nil, fmt.Errorf("type is not int: %s", item)
		}
	}
	return b, nil
}

func expression2string(e interface{}) (string, error) {
	resolved, err := resolveExpression(e)
	if err != nil {
		return "", err
	}
	if str, ok := resolved.(string); ok {
		return str, nil
	}
	return "", fmt.Errorf("expression expected to be string, actual: %s", resolved)
}

func filter(attrs []*attribute, prefix string) []*attribute {
	ret := make([]*attribute, 0)
	for _, a := range attrs {
		if strings.EqualFold(a.Prefix, prefix) {
			ret = append(ret, a)
		}
	}
	return ret
}

func resolveTrainColumns(columns *exprlist) ([]interface{}, map[string]*featureSpec, error) {
	var fsMap = make(map[string]*featureSpec)
	var fcList = make([]interface{}, 0)
	for _, expr := range *columns {
		result, err := resolveExpression(expr)
		if err != nil {
			return nil, nil, err
		}
		if fs, ok := result.(*featureSpec); ok {
			fsMap[fs.FeatureName] = fs
			continue
		}
		if c, ok := result.(featureColumn); ok {
			fcList = append(fcList, c)
		} else {
			return nil, nil, fmt.Errorf("not recgonized type: %s", result)
		}
	}
	return fcList, fsMap, nil
}

func resolveTrainAttribute(attrs *attrs) ([]*attribute, error) {
	var ret []*attribute
	for k, v := range *attrs {
		subs := strings.SplitN(k, ".", 2)
		name := subs[len(subs)-1]
		prefix := ""
		if len(subs) == 2 {
			prefix = subs[0]
		}
		r, err := resolveExpression(v)
		if err != nil {
			return nil, err
		}
		ret = append(ret, &attribute{
			FullName: k,
			Prefix:   prefix,
			Name:     name,
			Value:    r})
	}
	return ret, nil
}

func resolveDelimiter(delimiter string) (string, error) {
	if strings.EqualFold(delimiter, comma) {
		return ",", nil
	}
	return "", fmt.Errorf("unsolved delimiter: %s", delimiter)
}

func generateFeatureColumnCode(fcs []interface{}) (string, error) {
	var codes = make([]string, 0, len(fcs))
	for _, fc := range fcs {
		if fc, ok := fc.(featureColumn); ok {
			code, err := fc.GenerateCode()
			if err != nil {
				return "", nil
			}
			codes = append(codes, code)
		} else {
			return "", fmt.Errorf("input is not featureColumn interface")
		}
	}
	return fmt.Sprintf("[%s]", strings.Join(codes, ",")), nil
}

func generateEstimatorCreator(estimator string, attrs []*attribute, args []string) (string, error) {
	cl := make([]string, len(attrs))
	for idx, a := range attrs {
		code, err := a.GenerateCode()
		if err != nil {
			return "", err
		}
		cl[idx] = code
	}
	if args != nil {
		for _, arg := range args {
			cl = append(cl, arg)
		}
	}
	return fmt.Sprintf("tf.estimator.%s(%s)", estimator, strings.Join(cl, ",")), nil
}

func newALPSTrainFiller(pr *extendedSelect) (*alpsFiller, error) {
	scratchDir, err := ioutil.TempDir("/tmp", "alps_scratch_dir_")
	if err != nil {
		return nil, err
	}
	modelDir := fmt.Sprintf("%s/model/", scratchDir)

	fcList, fsMap, err := resolveTrainColumns(&pr.columns)
	if err != nil {
		return nil, err
	}

	fssCode := make([]string, 0, len(fsMap))
	for _, fs := range fsMap {
		fssCode = append(fssCode, fs.ToString())
	}

	fcCode, err := generateFeatureColumnCode(fcList)
	if err != nil {
		return nil, err
	}

	attrs, err := resolveTrainAttribute(&pr.attrs)
	if err != nil {
		return nil, err
	}

	//TODO(uuleon): need removed and parse it from odps datasource
	odpsAttrs := filter(attrs, "odps")
	odpsMap := make(map[string]string, len(odpsAttrs))
	for _, a := range odpsAttrs {
		odpsMap[a.Name] = a.Value.(string)
	}

	trainSpecAttrs := filter(attrs, "train_spec")
	trainMap := make(map[string]string, len(trainSpecAttrs))
	for _, a := range trainSpecAttrs {
		trainMap[a.Name] = a.Value.(string)
	}

	evalSpecAttrs := filter(attrs, "eval_spec")
	evalMap := make(map[string]string, len(evalSpecAttrs))
	for _, a := range evalSpecAttrs {
		evalMap[a.Name] = a.Value.(string)
	}

	datasetAttrs := filter(attrs, "dataset")
	datasetMap := make(map[string]string, len(datasetAttrs))
	for _, a := range datasetAttrs {
		datasetMap[a.Name] = a.Value.(string)
	}

	estimatorAttrs := filter(attrs, "estimator")

	args := make([]string, 0)
	args = append(args, "config=run_config")
	estimatorCode, err := generateEstimatorCreator(pr.estimator, estimatorAttrs, args)
	if err != nil {
		return nil, err
	}

	estimatorCode = strings.Replace(estimatorCode, "\"FC\"", "feature_columns", 1)

	tableName := pr.tables[0]

	fields := make([]string, len(pr.fields))
	for idx, f := range pr.fields {
		fields[idx] = fmt.Sprintf("\"%s\"", f)
	}

	y := &featureSpec{
		FeatureName: pr.label,
		IsSparse:    false,
		Shape:       []int{1},
		DType:       "int",
		Delimiter:   ","}

	return &alpsFiller{
		IsTraining:           true,
		TrainInputTable:      tableName,
		EvalInputTable:       tableName,
		ScratchDir:           scratchDir,
		ModelDir:             modelDir,
		Fields:               fmt.Sprintf("[%s]", strings.Join(fields, ",")),
		X:                    fmt.Sprintf("[%s]", strings.Join(fssCode, ",")),
		Y:                    y.ToString(),
		OdpsConf:             collection{Dict: odpsMap},
		TrainSpec:            collection{Dict: trainMap},
		EvalSpec:             collection{Dict: evalMap},
		DatasetConf:          collection{Dict: datasetMap},
		FeatureColumnCode:    fcCode,
		EstimatorCreatorCode: estimatorCode}, nil
}

func newALPSPredictFiller(pr *extendedSelect) (*alpsFiller, error) {
	return nil, fmt.Errorf("alps predict not supported")
}

func genALPSFiller(w io.Writer, pr *extendedSelect) (*alpsFiller, error) {
	if pr.train {
		return newALPSTrainFiller(pr)
	}
	return newALPSPredictFiller(pr)
}

func submitALPS(w *PipeWriter, pr *extendedSelect, db *DB, cwd string) error {
	var program bytes.Buffer

	filler, err := genALPSFiller(&program, pr)
	if err != nil {
		return err
	}

	if err = alpsTemplate.Execute(&program, filler); err != nil {
		return fmt.Errorf("submitALPS: failed executing template: %v", err)
	}

	code := program.String()

<<<<<<< HEAD
	cw := &logChanWriter{wr: w}
	cmd := tensorflowCmd(cwd)
=======
	cw := &logChanWriter{wr: wr}
	cmd := tensorflowCmd(cwd, "maxCompute")
>>>>>>> 99cfd80a
	cmd.Stdin = &program
	cmd.Stdout = cw
	cmd.Stderr = cw
	if e := cmd.Run(); e != nil {
		return fmt.Errorf("code %v failed %v", code, e)
	}

	if pr.train {
		// TODO(uuleon): save model to DB
	}

	return nil
}

const alpsTemplateText = `
# coding: utf-8
# Copyright (c) Antfin, Inc. All rights reserved.

from __future__ import absolute_import
from __future__ import division
from __future__ import print_function

import os

import tensorflow as tf

from alps.framework.train.training import build_run_config
from alps.framework.exporter import ExportStrategy, FileLocation
from alps.framework.exporter.arks_exporter import ArksExporter
from alps.client.base import run_experiment
from alps.framework.engine import LocalEngine
from alps.framework.column.column import DenseColumn
from alps.framework.exporter.compare_fn import best_auc_fn
from alps.io.base import OdpsConf
from alps.framework.experiment import EstimatorBuilder, Experiment, TrainConf, EvalConf
from alps.io.alps_dataset import AlpsDataset
from alps.io.reader.odps_reader import OdpsReader

os.environ['TF_CPP_MIN_LOG_LEVEL'] = '3'    # for debug usage.
tf.logging.set_verbosity(tf.logging.INFO)


class SQLFlowEstimatorBuilder(EstimatorBuilder):
	def build(self, experiment):
		run_config = build_run_config(experiment.train, experiment.model_dir)

		feature_columns = []
{{if .FeatureColumnCode}}
		feature_columns.extend({{.FeatureColumnCode}})
{{end}}

		return {{.EstimatorCreatorCode}}


if __name__ == "__main__":
	
	trainDs = AlpsDataset(
		num_epochs={{.DatasetConf.Get "epoch" "1"}},
		batch_size={{.DatasetConf.Get "batch_size" "512"}},
		reader=OdpsReader(
			odps=OdpsConf(
				accessid={{.OdpsConf.Get "accessid" "None"}},
				accesskey={{.OdpsConf.Get "accesskey" "None"}},
				endpoint={{.OdpsConf.Get "endpoint" "None"}}
			),
			project={{.OdpsConf.Get "project" "None"}},
			table="{{.TrainInputTable}}",
			field_names={{.Fields}},
			features={{.X}},
			labels={{.Y}}
		)
	)

	evalDs = AlpsDataset(
		num_epochs=1,
		batch_size=512,
		reader=OdpsReader(
			odps=OdpsConf(
				accessid={{.OdpsConf.Get "accessid" "None"}},
				accesskey={{.OdpsConf.Get "accesskey" "None"}},
				endpoint={{.OdpsConf.Get "endpoint" "None"}}
			),
			project={{.OdpsConf.Get "project" "None"}},
			table="{{.EvalInputTable}}",
			field_names={{.Fields}},
			features={{.X}},
			labels={{.Y}}
		)
	)

	export_path = FileLocation(path="{{.ModelDir}}")

	experiment = Experiment(
		user="sqlflow",
		engine=LocalEngine(),
		train=TrainConf(input=trainDs, max_steps={{.TrainSpec.Get "max_steps" "1000"}}),
		eval=EvalConf(input=evalDs, 
					  steps={{.TrainSpec.Get "steps" "100"}}, 
					  start_delay_secs={{.TrainSpec.Get "start_delay_secs" "120"}},
					  throttle_secs={{.TrainSpec.Get "throttle_secs" "600"}}),
		exporter=ArksExporter(export_path=export_path, export_strategy=ExportStrategy.BEST, compare_fn=best_auc_fn),
		model_dir="{{.ScratchDir}}",
		model_builder=SQLFlowEstimatorBuilder())


	run_experiment(experiment)

`

var alpsTemplate = template.Must(template.New("alps").Parse(alpsTemplateText))<|MERGE_RESOLUTION|>--- conflicted
+++ resolved
@@ -529,13 +529,8 @@
 
 	code := program.String()
 
-<<<<<<< HEAD
 	cw := &logChanWriter{wr: w}
-	cmd := tensorflowCmd(cwd)
-=======
-	cw := &logChanWriter{wr: wr}
 	cmd := tensorflowCmd(cwd, "maxCompute")
->>>>>>> 99cfd80a
 	cmd.Stdin = &program
 	cmd.Stdout = cw
 	cmd.Stderr = cw
