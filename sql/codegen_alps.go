// Copyright 2019 The SQLFlow Authors. All rights reserved.
// Licensed under the Apache License, Version 2.0 (the "License");
// you may not use this file except in compliance with the License.
// You may obtain a copy of the License at
//
// http://www.apache.org/licenses/LICENSE-2.0
//
// Unless required by applicable law or agreed to in writing, software
// distributed under the License is distributed on an "AS IS" BASIS,
// WITHOUT WARRANTIES OR CONDITIONS OF ANY KIND, either express or implied.
// See the License for the specific language governing permissions and
// limitations under the License.

package sql

import (
	"bytes"
	"fmt"
	"io"
	"io/ioutil"
	"sqlflow.org/gomaxcompute"
	"strings"
	"text/template"
)

type alpsFiller struct {
	// Training or Predicting
	IsTraining bool

	// Input & Output
	TrainInputTable    string
	EvalInputTable     string
	PredictInputTable  string
	ModelDir           string
	ScratchDir         string
	PredictOutputTable string

	// Schema & Decode info
	Fields string
	X      string
	Y      string

	// Train
	ModelCreatorCode string
	TrainClause      *resolvedTrainClause

	// ODPS
	OdpsConf *gomaxcompute.Config
}

func modelCreatorCode(modelName string, attrs map[string]*attribute, args []string) (string, error) {
	cl := make([]string, 0)
	for _, a := range attrs {
<<<<<<< HEAD
		if strings.EqualFold(a.Prefix, prefix) {
			ret = append(ret, a)
		}
	}
	return ret
}

func generateFeatureColumnCode(fcs []featureColumn) (string, error) {
	var codes = make([]string, 0, len(fcs))
	for _, fc := range fcs {
		code, err := fc.GenerateCode()
		if err != nil {
			return "", nil
		}
		codes = append(codes, code)
	}
	return fmt.Sprintf("[%s]", strings.Join(codes, ",")), nil
}

func generateEstimatorCreator(estimator string, attrs []*attribute, args []string) (string, error) {
	cl := make([]string, len(attrs))
	for idx, a := range attrs {
=======
>>>>>>> 08ceaa22
		code, err := a.GenerateCode()
		if err != nil {
			return "", err
		}
		cl = append(cl, code)
	}
	if args != nil {
		for _, arg := range args {
			cl = append(cl, arg)
		}
	}
	//TODO(uuleon) support customized model
	return fmt.Sprintf("tf.estimator.%s(%s)", modelName, strings.Join(cl, ",")), nil
}

<<<<<<< HEAD
func generateFeatureSpecCode(fs *featureSpec) string {
	if fs.IsSparse {
		return fmt.Sprintf("SparseColumn(name=\"%s\", shape=%s, dtype=\"%s\", separator=\"%s\")",
			fs.FeatureName,
			strings.Join(strings.Split(fmt.Sprint(fs.Shape), " "), ","),
			fs.DType,
			fs.Delimiter)
	}
	return fmt.Sprintf("DenseColumn(name=\"%s\", shape=%s, dtype=\"%s\", separator=\"%s\")",
		fs.FeatureName,
		strings.Join(strings.Split(fmt.Sprint(fs.Shape), " "), ","),
		fs.DType,
		fs.Delimiter)
}

func newALPSTrainFiller(pr *extendedSelect) (*alpsFiller, error) {
	//TODO(uuleon): the scratchDir will be deleted after model uploading
	scratchDir, err := ioutil.TempDir("/tmp", "alps_scratch_dir_")
=======
func newALPSTrainFiller(pr *extendedSelect, db *DB) (*alpsFiller, error) {
	resolved, err := resolveTrainClause(&pr.trainClause)
>>>>>>> 08ceaa22
	if err != nil {
		return nil, err
	}

<<<<<<< HEAD
	fcMap := map[string][]featureColumn{}
	fsMap := map[string]*featureSpec{}
=======
	csCode := make([]string, 0)
	for _, css := range resolved.ColumnSpecs {
		for _, cs := range css {
			csCode = append(csCode, cs.ToString())
		}
	}
>>>>>>> 08ceaa22

	var odpsConfig = &gomaxcompute.Config{}
	if db != nil {
		odpsConfig, err = gomaxcompute.ParseDSN(db.dataSourceName)
		if err != nil {
			return nil, err
		}
<<<<<<< HEAD
		fcMap[target] = fcs
		for k, v := range fss {
			fsMap[k] = v
		}
	}

	fssCode := make([]string, 0, len(fsMap))
	for _, fs := range fsMap {
		fssCode = append(fssCode, generateFeatureSpecCode(fs))
	}

	attrs, err := resolveTrainAttribute(&pr.attrs)
	if err != nil {
		return nil, err
	}

	//FIXME(uuleon): need removed and parse it from odps datasource
	odpsAttrs := filter(attrs, "odps")
	odpsMap := make(map[string]string, len(odpsAttrs))
	for _, a := range odpsAttrs {
		odpsMap[a.Name] = a.Value.(string)
=======
>>>>>>> 08ceaa22
	}

	args := make([]string, 0)
	args = append(args, "config=run_config")
	for target, fcs := range resolved.FeatureColumns {
		code, err := generateFeatureColumnCode(fcs)
		if err != nil {
			return nil, err
		}
		args = append(args, fmt.Sprintf("%s=%s", target, code))
	}
	modelCode, err := modelCreatorCode(pr.estimator, resolved.ModelConstructorParams, args)
	if err != nil {
		return nil, err
	}

	tableName := pr.tables[0]

	fields := make([]string, len(pr.fields))
	for idx, f := range pr.fields {
		fields[idx] = fmt.Sprintf("\"%s\"", f)
	}

	y := &columnSpec{
		ColumnName: pr.label,
		IsSparse:   false,
		Shape:      []int{1},
		DType:      "int",
		Delimiter:  ","}

	//TODO(uuleon): the scratchDir will be deleted after model uploading
	scratchDir, err := ioutil.TempDir("/tmp", "alps_scratch_dir_")
	if err != nil {
		return nil, err
	}
	modelDir := fmt.Sprintf("%s/model/", scratchDir)

	return &alpsFiller{
<<<<<<< HEAD
		IsTraining:           true,
		TrainInputTable:      tableName,
		EvalInputTable:       tableName, //FIXME(uuleon): Train and Eval should use different dataset.
		ScratchDir:           scratchDir,
		ModelDir:             modelDir,
		Fields:               fmt.Sprintf("[%s]", strings.Join(fields, ",")),
		X:                    fmt.Sprintf("[%s]", strings.Join(fssCode, ",")),
		Y:                    generateFeatureSpecCode(y),
		OdpsConf:             odpsMap,
		TrainSpec:            trainMap,
		EvalSpec:             evalMap,
		DatasetConf:          datasetMap,
		EstimatorCreatorCode: estimatorCode}, nil
=======
		IsTraining:       true,
		TrainInputTable:  tableName,
		EvalInputTable:   tableName, //FIXME(uuleon): Train and Eval should use different dataset.
		ScratchDir:       scratchDir,
		ModelDir:         modelDir,
		Fields:           fmt.Sprintf("[%s]", strings.Join(fields, ",")),
		X:                fmt.Sprintf("[%s]", strings.Join(csCode, ",")),
		Y:                y.ToString(),
		OdpsConf:         odpsConfig,
		ModelCreatorCode: modelCode,
		TrainClause:      resolved}, nil
>>>>>>> 08ceaa22
}

func newALPSPredictFiller(pr *extendedSelect) (*alpsFiller, error) {
	return nil, fmt.Errorf("alps predict not supported")
}

func genALPSFiller(w io.Writer, pr *extendedSelect, db *DB) (*alpsFiller, error) {
	if pr.train {
		return newALPSTrainFiller(pr, db)
	}
	return newALPSPredictFiller(pr)
}

func submitALPS(w *PipeWriter, pr *extendedSelect, db *DB, cwd string) error {
	var program bytes.Buffer

	filler, err := genALPSFiller(&program, pr, db)
	if err != nil {
		return err
	}

	if err = alpsTemplate.Execute(&program, filler); err != nil {
		return fmt.Errorf("submitALPS: failed executing template: %v", err)
	}

	code := program.String()

	cw := &logChanWriter{wr: w}
	cmd := tensorflowCmd(cwd, "maxcompute")
	cmd.Stdin = &program
	cmd.Stdout = cw
	cmd.Stderr = cw
	if e := cmd.Run(); e != nil {
		return fmt.Errorf("code %v failed %v", code, e)
	}

	if pr.train {
		// TODO(uuleon): save model to DB
	}

	return nil
}

const alpsTemplateText = `
# coding: utf-8
# Copyright (c) Antfin, Inc. All rights reserved.

from __future__ import absolute_import
from __future__ import division
from __future__ import print_function

import os

import tensorflow as tf

from alps.conf.closure import Closure
from alps.framework.train.training import build_run_config
from alps.framework.exporter import ExportStrategy
from alps.framework.exporter.arks_exporter import ArksExporter
from alps.client.base import run_experiment
from alps.framework.engine import LocalEngine
from alps.framework.column.column import DenseColumn
from alps.framework.exporter.compare_fn import best_auc_fn
from alps.io import DatasetX
from alps.io.base import OdpsConf
from alps.framework.experiment import EstimatorBuilder, Experiment, TrainConf, EvalConf
from alps.io.reader.odps_reader import OdpsReader

os.environ['TF_CPP_MIN_LOG_LEVEL'] = '3'    # for debug usage.
tf.logging.set_verbosity(tf.logging.INFO)


class SQLFlowEstimatorBuilder(EstimatorBuilder):
    def _build(self, experiment, run_config):
		return {{.ModelCreatorCode}}


if __name__ == "__main__":

	odpsConf=OdpsConf(
		accessid={{.OdpsConf.AccessID}},
		accesskey={{.OdpsConf.AccessKey}},
		endpoint={{.OdpsConf.Endpoint}}
	)
	
	trainDs = DatasetX(
		num_epochs={{.TrainClause.Epoch}},
		batch_size={{.TrainClause.BatchSize}},
		shuffle={{.TrainClause.EnableShuffle}},
		shuffle_buffer_size={{.TrainClause.ShuffleBufferSize}},
{{if .TrainClause.EnableCache eq true}}
		cache_file={{.TrainClause.CachePath}},
{{end}}
		reader=OdpsReader(
			odps=odpsConf,
			project={{.OdpsConf.Project}},
			table="{{.TrainInputTable}}",
			field_names={{.Fields}},
			features={{.X}},
			labels={{.Y}}
		),
		drop_remainder={{.TrainClause.DropRemainder}}
	)

	evalDs = DatasetX(
		num_epochs=1,
		batch_size={{.TrainClause.BatchSize}},
		reader=OdpsReader(
			odps=odpsConf,
			project={{.OdpsConf.Project}},
			table="{{.EvalInputTable}}",
			field_names={{.Fields}},
			features={{.X}},
			labels={{.Y}}
		)
	)

	export_path = "{{.ModelDir}}"

	experiment = Experiment(
		user="sqlflow",
		engine=LocalEngine(),
		train=TrainConf(input=trainDs,
{{if .TrainClause.MaxSteps ne -1}}
						max_steps={{.TrainClause.MaxSteps}},
{{end}}
		),
		eval=EvalConf(input=evalDs, 
{{if .TrainClause.EvalSteps ne -1}}
					  steps={{.TrainClause.EvalSteps}}, 
{{end}}
					  start_delay_secs={{.TrainClause.EvalStartDelay}},
					  throttle_secs={{.TrainClause.EvalThrottle}},
		),
		exporter=ArksExporter(deploy_path=export_path, strategy=ExportStrategy.BEST, compare_fn=Closure(best_auc_fn)),
		model_dir="{{.ScratchDir}}",
		model_builder=SQLFlowEstimatorBuilder())


	run_experiment(experiment)

`

var alpsTemplate = template.Must(template.New("alps").Parse(alpsTemplateText))<|MERGE_RESOLUTION|>--- conflicted
+++ resolved
@@ -18,9 +18,10 @@
 	"fmt"
 	"io"
 	"io/ioutil"
-	"sqlflow.org/gomaxcompute"
 	"strings"
 	"text/template"
+
+	"sqlflow.org/gomaxcompute"
 )
 
 type alpsFiller struct {
@@ -51,31 +52,6 @@
 func modelCreatorCode(modelName string, attrs map[string]*attribute, args []string) (string, error) {
 	cl := make([]string, 0)
 	for _, a := range attrs {
-<<<<<<< HEAD
-		if strings.EqualFold(a.Prefix, prefix) {
-			ret = append(ret, a)
-		}
-	}
-	return ret
-}
-
-func generateFeatureColumnCode(fcs []featureColumn) (string, error) {
-	var codes = make([]string, 0, len(fcs))
-	for _, fc := range fcs {
-		code, err := fc.GenerateCode()
-		if err != nil {
-			return "", nil
-		}
-		codes = append(codes, code)
-	}
-	return fmt.Sprintf("[%s]", strings.Join(codes, ",")), nil
-}
-
-func generateEstimatorCreator(estimator string, attrs []*attribute, args []string) (string, error) {
-	cl := make([]string, len(attrs))
-	for idx, a := range attrs {
-=======
->>>>>>> 08ceaa22
 		code, err := a.GenerateCode()
 		if err != nil {
 			return "", err
@@ -91,44 +67,18 @@
 	return fmt.Sprintf("tf.estimator.%s(%s)", modelName, strings.Join(cl, ",")), nil
 }
 
-<<<<<<< HEAD
-func generateFeatureSpecCode(fs *featureSpec) string {
-	if fs.IsSparse {
-		return fmt.Sprintf("SparseColumn(name=\"%s\", shape=%s, dtype=\"%s\", separator=\"%s\")",
-			fs.FeatureName,
-			strings.Join(strings.Split(fmt.Sprint(fs.Shape), " "), ","),
-			fs.DType,
-			fs.Delimiter)
-	}
-	return fmt.Sprintf("DenseColumn(name=\"%s\", shape=%s, dtype=\"%s\", separator=\"%s\")",
-		fs.FeatureName,
-		strings.Join(strings.Split(fmt.Sprint(fs.Shape), " "), ","),
-		fs.DType,
-		fs.Delimiter)
-}
-
-func newALPSTrainFiller(pr *extendedSelect) (*alpsFiller, error) {
-	//TODO(uuleon): the scratchDir will be deleted after model uploading
-	scratchDir, err := ioutil.TempDir("/tmp", "alps_scratch_dir_")
-=======
 func newALPSTrainFiller(pr *extendedSelect, db *DB) (*alpsFiller, error) {
 	resolved, err := resolveTrainClause(&pr.trainClause)
->>>>>>> 08ceaa22
 	if err != nil {
 		return nil, err
 	}
 
-<<<<<<< HEAD
-	fcMap := map[string][]featureColumn{}
-	fsMap := map[string]*featureSpec{}
-=======
 	csCode := make([]string, 0)
 	for _, css := range resolved.ColumnSpecs {
 		for _, cs := range css {
 			csCode = append(csCode, cs.ToString())
 		}
 	}
->>>>>>> 08ceaa22
 
 	var odpsConfig = &gomaxcompute.Config{}
 	if db != nil {
@@ -136,30 +86,6 @@
 		if err != nil {
 			return nil, err
 		}
-<<<<<<< HEAD
-		fcMap[target] = fcs
-		for k, v := range fss {
-			fsMap[k] = v
-		}
-	}
-
-	fssCode := make([]string, 0, len(fsMap))
-	for _, fs := range fsMap {
-		fssCode = append(fssCode, generateFeatureSpecCode(fs))
-	}
-
-	attrs, err := resolveTrainAttribute(&pr.attrs)
-	if err != nil {
-		return nil, err
-	}
-
-	//FIXME(uuleon): need removed and parse it from odps datasource
-	odpsAttrs := filter(attrs, "odps")
-	odpsMap := make(map[string]string, len(odpsAttrs))
-	for _, a := range odpsAttrs {
-		odpsMap[a.Name] = a.Value.(string)
-=======
->>>>>>> 08ceaa22
 	}
 
 	args := make([]string, 0)
@@ -198,21 +124,6 @@
 	modelDir := fmt.Sprintf("%s/model/", scratchDir)
 
 	return &alpsFiller{
-<<<<<<< HEAD
-		IsTraining:           true,
-		TrainInputTable:      tableName,
-		EvalInputTable:       tableName, //FIXME(uuleon): Train and Eval should use different dataset.
-		ScratchDir:           scratchDir,
-		ModelDir:             modelDir,
-		Fields:               fmt.Sprintf("[%s]", strings.Join(fields, ",")),
-		X:                    fmt.Sprintf("[%s]", strings.Join(fssCode, ",")),
-		Y:                    generateFeatureSpecCode(y),
-		OdpsConf:             odpsMap,
-		TrainSpec:            trainMap,
-		EvalSpec:             evalMap,
-		DatasetConf:          datasetMap,
-		EstimatorCreatorCode: estimatorCode}, nil
-=======
 		IsTraining:       true,
 		TrainInputTable:  tableName,
 		EvalInputTable:   tableName, //FIXME(uuleon): Train and Eval should use different dataset.
@@ -224,7 +135,6 @@
 		OdpsConf:         odpsConfig,
 		ModelCreatorCode: modelCode,
 		TrainClause:      resolved}, nil
->>>>>>> 08ceaa22
 }
 
 func newALPSPredictFiller(pr *extendedSelect) (*alpsFiller, error) {
