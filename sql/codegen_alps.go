// Copyright 2019 The SQLFlow Authors. All rights reserved.
// Licensed under the Apache License, Version 2.0 (the "License");
// you may not use this file except in compliance with the License.
// You may obtain a copy of the License at
//
// http://www.apache.org/licenses/LICENSE-2.0
//
// Unless required by applicable law or agreed to in writing, software
// distributed under the License is distributed on an "AS IS" BASIS,
// WITHOUT WARRANTIES OR CONDITIONS OF ANY KIND, either express or implied.
// See the License for the specific language governing permissions and
// limitations under the License.

package sql

import (
	"bytes"
	"database/sql"
	"fmt"
	"io/ioutil"
	"os"
	"os/exec"
	"path/filepath"
	"strconv"
	"strings"
	"text/template"

	pb "github.com/sql-machine-learning/sqlflow/server/proto"
	"sqlflow.org/gomaxcompute"
)

var alpsTrainTemplate = template.Must(template.New("alps_train").Parse(alpsTrainTemplateText))
var alpsPredTemplate = template.Must(template.New("alps_predict").Parse(alpsPredTemplateText))

type alpsFiller struct {
	// Training or Predicting
	IsTraining bool

	// Input & Output
	TrainInputTable    string
	EvalInputTable     string
	PredictInputTable  string
	ModelDir           string
	ScratchDir         string
	PredictOutputTable string

	// Schema & Decode info
	Fields string
	X      string
	Y      string

	// Train
	ImportCode        string
	ModelCreatorCode  string
	FeatureColumnCode string
	TrainClause       *resolvedTrainClause
	ExitOnSubmit      bool

	// Predict
	PredictUDF string

	// Feature map
	FeatureMapTable     string
	FeatureMapPartition string

	// ODPS
	OdpsConf   *gomaxcompute.Config
	EngineCode string

	// Credential
	UserID string
	OSSID  string
	OSSKey string
}

type alpsFeatureColumn interface {
	featureColumn
	GenerateAlpsCode(metadata *metadata) ([]string, error)
}

func engineCreatorCode(resolved *resolvedTrainClause) (string, error) {
	if resolved.EngineParams.etype == "local" {
		return "LocalEngine()", nil
	}
	engine := resolved.EngineParams

	var engineName string
	if engine.etype == "k8s" {
		engineName = "KubemakerEngine"
	} else if engine.etype == "yarn" {
		engineName = "YarnEngine"
	} else {
		return "", fmt.Errorf("Unknown etype %s", engine.etype)
	}

	return fmt.Sprintf("%s(cluster = \"%s\", queue = \"%s\", ps = ResourceConf(memory=%d, num=%d), worker=ResourceConf(memory=%d, num=%d))",
		engineName,
		engine.cluster,
		engine.queue,
		engine.ps.Memory,
		engine.ps.Num,
		engine.worker.Memory,
		engine.worker.Num), nil
}

func modelCreatorCode(resolved *resolvedTrainClause, args []string) (string, string, error) {
	cl := make([]string, 0)
	for _, a := range resolved.ModelConstructorParams {
		code, err := a.GenerateCode()
		if err != nil {
			return "", "", err
		}
		cl = append(cl, code)
	}
	if args != nil {
		for _, arg := range args {
			cl = append(cl, arg)
		}
	}
	modelName := resolved.ModelName
	var importLib string
	if resolved.IsPreMadeModel {
		modelName = fmt.Sprintf("tf.estimator.%s", resolved.ModelName)
	} else {
		parts := strings.Split(modelName, ".")
		importLib = strings.Join(parts[0:len(parts)-1], ".")
	}
	var importCode = ""
	if importLib != "" {
		importCode = fmt.Sprintf("import %s", importLib)
	}

	return importCode,
		fmt.Sprintf("%s(%s)", modelName, strings.Join(cl, ",")), nil
}

func newALPSTrainFiller(pr *extendedSelect, db *DB, session *pb.Session, ds *trainAndValDataset) (*alpsFiller, error) {
	resolved, err := resolveTrainClause(&pr.trainClause)
	if err != nil {
		return nil, err
	}

	var odpsConfig = &gomaxcompute.Config{}
	var columnInfo map[string]*columnSpec

	// TODO(joyyoj) read feature mapping table's name from table attributes.
	// TODO(joyyoj) pr may contains partition.
	fmap := featureMap{pr.tables[0] + "_feature_map", ""}
	var meta metadata
	fields := make([]string, 0)
	if db != nil {
		odpsConfig, err = gomaxcompute.ParseDSN(db.dataSourceName)
		if err != nil {
			return nil, err
		}
		meta = metadata{odpsConfig, pr.tables[0], &fmap, nil}
		fields, err = getFields(&meta, pr)
		if err != nil {
			return nil, err
		}
		columnInfo, err = meta.getColumnInfo(resolved, fields)
		meta.columnInfo = &columnInfo
	} else {
		meta = metadata{odpsConfig, pr.tables[0], nil, nil}
		columnInfo = map[string]*columnSpec{}
		for _, css := range resolved.ColumnSpecs {
			for _, cs := range css {
				columnInfo[cs.ColumnName] = cs
			}
		}
		meta.columnInfo = &columnInfo
	}
	csCode := make([]string, 0)

	if err != nil {
		log.Fatalf("failed to get column info: %v", err)
		return nil, err
	}

	for _, cs := range columnInfo {
		csCode = append(csCode, cs.ToString())
	}
	y := &columnSpec{
		ColumnName: pr.label,
		IsSparse:   false,
		Shape:      []int{1},
		DType:      "int",
		Delimiter:  ","}
	args := make([]string, 0)
	args = append(args, "config=run_config")
	hasFeatureColumns := false
	for _, columns := range resolved.FeatureColumns {
		if len(columns) > 0 {
			hasFeatureColumns = true
		}
	}
	if hasFeatureColumns {
		args = append(args, "feature_columns=feature_columns")
	}
	featureColumnCode := make([]string, 0)
	for _, fcs := range resolved.FeatureColumns {
		codes, err := generateAlpsFeatureColumnCode(fcs, &meta)
		if err != nil {
			return nil, err
		}
		for _, code := range codes {
			pycode := fmt.Sprintf("feature_columns.append(%s)", code)
			featureColumnCode = append(featureColumnCode, pycode)
		}
	}
	fcCode := strings.Join(featureColumnCode, "\n        ")
	importCode, modelCode, err := modelCreatorCode(resolved, args)
	if err != nil {
		return nil, err
	}
	var engineCode string
	engineCode, err = engineCreatorCode(resolved)
	if err != nil {
		return nil, err
	}
	var modelDir string
	var scratchDir string
	exitOnSubmit := true
	userID := ""
	if session != nil {
		exitOnSubmit = session.ExitOnSubmit
		userID = session.UserId
	}
	if resolved.EngineParams.etype == "local" {
		//TODO(uuleon): the scratchDir will be deleted after model uploading
		scratchDir, err = ioutil.TempDir("/tmp", "alps_scratch_dir_")
		if err != nil {
			return nil, err
		}
		modelDir = fmt.Sprintf("%s/model/", scratchDir)
	} else {
		scratchDir = ""
		// TODO(joyyoj) hard code currently.
		modelDir = fmt.Sprintf("arks://%s/%s.tar.gz", filepath.Join("sqlflow", userID), pr.trainClause.save)
	}
	var trainInput, evalInput string
	if ds != nil && ds.supported {
		trainInput, evalInput = ds.trainingView, ds.validationView
	} else {
		// TODO(weiguo): we will remove `supported` from the ds struct.
		// so, do not worry too much about the same dataset train&eval is.
		trainInput, evalInput = pr.tables[0], pr.tables[0]
	}
	log.Printf("Will save the models on: %s\n", modelDir)
	return &alpsFiller{
		IsTraining:          true,
		TrainInputTable:     trainInput,
		EvalInputTable:      evalInput,
		ScratchDir:          scratchDir,
		ModelDir:            modelDir,
		Fields:              fmt.Sprintf("[%s]", strings.Join(fields, ",")),
		X:                   fmt.Sprintf("[%s]", strings.Join(csCode, ",")),
		Y:                   y.ToString(),
		OdpsConf:            odpsConfig,
		ImportCode:          importCode,
		ModelCreatorCode:    modelCode,
		FeatureColumnCode:   fcCode,
		TrainClause:         resolved,
		FeatureMapTable:     fmap.Table,
		FeatureMapPartition: fmap.Partition,
		EngineCode:          engineCode,
		ExitOnSubmit:        exitOnSubmit}, nil
}

<<<<<<< HEAD
func newALPSPredictFiller(pr *extendedSelect, session *pb.Session) (*alpsFiller, error) {
	var ossID, ossKey *expr
	var ok bool
	if ossID, ok = pr.predAttrs["OSS_ID"]; !ok {
		return nil, fmt.Errorf("the ALPS Predict job should specify OSS_ID")
	}
	if ossKey, ok = pr.predAttrs["OSS_KEY"]; !ok {
		return nil, fmt.Errorf("the ALPS Predict job should specify OSS_KEY")
	}
	modelDir := fmt.Sprintf("oss://arks-model/%s/%s.tar.gz", session.UserId, pr.predictClause.model)

	return &alpsFiller{
		IsTraining:         true,
		PredictInputTable:  pr.tables[0],
		PredictOutputTable: pr.predictClause.into,
		PredictUDF:         strings.Join(pr.fields.Strings(), " "),
		ModelDir:           modelDir,
		UserID:             session.UserId,
		OSSID:              ossID.String(),
		OSSKey:             ossKey.String(),
	}, nil
}

func alpsTrain(w *PipeWriter, pr *extendedSelect, db *DB, cwd string, session *pb.Session) error {
	var program bytes.Buffer
	filler, err := newALPSTrainFiller(pr, db, session)
	if err != nil {
		return err
	}

	if err = alpsTrainTemplate.Execute(&program, filler); err != nil {
=======
func newALPSPredictFiller(pr *extendedSelect) (*alpsFiller, error) {
	return nil, fmt.Errorf("alps predict not supported")
}

func submitALPS(w *PipeWriter, cwd string, filler *alpsFiller) error {
	var program bytes.Buffer
	if err := alpsTemplate.Execute(&program, filler); err != nil {
>>>>>>> 74fa78e7
		return fmt.Errorf("submitALPS: failed executing template: %v", err)
	}
	code := program.String()
	cw := &logChanWriter{wr: w}
	cmd := tensorflowCmd(cwd, "maxcompute")
	filename := "experiment.py"
	absfile := filepath.Join(cwd, filename)
	f, err := os.Create(absfile)
	if err != nil {
		return fmt.Errorf("Create python code failed %v", err)
	}
	f.WriteString(program.String())
	f.Close()
	initRc := filepath.Join(cwd, "init.rc")
	initf, err := os.Create(initRc)
	if err != nil {
		return fmt.Errorf("Create init file failed %v", err)
	}
	// TODO(joyyoj) Release a stable-alps to pypi.antfin-inc.com, then remove it.
	initf.WriteString(`
#!/bin/bash
pip install http://091349.oss-cn-hangzhou-zmf.aliyuncs.com/alps/sqlflow/alps-2.0.3rc3-py2.py3-none-any.whl -i https://pypi.antfin-inc.com/simple
`)
	initf.Close()

	cmd.Args = append(cmd.Args, filename)
	cmd.Stdout = cw
	cmd.Stderr = cw
	if e := cmd.Run(); e != nil {
		return fmt.Errorf("code %v failed %v", code, e)
	}
<<<<<<< HEAD
	// TODO(uuleon): save model to DB
	return nil
}

func alpsPred(w *PipeWriter, pr *extendedSelect, db *DB, cwd string, session *pb.Session) error {
	var program bytes.Buffer
	filler, err := newALPSPredictFiller(pr, session)
	if err != nil {
		return err
	}
	if err = alpsPredTemplate.Execute(&program, filler); err != nil {
		return fmt.Errorf("submitALPS: failed executing template: %v", err)
	}

	fname := "alps_pre.odps"
	filepath := filepath.Join(cwd, fname)
	f, err := os.Create(filepath)
	if err != nil {
		return fmt.Errorf("Create ODPS script failed %v", err)
	}
	f.WriteString(program.String())
	f.Close()
	cw := &logChanWriter{wr: w}
	_, ok := db.Driver().(*gomaxcompute.Driver)
	if !ok {
		return fmt.Errorf("Alps Predict Job only supports Maxcompute database driver")
	}
	cfg, err := gomaxcompute.ParseDSN(db.dataSourceName)
	if err != nil {
		return fmt.Errorf("Parse Maxcompute DSN failed: %v", err)
	}
	// FIXME(Yancey1989): using https proto.
	fixedEndpoint := strings.Replace(cfg.Endpoint, "https://", "http://", 0)
	// TODO(Yancey1989): submit the Maxcompute UDF script using gomaxcompute driver.
	cmd := exec.Command("odpscmd",
		"-u", cfg.AccessID,
		"-p", cfg.AccessKey,
		fmt.Sprintf("--endpoint=%s", fixedEndpoint),
		fmt.Sprintf("--project=%s", cfg.Project),
		"-s", filepath)
	cmd.Dir = cwd
	cmd.Stdout = cw
	cmd.Stderr = cw
	if e := cmd.Run(); e != nil {
		return fmt.Errorf("submit ODPS script %s failed %v", program.String(), e)
	}
	return nil
}

func submitALPS(w *PipeWriter, pr *extendedSelect, db *DB, cwd string, session *pb.Session) error {
	if pr.train {
		return alpsTrain(w, pr, db, cwd, session)
	}
	return alpsPred(w, pr, db, cwd, session)
=======
	// TODO(uuleon): save model to DB if train
	return nil
}

func alpsTrain(w *PipeWriter, pr *extendedSelect, db *DB, cwd string, session *pb.Session, ds *trainAndValDataset) error {
	f, err := newALPSTrainFiller(pr, db, session, ds)
	if err != nil {
		return err
	}
	return submitALPS(w, cwd, f)
}

func alpsPred(w *PipeWriter, pr *extendedSelect, db *DB, cwd string, session *pb.Session) error {
	f, err := newALPSPredictFiller(pr)
	if err != nil {
		return err
	}
	return submitALPS(w, cwd, f)
>>>>>>> 74fa78e7
}

func (nc *numericColumn) GenerateAlpsCode(metadata *metadata) ([]string, error) {
	output := make([]string, 0)
	output = append(output,
		fmt.Sprintf("tf.feature_column.numeric_column(\"%s\", shape=%s)", nc.Key,
			strings.Join(strings.Split(fmt.Sprint(nc.Shape), " "), ",")))
	return output, nil
}

func (bc *bucketColumn) GenerateAlpsCode(metadata *metadata) ([]string, error) {
	sourceCode, _ := bc.SourceColumn.GenerateCode()
	output := make([]string, 0)
	output = append(output, fmt.Sprintf(
		"tf.feature_column.bucketized_column(%s, boundaries=%s)",
		sourceCode,
		strings.Join(strings.Split(fmt.Sprint(bc.Boundaries), " "), ",")))
	return output, nil
}

func (cc *crossColumn) GenerateAlpsCode(metadata *metadata) ([]string, error) {
	var keysGenerated = make([]string, len(cc.Keys))
	var output []string
	for idx, key := range cc.Keys {
		if c, ok := key.(featureColumn); ok {
			code, err := c.GenerateCode()
			if err != nil {
				return output, err
			}
			keysGenerated[idx] = code
			continue
		}
		if str, ok := key.(string); ok {
			keysGenerated[idx] = fmt.Sprintf("\"%s\"", str)
		} else {
			return output, fmt.Errorf("cross generate code error, key: %s", key)
		}
	}
	output = append(output, fmt.Sprintf(
		"tf.feature_column.crossed_column([%s], hash_bucket_size=%d)",
		strings.Join(keysGenerated, ","), cc.HashBucketSize))
	return output, nil
}

func (cc *categoryIDColumn) GenerateAlpsCode(metadata *metadata) ([]string, error) {
	output := make([]string, 0)
	columnInfo, present := (*metadata.columnInfo)[cc.Key]
	var err error
	if !present {
		err = fmt.Errorf("Failed to get column info of %s", cc.Key)
	} else if len(columnInfo.Shape) == 0 {
		err = fmt.Errorf("Shape is empty %s", cc.Key)
	} else if len(columnInfo.Shape) == 1 {
		output = append(output, fmt.Sprintf("tf.feature_column.categorical_column_with_identity(key=\"%s\", num_buckets=%d)",
			cc.Key, cc.BucketSize))
	} else {
		for i := 0; i < len(columnInfo.Shape); i++ {
			output = append(output, fmt.Sprintf("tf.feature_column.categorical_column_with_identity(key=\"%s_%d\", num_buckets=%d)",
				cc.Key, i, cc.BucketSize))
		}
	}
	return output, err
}

func (cc *sequenceCategoryIDColumn) GenerateAlpsCode(metadata *metadata) ([]string, error) {
	output := make([]string, 0)
	columnInfo, present := (*metadata.columnInfo)[cc.Key]
	var err error
	if !present {
		err = fmt.Errorf("Failed to get column info of %s", cc.Key)
	} else if len(columnInfo.Shape) == 0 {
		err = fmt.Errorf("Shape is empty %s", cc.Key)
	} else if len(columnInfo.Shape) == 1 {
		output = append(output, fmt.Sprintf("tf.feature_column.sequence_categorical_column_with_identity(key=\"%s\", num_buckets=%d)",
			cc.Key, cc.BucketSize))
	} else {
		for i := 0; i < len(columnInfo.Shape); i++ {
			output = append(output, fmt.Sprintf("tf.feature_column.sequence_categorical_column_with_identity(key=\"%s_%d\", num_buckets=%d)",
				cc.Key, i, cc.BucketSize))
		}
	}
	return output, err
}

func (ec *embeddingColumn) GenerateAlpsCode(metadata *metadata) ([]string, error) {
	var output []string
	catColumn, ok := ec.CategoryColumn.(alpsFeatureColumn)
	if !ok {
		return output, fmt.Errorf("embedding generate code error, input is not featureColumn: %s", ec.CategoryColumn)
	}
	sourceCode, err := catColumn.GenerateAlpsCode(metadata)
	if err != nil {
		return output, err
	}
	output = make([]string, 0)
	for _, elem := range sourceCode {
		output = append(output, fmt.Sprintf("tf.feature_column.embedding_column(%s, dimension=%d, combiner=\"%s\")",
			elem, ec.Dimension, ec.Combiner))
	}
	return output, nil
}

func generateAlpsFeatureColumnCode(fcs []featureColumn, metadata *metadata) ([]string, error) {
	var codes = make([]string, 0, 1000)
	for _, fc := range fcs {
		code, err := fc.(alpsFeatureColumn).GenerateAlpsCode(metadata)
		if err != nil {
			return codes, nil
		}
		codes = append(codes, code...)
	}
	return codes, nil
}

type metadata struct {
	odpsConfig *gomaxcompute.Config
	table      string
	featureMap *featureMap
	columnInfo *map[string]*columnSpec
}

func flattenColumnSpec(columns map[string][]*columnSpec) map[string]*columnSpec {
	output := map[string]*columnSpec{}
	for _, cols := range columns {
		for _, col := range cols {
			output[col.ColumnName] = col
		}
	}
	return output
}

func (meta *metadata) getColumnInfo(resolved *resolvedTrainClause, fields []string) (map[string]*columnSpec, error) {
	columns := map[string]*columnSpec{}
	refColumns := flattenColumnSpec(resolved.ColumnSpecs)

	sparseColumns, _ := meta.getSparseColumnInfo()
	// TODO(joyyoj): check error if odps can support `show tables`.
	if len(sparseColumns) == 0 { // no feature mapping table.
		for _, cols := range resolved.ColumnSpecs {
			for _, col := range cols {
				if col.IsSparse {
					sparseColumns[col.ColumnName] = col
				}
			}
		}
	}
	for k, v := range sparseColumns {
		columns[k] = v
	}

	denseKeys := make([]string, 0)
	for _, key := range fields {
		_, present := columns[key]
		if !present {
			denseKeys = append(denseKeys, key)
		}
	}
	if len(denseKeys) > 0 {
		denseColumns, err := meta.getDenseColumnInfo(denseKeys, refColumns)
		if err != nil {
			log.Fatalf("Failed to get dense column %v", err)
			return columns, err
		}
		for k, v := range denseColumns {
			columns[k] = v
		}
	}
	return columns, nil
}

// get all referenced field names.
func getAllKeys(fcs []featureColumn) []string {
	output := make([]string, 0)
	for _, fc := range fcs {
		key := fc.(alpsFeatureColumn).GetKey()
		output = append(output, key)
	}
	return output
}

func (meta *metadata) descTable() ([]*sql.ColumnType, error) {
	// TODO(joyyoj) use `desc table`, but maxcompute not support currently.
	query := fmt.Sprintf("SELECT * FROM %s LIMIT 1", meta.table)
	sqlDB, _ := sql.Open("maxcompute", meta.odpsConfig.FormatDSN())
	rows, err := sqlDB.Query(query)

	if err != nil {
		return make([]*sql.ColumnType, 0), err
	}
	defer sqlDB.Close()
	return rows.ColumnTypes()
}

func getFields(meta *metadata, pr *extendedSelect) ([]string, error) {
	selectFields := pr.standardSelect.fields.Strings()
	if len(selectFields) == 1 && selectFields[0] == "*" {
		selectFields = make([]string, 0)
		columnTypes, err := meta.descTable()
		if err != nil {
			return selectFields, err
		}
		for _, columnType := range columnTypes {
			if columnType.Name() != pr.label {
				selectFields = append(selectFields, columnType.Name())
			}
		}
		return selectFields, nil
	}
	fields := make([]string, 0)
	for _, field := range selectFields {
		if field != pr.label {
			fields = append(fields, field)
		}
	}
	return fields, nil
}

func (meta *metadata) getDenseColumnInfo(keys []string, refColumns map[string]*columnSpec) (map[string]*columnSpec, error) {
	output := map[string]*columnSpec{}
	fields := strings.Join(keys, ",")
	query := fmt.Sprintf("SELECT %s FROM %s LIMIT 1", fields, meta.table)
	sqlDB, _ := sql.Open("maxcompute", meta.odpsConfig.FormatDSN())
	rows, err := sqlDB.Query(query)
	if err != nil {
		return output, err
	}
	defer sqlDB.Close()
	columnTypes, _ := rows.ColumnTypes()
	columns, _ := rows.Columns()
	count := len(columns)
	for rows.Next() {
		values := make([]interface{}, count)
		for i, ct := range columnTypes {
			v, e := createByType(ct.ScanType())
			if e != nil {
				return output, e
			}
			values[i] = v
		}
		if err := rows.Scan(values...); err != nil {
			return output, err
		}
		for idx, ct := range columnTypes {
			denseValue := values[idx].(*string)
			fields := strings.Split(*denseValue, ",")
			shape := make([]int, 1)
			shape[0] = len(fields)
			if userSpec, ok := refColumns[ct.Name()]; ok {
				output[ct.Name()] = &columnSpec{ct.Name(), false, false, shape, userSpec.DType, userSpec.Delimiter, *meta.featureMap}
			} else {
				output[ct.Name()] = &columnSpec{ct.Name(), false, false, shape, "float", ",", *meta.featureMap}
			}
		}
	}
	return output, nil
}

func (meta *metadata) getSparseColumnInfo() (map[string]*columnSpec, error) {
	output := map[string]*columnSpec{}

	sqlDB, _ := sql.Open("maxcompute", meta.odpsConfig.FormatDSN())
	filter := "feature_type != '' "
	if meta.featureMap.Partition != "" {
		filter += "and " + meta.featureMap.Partition
	}
	query := fmt.Sprintf("SELECT feature_type, max(cast(id as bigint)) as feature_num, group "+
		"FROM %s WHERE %s GROUP BY group, feature_type", meta.featureMap.Table, filter)

	rows, err := sqlDB.Query(query)
	if err != nil {
		return output, err
	}
	defer sqlDB.Close()
	columnTypes, _ := rows.ColumnTypes()
	columns, _ := rows.Columns()
	count := len(columns)
	for rows.Next() {
		values := make([]interface{}, count)
		for i, ct := range columnTypes {
			v, e := createByType(ct.ScanType())
			if e != nil {
				return output, e
			}
			values[i] = v
		}

		if err := rows.Scan(values...); err != nil {
			return output, err
		}
		name := values[0].(*string)
		ishape, _ := strconv.Atoi(*values[1].(*string))
		ishape++

		group := values[2].(*string)
		column, present := output[*name]
		if !present {
			shape := make([]int, 0, 1000)
			column := &columnSpec{*name, false, true, shape, "int64", "", *meta.featureMap}
			column.DType = "int64"
			output[*name] = column
		}
		column, _ = output[*name]
		if *group == "\\N" {
			column.Shape = append(column.Shape, ishape)
		} else {
			igroup, _ := strconv.Atoi(*group)
			if len(column.Shape) < igroup+1 {
				column.Shape = column.Shape[0 : igroup+1]
			}
			column.Shape[igroup] = ishape
		}
	}
	return output, nil
}<|MERGE_RESOLUTION|>--- conflicted
+++ resolved
@@ -267,7 +267,6 @@
 		ExitOnSubmit:        exitOnSubmit}, nil
 }
 
-<<<<<<< HEAD
 func newALPSPredictFiller(pr *extendedSelect, session *pb.Session) (*alpsFiller, error) {
 	var ossID, ossKey *expr
 	var ok bool
@@ -299,15 +298,6 @@
 	}
 
 	if err = alpsTrainTemplate.Execute(&program, filler); err != nil {
-=======
-func newALPSPredictFiller(pr *extendedSelect) (*alpsFiller, error) {
-	return nil, fmt.Errorf("alps predict not supported")
-}
-
-func submitALPS(w *PipeWriter, cwd string, filler *alpsFiller) error {
-	var program bytes.Buffer
-	if err := alpsTemplate.Execute(&program, filler); err != nil {
->>>>>>> 74fa78e7
 		return fmt.Errorf("submitALPS: failed executing template: %v", err)
 	}
 	code := program.String()
@@ -339,7 +329,6 @@
 	if e := cmd.Run(); e != nil {
 		return fmt.Errorf("code %v failed %v", code, e)
 	}
-<<<<<<< HEAD
 	// TODO(uuleon): save model to DB
 	return nil
 }
@@ -394,26 +383,6 @@
 		return alpsTrain(w, pr, db, cwd, session)
 	}
 	return alpsPred(w, pr, db, cwd, session)
-=======
-	// TODO(uuleon): save model to DB if train
-	return nil
-}
-
-func alpsTrain(w *PipeWriter, pr *extendedSelect, db *DB, cwd string, session *pb.Session, ds *trainAndValDataset) error {
-	f, err := newALPSTrainFiller(pr, db, session, ds)
-	if err != nil {
-		return err
-	}
-	return submitALPS(w, cwd, f)
-}
-
-func alpsPred(w *PipeWriter, pr *extendedSelect, db *DB, cwd string, session *pb.Session) error {
-	f, err := newALPSPredictFiller(pr)
-	if err != nil {
-		return err
-	}
-	return submitALPS(w, cwd, f)
->>>>>>> 74fa78e7
 }
 
 func (nc *numericColumn) GenerateAlpsCode(metadata *metadata) ([]string, error) {
