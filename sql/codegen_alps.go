// Copyright 2019 The SQLFlow Authors. All rights reserved.
// Licensed under the Apache License, Version 2.0 (the "License");
// you may not use this file except in compliance with the License.
// You may obtain a copy of the License at
//
// http://www.apache.org/licenses/LICENSE-2.0
//
// Unless required by applicable law or agreed to in writing, software
// distributed under the License is distributed on an "AS IS" BASIS,
// WITHOUT WARRANTIES OR CONDITIONS OF ANY KIND, either express or implied.
// See the License for the specific language governing permissions and
// limitations under the License.

package sql

import (
	"bytes"
	"database/sql"
	"fmt"
	"io/ioutil"
	"os"
	"os/exec"
	"path/filepath"
	"strconv"
	"strings"
	"text/template"

	pb "github.com/sql-machine-learning/sqlflow/server/proto"
	"sqlflow.org/gomaxcompute"
)

var alpsTrainTemplate = template.Must(template.New("alps_train").Parse(alpsTrainTemplateText))
var alpsPredTemplate = template.Must(template.New("alps_predict").Parse(alpsPredTemplateText))

type alpsFiller struct {
	// Training or Predicting
	IsTraining bool

	// Input & Output
	TrainInputTable    string
	EvalInputTable     string
	PredictInputTable  string
	ModelDir           string
	ScratchDir         string
	PredictOutputTable string

	// Schema & Decode info
	Fields string
	X      string
	Y      string

	// Train
	ImportCode        string
	ModelCreatorCode  string
	FeatureColumnCode string
	TrainClause       *resolvedTrainClause
	ExitOnSubmit      bool

	// Predict
	PredictUDF string

	// Feature map
	FeatureMapTable     string
	FeatureMapPartition string

	// ODPS
	OdpsConf   *gomaxcompute.Config
	EngineCode string

	// Credential
	UserID string
	OSSID  string
	OSSKey string
}

type alpsFeatureColumn interface {
	featureColumn
	GenerateAlpsCode(metadata *metadata) ([]string, error)
}

func engineCreatorCode(resolved *resolvedTrainClause) (string, error) {
	if resolved.EngineParams.etype == "local" {
		return "LocalEngine()", nil
	}
	engine := resolved.EngineParams

	var engineName string
	if engine.etype == "k8s" {
		engineName = "KubemakerEngine"
	} else if engine.etype == "yarn" {
		engineName = "YarnEngine"
	} else {
		return "", fmt.Errorf("Unknown etype %s", engine.etype)
	}

	return fmt.Sprintf("%s(cluster = \"%s\", queue = \"%s\", ps = ResourceConf(memory=%d, num=%d), worker=ResourceConf(memory=%d, num=%d))",
		engineName,
		engine.cluster,
		engine.queue,
		engine.ps.Memory,
		engine.ps.Num,
		engine.worker.Memory,
		engine.worker.Num), nil
}

func modelCreatorCode(resolved *resolvedTrainClause, args []string) (string, string, error) {
	cl := make([]string, 0)
	for _, a := range resolved.ModelConstructorParams {
		code, err := a.GenerateCode()
		if err != nil {
			return "", "", err
		}
		cl = append(cl, code)
	}
	if args != nil {
		for _, arg := range args {
			cl = append(cl, arg)
		}
	}
	modelName := resolved.ModelName
	var importLib string
	if resolved.IsPreMadeModel {
		modelName = fmt.Sprintf("tf.estimator.%s", resolved.ModelName)
	} else {
		parts := strings.Split(modelName, ".")
		importLib = strings.Join(parts[0:len(parts)-1], ".")
	}
	var importCode = ""
	if importLib != "" {
		importCode = fmt.Sprintf("import %s", importLib)
	}

	return importCode,
		fmt.Sprintf("%s(%s)", modelName, strings.Join(cl, ",")), nil
}

func newALPSTrainFiller(pr *extendedSelect, db *DB, session *pb.Session, ds *trainAndValDataset) (*alpsFiller, error) {
	resolved, err := resolveTrainClause(&pr.trainClause)
	if err != nil {
		return nil, err
	}

	var odpsConfig = &gomaxcompute.Config{}
	var columnInfo map[string]*columnSpec

	// TODO(joyyoj) read feature mapping table's name from table attributes.
	// TODO(joyyoj) pr may contains partition.
	fmap := featureMap{pr.tables[0] + "_feature_map", ""}
	var meta metadata
	fields := make([]string, 0)
	if db != nil {
		odpsConfig, err = gomaxcompute.ParseDSN(db.dataSourceName)
		if err != nil {
			return nil, err
		}
		meta = metadata{odpsConfig, pr.tables[0], &fmap, nil}
		fields, err = getFields(&meta, pr)
		if err != nil {
			return nil, err
		}
		columnInfo, err = meta.getColumnInfo(resolved, fields)
		meta.columnInfo = &columnInfo
	} else {
		meta = metadata{odpsConfig, pr.tables[0], nil, nil}
		columnInfo = map[string]*columnSpec{}
		for _, css := range resolved.ColumnSpecs {
			for _, cs := range css {
				columnInfo[cs.ColumnName] = cs
			}
		}
		meta.columnInfo = &columnInfo
	}
	csCode := make([]string, 0)

	if err != nil {
		log.Fatalf("failed to get column info: %v", err)
		return nil, err
	}

	for _, cs := range columnInfo {
		csCode = append(csCode, cs.ToString())
	}
	y := &columnSpec{
		ColumnName: pr.label,
		IsSparse:   false,
		Shape:      []int{1},
		DType:      "int",
		Delimiter:  ","}
	args := make([]string, 0)
	args = append(args, "config=run_config")
	hasFeatureColumns := false
	for _, columns := range resolved.FeatureColumns {
		if len(columns) > 0 {
			hasFeatureColumns = true
		}
	}
	if hasFeatureColumns {
		args = append(args, "feature_columns=feature_columns")
	}
	featureColumnCode := make([]string, 0)
	for _, fcs := range resolved.FeatureColumns {
		codes, err := generateAlpsFeatureColumnCode(fcs, &meta)
		if err != nil {
			return nil, err
		}
		for _, code := range codes {
			pycode := fmt.Sprintf("feature_columns.append(%s)", code)
			featureColumnCode = append(featureColumnCode, pycode)
		}
	}
	fcCode := strings.Join(featureColumnCode, "\n        ")
	importCode, modelCode, err := modelCreatorCode(resolved, args)
	if err != nil {
		return nil, err
	}
	var engineCode string
	engineCode, err = engineCreatorCode(resolved)
	if err != nil {
		return nil, err
	}
	var modelDir string
	var scratchDir string
	exitOnSubmit := true
	userID := ""
	if session != nil {
		exitOnSubmit = session.ExitOnSubmit
		userID = session.UserId
	}
	if resolved.EngineParams.etype == "local" {
		//TODO(uuleon): the scratchDir will be deleted after model uploading
		scratchDir, err = ioutil.TempDir("/tmp", "alps_scratch_dir_")
		if err != nil {
			return nil, err
		}
		modelDir = fmt.Sprintf("%s/model/", scratchDir)
	} else {
		scratchDir = ""
		// TODO(joyyoj) hard code currently.
		modelDir = fmt.Sprintf("arks://%s/%s.tar.gz", filepath.Join("sqlflow", userID), pr.trainClause.save)
	}
	var trainInput, evalInput string
	if ds != nil && ds.supported {
		trainInput, evalInput = ds.training, ds.validation
	} else {
		// TODO(weiguo): we will remove `supported` from the ds struct.
		// so, do not worry too much about the same dataset train&eval is.
		trainInput, evalInput = pr.tables[0], pr.tables[0]
	}
	log.Printf("Will save the models on: %s\n", modelDir)
	return &alpsFiller{
		IsTraining:          true,
		TrainInputTable:     trainInput,
		EvalInputTable:      evalInput,
		ScratchDir:          scratchDir,
		ModelDir:            modelDir,
		Fields:              fmt.Sprintf("[%s]", strings.Join(fields, ",")),
		X:                   fmt.Sprintf("[%s]", strings.Join(csCode, ",")),
		Y:                   y.ToString(),
		OdpsConf:            odpsConfig,
		ImportCode:          importCode,
		ModelCreatorCode:    modelCode,
		FeatureColumnCode:   fcCode,
		TrainClause:         resolved,
		FeatureMapTable:     fmap.Table,
		FeatureMapPartition: fmap.Partition,
		EngineCode:          engineCode,
		ExitOnSubmit:        exitOnSubmit}, nil
}

func newALPSPredictFiller(pr *extendedSelect, session *pb.Session) (*alpsFiller, error) {
	var ossID, ossKey *expr
	var ok bool
	if ossID, ok = pr.predAttrs["OSS_ID"]; !ok {
		return nil, fmt.Errorf("the ALPS Predict job should specify OSS_ID")
	}
	if ossKey, ok = pr.predAttrs["OSS_KEY"]; !ok {
		return nil, fmt.Errorf("the ALPS Predict job should specify OSS_KEY")
	}
	modelDir := fmt.Sprintf("oss://arks-model/%s/%s.tar.gz", session.UserId, pr.predictClause.model)

	return &alpsFiller{
		IsTraining:         false,
		PredictInputTable:  pr.tables[0],
		PredictOutputTable: pr.predictClause.into,
		PredictUDF:         strings.Join(pr.fields.Strings(), " "),
		ModelDir:           modelDir,
		UserID:             session.UserId,
		OSSID:              ossID.String(),
		OSSKey:             ossKey.String(),
	}, nil
}

func alpsTrain(w *PipeWriter, pr *extendedSelect, db *DB, cwd string, session *pb.Session, ds *trainAndValDataset) error {
	var program bytes.Buffer
	filler, err := newALPSTrainFiller(pr, db, session, ds)
	if err != nil {
		return err
	}

	if err = alpsTrainTemplate.Execute(&program, filler); err != nil {
		return fmt.Errorf("submitALPS: failed executing template: %v", err)
	}
	code := program.String()
	cw := &logChanWriter{wr: w}
	cmd := tensorflowCmd(cwd, "maxcompute")
	filename := "experiment.py"
	absfile := filepath.Join(cwd, filename)
	f, err := os.Create(absfile)
	if err != nil {
		return fmt.Errorf("Create python code failed %v", err)
	}
	f.WriteString(program.String())
	f.Close()
	initRc := filepath.Join(cwd, "init.rc")
	initf, err := os.Create(initRc)
	if err != nil {
		return fmt.Errorf("Create init file failed %v", err)
	}
	// TODO(joyyoj) Release a stable-alps to pypi.antfin-inc.com, then remove it.
	initf.WriteString(`
#!/bin/bash
pip install http://091349.oss-cn-hangzhou-zmf.aliyuncs.com/alps/sqlflow/alps-2.0.3rc3-py2.py3-none-any.whl -i https://pypi.antfin-inc.com/simple
`)
	initf.Close()

	cmd.Args = append(cmd.Args, filename)
	cmd.Stdout = cw
	cmd.Stderr = cw
	if e := cmd.Run(); e != nil {
		return fmt.Errorf("code %v failed %v", code, e)
	}
	// TODO(uuleon): save model to DB
	return nil
}

func alpsPred(w *PipeWriter, pr *extendedSelect, db *DB, cwd string, session *pb.Session) error {
	var program bytes.Buffer
	filler, err := newALPSPredictFiller(pr, session)
	if err != nil {
		return err
	}
	if err = alpsPredTemplate.Execute(&program, filler); err != nil {
		return fmt.Errorf("submitALPS: failed executing template: %v", err)
	}

	fname := "alps_pre.odps"
	filepath := filepath.Join(cwd, fname)
	f, err := os.Create(filepath)
	if err != nil {
		return fmt.Errorf("Create ODPS script failed %v", err)
	}
	defer os.Remove(filepath)
	f.WriteString(program.String())
	f.Close()
	cw := &logChanWriter{wr: w}
	_, ok := db.Driver().(*gomaxcompute.Driver)
	if !ok {
		return fmt.Errorf("Alps Predict Job only supports Maxcompute database driver")
	}
	cfg, err := gomaxcompute.ParseDSN(db.dataSourceName)
	if err != nil {
		return fmt.Errorf("Parse Maxcompute DSN failed: %v", err)
	}
	// FIXME(Yancey1989): using https proto.
	fixedEndpoint := strings.Replace(cfg.Endpoint, "https://", "http://", 0)
	// TODO(Yancey1989): submit the Maxcompute UDF script using gomaxcompute driver.
	cmd := exec.Command("odpscmd",
		"-u", cfg.AccessID,
		"-p", cfg.AccessKey,
		fmt.Sprintf("--endpoint=%s", fixedEndpoint),
		fmt.Sprintf("--project=%s", cfg.Project),
		"-s", filepath)
	cmd.Dir = cwd
	cmd.Stdout = cw
	cmd.Stderr = cw
	if e := cmd.Run(); e != nil {
		return fmt.Errorf("submit ODPS script %s failed %v", program.String(), e)
	}
	return nil
}

func (nc *numericColumn) GenerateAlpsCode(metadata *metadata) ([]string, error) {
	output := make([]string, 0)
	output = append(output,
		fmt.Sprintf("tf.feature_column.numeric_column(\"%s\", shape=%s)", nc.Key,
			strings.Join(strings.Split(fmt.Sprint(nc.Shape), " "), ",")))
	return output, nil
}

func (bc *bucketColumn) GenerateAlpsCode(metadata *metadata) ([]string, error) {
	sourceCode, _ := bc.SourceColumn.GenerateCode()
	output := make([]string, 0)
	output = append(output, fmt.Sprintf(
		"tf.feature_column.bucketized_column(%s, boundaries=%s)",
		sourceCode,
		strings.Join(strings.Split(fmt.Sprint(bc.Boundaries), " "), ",")))
	return output, nil
}

func (cc *crossColumn) GenerateAlpsCode(metadata *metadata) ([]string, error) {
	var keysGenerated = make([]string, len(cc.Keys))
	var output []string
	for idx, key := range cc.Keys {
		if c, ok := key.(featureColumn); ok {
			code, err := c.GenerateCode()
			if err != nil {
				return output, err
			}
			keysGenerated[idx] = code
			continue
		}
		if str, ok := key.(string); ok {
			keysGenerated[idx] = fmt.Sprintf("\"%s\"", str)
		} else {
			return output, fmt.Errorf("cross generate code error, key: %s", key)
		}
	}
	output = append(output, fmt.Sprintf(
		"tf.feature_column.crossed_column([%s], hash_bucket_size=%d)",
		strings.Join(keysGenerated, ","), cc.HashBucketSize))
	return output, nil
}

func (cc *categoryIDColumn) GenerateAlpsCode(metadata *metadata) ([]string, error) {
	output := make([]string, 0)
	columnInfo, present := (*metadata.columnInfo)[cc.Key]
	var err error
	if !present {
		err = fmt.Errorf("Failed to get column info of %s", cc.Key)
	} else if len(columnInfo.Shape) == 0 {
		err = fmt.Errorf("Shape is empty %s", cc.Key)
	} else if len(columnInfo.Shape) == 1 {
		output = append(output, fmt.Sprintf("tf.feature_column.categorical_column_with_identity(key=\"%s\", num_buckets=%d)",
			cc.Key, cc.BucketSize))
	} else {
		for i := 0; i < len(columnInfo.Shape); i++ {
			output = append(output, fmt.Sprintf("tf.feature_column.categorical_column_with_identity(key=\"%s_%d\", num_buckets=%d)",
				cc.Key, i, cc.BucketSize))
		}
	}
	return output, err
}

func (cc *sequenceCategoryIDColumn) GenerateAlpsCode(metadata *metadata) ([]string, error) {
	output := make([]string, 0)
	columnInfo, present := (*metadata.columnInfo)[cc.Key]
	var err error
	if !present {
		err = fmt.Errorf("Failed to get column info of %s", cc.Key)
	} else if len(columnInfo.Shape) == 0 {
		err = fmt.Errorf("Shape is empty %s", cc.Key)
	} else if len(columnInfo.Shape) == 1 {
		output = append(output, fmt.Sprintf("tf.feature_column.sequence_categorical_column_with_identity(key=\"%s\", num_buckets=%d)",
			cc.Key, cc.BucketSize))
	} else {
		for i := 0; i < len(columnInfo.Shape); i++ {
			output = append(output, fmt.Sprintf("tf.feature_column.sequence_categorical_column_with_identity(key=\"%s_%d\", num_buckets=%d)",
				cc.Key, i, cc.BucketSize))
		}
	}
	return output, err
}

func (ec *embeddingColumn) GenerateAlpsCode(metadata *metadata) ([]string, error) {
	var output []string
	catColumn, ok := ec.CategoryColumn.(alpsFeatureColumn)
	if !ok {
		return output, fmt.Errorf("embedding generate code error, input is not featureColumn: %s", ec.CategoryColumn)
	}
	sourceCode, err := catColumn.GenerateAlpsCode(metadata)
	if err != nil {
		return output, err
	}
	output = make([]string, 0)
	for _, elem := range sourceCode {
		output = append(output, fmt.Sprintf("tf.feature_column.embedding_column(%s, dimension=%d, combiner=\"%s\")",
			elem, ec.Dimension, ec.Combiner))
	}
	return output, nil
}

func generateAlpsFeatureColumnCode(fcs []featureColumn, metadata *metadata) ([]string, error) {
	var codes = make([]string, 0, 1000)
	for _, fc := range fcs {
		code, err := fc.(alpsFeatureColumn).GenerateAlpsCode(metadata)
		if err != nil {
			return codes, nil
		}
		codes = append(codes, code...)
	}
	return codes, nil
}

<<<<<<< HEAD
=======
const alpsTemplateText = `
# coding: utf-8
# Copyright (c) Antfin, Inc. All rights reserved.

from __future__ import absolute_import
from __future__ import division
from __future__ import print_function

import os

import tensorflow as tf

from alps.conf.closure import Closure
from alps.framework.train.training import build_run_config
from alps.framework.exporter import ExportStrategy
from alps.framework.exporter.arks_exporter import ArksExporter
from alps.client.base import run_experiment, submit_experiment
from alps.framework.engine import LocalEngine, YarnEngine, ResourceConf
from alps.framework.column.column import DenseColumn, SparseColumn, GroupedSparseColumn
from alps.framework.exporter.compare_fn import best_auc_fn
from alps.io import DatasetX
from alps.io.base import OdpsConf, FeatureMap
from alps.framework.experiment import EstimatorBuilder, Experiment, TrainConf, EvalConf, RuntimeConf
from alps.io.reader.odps_reader import OdpsReader

os.environ['TF_CPP_MIN_LOG_LEVEL'] = '3'    # for debug usage.
#tf.logging.set_verbosity(tf.logging.INFO)

class SQLFlowEstimatorBuilder(EstimatorBuilder):
    def _build(self, experiment, run_config):
{{if ne .FeatureMapTable ""}}
        feature_columns = []
        {{.FeatureColumnCode}}
{{end}}
{{if ne .ImportCode ""}}
        {{.ImportCode}}
{{end}}
        return {{.ModelCreatorCode}}

if __name__ == "__main__":
    odpsConf=OdpsConf(
        accessid="{{.OdpsConf.AccessID}}",
        accesskey="{{.OdpsConf.AccessKey}}",
        endpoint="{{.OdpsConf.Endpoint}}",
        project="{{.OdpsConf.Project}}"
    )

    trainDs = DatasetX(
        num_epochs={{.TrainClause.Epoch}},
        batch_size={{.TrainClause.BatchSize}},
        shuffle="{{.TrainClause.EnableShuffle}}" == "true",
        shuffle_buffer_size={{.TrainClause.ShuffleBufferSize}},
{{if .TrainClause.EnableCache}}
        cache_file={{.TrainClause.CachePath}},
{{end}}
        reader=OdpsReader(
            odps=odpsConf,
            project="{{.OdpsConf.Project}}",
            table="{{.TrainInputTable}}",
            # FIXME(typhoonzero): add field_names back if needed.
            # field_names={{.Fields}},
            features={{.X}},
            labels={{.Y}},
{{if ne .FeatureMapTable ""}}
            feature_map=FeatureMap(table="{{.FeatureMapTable}}",
{{if ne .FeatureMapPartition ""}}
                partition="{{.FeatureMapPartition}}"
{{end}}
            ),
            flatten_group=True
{{end}}
        ),
        drop_remainder="{{.TrainClause.DropRemainder}}" == "true"
    )

    evalDs = DatasetX(
        num_epochs=1,
        batch_size={{.TrainClause.BatchSize}},
        reader=OdpsReader(
        odps=odpsConf,
            project="{{.OdpsConf.Project}}",
            table="{{.EvalInputTable}}",
            # FIXME(typhoonzero): add field_names back if needed.
            # field_names={{.Fields}},
            features={{.X}},
            labels={{.Y}},
            flatten_group=True
        )
    )

    export_path = "{{.ModelDir}}"
{{if ne .ScratchDir ""}}
    runtime_conf = RuntimeConf(model_dir="{{.ScratchDir}}")
{{else}}
    runtime_conf = None
{{end}}
    experiment = Experiment(
        user="shangchun.sun",  # TODO(joyyoj) pai will check user name be a valid user, removed later.
        engine={{.EngineCode}},
        train=TrainConf(input=trainDs,
{{if (ne .TrainClause.MaxSteps -1)}}
                        max_steps={{.TrainClause.MaxSteps}},
{{end}}
        ),
        eval=EvalConf(input=evalDs,
                      # FIXME(typhoonzero): Support configure metrics
                      metrics_set=['accuracy'],
{{if (ne .TrainClause.EvalSteps -1)}}
                      steps={{.TrainClause.EvalSteps}},
{{end}}
                      start_delay_secs={{.TrainClause.EvalStartDelay}},
                      throttle_secs={{.TrainClause.EvalThrottle}},
        ),
        # FIXME(typhoonzero): Use ExportStrategy.BEST when possible.
        exporter=ArksExporter(deploy_path=export_path, strategy=ExportStrategy.LATEST, compare_fn=Closure(best_auc_fn)),
        runtime = runtime_conf,
        model_builder=SQLFlowEstimatorBuilder())

    if isinstance(experiment.engine, LocalEngine):
        run_experiment(experiment)
    else:
        if "{{.ExitOnSubmit}}" == "false":
            submit_experiment(experiment)
        else:
            submit_experiment(experiment, exit_on_submit=True)
`

var alpsTemplate = template.Must(template.New("alps").Parse(alpsTemplateText))

>>>>>>> 6020a8ff
type metadata struct {
	odpsConfig *gomaxcompute.Config
	table      string
	featureMap *featureMap
	columnInfo *map[string]*columnSpec
}

func flattenColumnSpec(columns map[string][]*columnSpec) map[string]*columnSpec {
	output := map[string]*columnSpec{}
	for _, cols := range columns {
		for _, col := range cols {
			output[col.ColumnName] = col
		}
	}
	return output
}

func (meta *metadata) getColumnInfo(resolved *resolvedTrainClause, fields []string) (map[string]*columnSpec, error) {
	columns := map[string]*columnSpec{}
	refColumns := flattenColumnSpec(resolved.ColumnSpecs)

	sparseColumns, _ := meta.getSparseColumnInfo()
	// TODO(joyyoj): check error if odps can support `show tables`.
	if len(sparseColumns) == 0 { // no feature mapping table.
		for _, cols := range resolved.ColumnSpecs {
			for _, col := range cols {
				if col.IsSparse {
					sparseColumns[col.ColumnName] = col
				}
			}
		}
	}
	for k, v := range sparseColumns {
		columns[k] = v
	}

	denseKeys := make([]string, 0)
	for _, key := range fields {
		_, present := columns[key]
		if !present {
			denseKeys = append(denseKeys, key)
		}
	}
	if len(denseKeys) > 0 {
		denseColumns, err := meta.getDenseColumnInfo(denseKeys, refColumns)
		if err != nil {
			log.Fatalf("Failed to get dense column %v", err)
			return columns, err
		}
		for k, v := range denseColumns {
			columns[k] = v
		}
	}
	return columns, nil
}

// get all referenced field names.
func getAllKeys(fcs []featureColumn) []string {
	output := make([]string, 0)
	for _, fc := range fcs {
		key := fc.(alpsFeatureColumn).GetKey()
		output = append(output, key)
	}
	return output
}

func (meta *metadata) descTable() ([]*sql.ColumnType, error) {
	// TODO(joyyoj) use `desc table`, but maxcompute not support currently.
	query := fmt.Sprintf("SELECT * FROM %s LIMIT 1", meta.table)
	sqlDB, _ := sql.Open("maxcompute", meta.odpsConfig.FormatDSN())
	rows, err := sqlDB.Query(query)

	if err != nil {
		return make([]*sql.ColumnType, 0), err
	}
	defer sqlDB.Close()
	return rows.ColumnTypes()
}

func getFields(meta *metadata, pr *extendedSelect) ([]string, error) {
	selectFields := pr.standardSelect.fields.Strings()
	if len(selectFields) == 1 && selectFields[0] == "*" {
		selectFields = make([]string, 0)
		columnTypes, err := meta.descTable()
		if err != nil {
			return selectFields, err
		}
		for _, columnType := range columnTypes {
			if columnType.Name() != pr.label {
				selectFields = append(selectFields, columnType.Name())
			}
		}
		return selectFields, nil
	}
	fields := make([]string, 0)
	for _, field := range selectFields {
		if field != pr.label {
			fields = append(fields, field)
		}
	}
	return fields, nil
}

func (meta *metadata) getDenseColumnInfo(keys []string, refColumns map[string]*columnSpec) (map[string]*columnSpec, error) {
	output := map[string]*columnSpec{}
	fields := strings.Join(keys, ",")
	query := fmt.Sprintf("SELECT %s FROM %s LIMIT 1", fields, meta.table)
	sqlDB, _ := sql.Open("maxcompute", meta.odpsConfig.FormatDSN())
	rows, err := sqlDB.Query(query)
	if err != nil {
		return output, err
	}
	defer sqlDB.Close()
	columnTypes, _ := rows.ColumnTypes()
	columns, _ := rows.Columns()
	count := len(columns)
	for rows.Next() {
		values := make([]interface{}, count)
		for i, ct := range columnTypes {
			v, e := createByType(ct.ScanType())
			if e != nil {
				return output, e
			}
			values[i] = v
		}
		if err := rows.Scan(values...); err != nil {
			return output, err
		}
		for idx, ct := range columnTypes {
			denseValue := values[idx].(*string)
			fields := strings.Split(*denseValue, ",")
			shape := make([]int, 1)
			shape[0] = len(fields)
			if userSpec, ok := refColumns[ct.Name()]; ok {
				output[ct.Name()] = &columnSpec{ct.Name(), false, false, shape, userSpec.DType, userSpec.Delimiter, *meta.featureMap}
			} else {
				output[ct.Name()] = &columnSpec{ct.Name(), false, false, shape, "float", ",", *meta.featureMap}
			}
		}
	}
	return output, nil
}

func (meta *metadata) getSparseColumnInfo() (map[string]*columnSpec, error) {
	output := map[string]*columnSpec{}

	sqlDB, _ := sql.Open("maxcompute", meta.odpsConfig.FormatDSN())
	filter := "feature_type != '' "
	if meta.featureMap.Partition != "" {
		filter += "and " + meta.featureMap.Partition
	}
	query := fmt.Sprintf("SELECT feature_type, max(cast(id as bigint)) as feature_num, group "+
		"FROM %s WHERE %s GROUP BY group, feature_type", meta.featureMap.Table, filter)

	rows, err := sqlDB.Query(query)
	if err != nil {
		return output, err
	}
	defer sqlDB.Close()
	columnTypes, _ := rows.ColumnTypes()
	columns, _ := rows.Columns()
	count := len(columns)
	for rows.Next() {
		values := make([]interface{}, count)
		for i, ct := range columnTypes {
			v, e := createByType(ct.ScanType())
			if e != nil {
				return output, e
			}
			values[i] = v
		}

		if err := rows.Scan(values...); err != nil {
			return output, err
		}
		name := values[0].(*string)
		ishape, _ := strconv.Atoi(*values[1].(*string))
		ishape++

		group := values[2].(*string)
		column, present := output[*name]
		if !present {
			shape := make([]int, 0, 1000)
			column := &columnSpec{*name, false, true, shape, "int64", "", *meta.featureMap}
			column.DType = "int64"
			output[*name] = column
		}
		column, _ = output[*name]
		if *group == "\\N" {
			column.Shape = append(column.Shape, ishape)
		} else {
			igroup, _ := strconv.Atoi(*group)
			if len(column.Shape) < igroup+1 {
				column.Shape = column.Shape[0 : igroup+1]
			}
			column.Shape[igroup] = ishape
		}
	}
	return output, nil
}<|MERGE_RESOLUTION|>--- conflicted
+++ resolved
@@ -491,138 +491,6 @@
 	return codes, nil
 }
 
-<<<<<<< HEAD
-=======
-const alpsTemplateText = `
-# coding: utf-8
-# Copyright (c) Antfin, Inc. All rights reserved.
-
-from __future__ import absolute_import
-from __future__ import division
-from __future__ import print_function
-
-import os
-
-import tensorflow as tf
-
-from alps.conf.closure import Closure
-from alps.framework.train.training import build_run_config
-from alps.framework.exporter import ExportStrategy
-from alps.framework.exporter.arks_exporter import ArksExporter
-from alps.client.base import run_experiment, submit_experiment
-from alps.framework.engine import LocalEngine, YarnEngine, ResourceConf
-from alps.framework.column.column import DenseColumn, SparseColumn, GroupedSparseColumn
-from alps.framework.exporter.compare_fn import best_auc_fn
-from alps.io import DatasetX
-from alps.io.base import OdpsConf, FeatureMap
-from alps.framework.experiment import EstimatorBuilder, Experiment, TrainConf, EvalConf, RuntimeConf
-from alps.io.reader.odps_reader import OdpsReader
-
-os.environ['TF_CPP_MIN_LOG_LEVEL'] = '3'    # for debug usage.
-#tf.logging.set_verbosity(tf.logging.INFO)
-
-class SQLFlowEstimatorBuilder(EstimatorBuilder):
-    def _build(self, experiment, run_config):
-{{if ne .FeatureMapTable ""}}
-        feature_columns = []
-        {{.FeatureColumnCode}}
-{{end}}
-{{if ne .ImportCode ""}}
-        {{.ImportCode}}
-{{end}}
-        return {{.ModelCreatorCode}}
-
-if __name__ == "__main__":
-    odpsConf=OdpsConf(
-        accessid="{{.OdpsConf.AccessID}}",
-        accesskey="{{.OdpsConf.AccessKey}}",
-        endpoint="{{.OdpsConf.Endpoint}}",
-        project="{{.OdpsConf.Project}}"
-    )
-
-    trainDs = DatasetX(
-        num_epochs={{.TrainClause.Epoch}},
-        batch_size={{.TrainClause.BatchSize}},
-        shuffle="{{.TrainClause.EnableShuffle}}" == "true",
-        shuffle_buffer_size={{.TrainClause.ShuffleBufferSize}},
-{{if .TrainClause.EnableCache}}
-        cache_file={{.TrainClause.CachePath}},
-{{end}}
-        reader=OdpsReader(
-            odps=odpsConf,
-            project="{{.OdpsConf.Project}}",
-            table="{{.TrainInputTable}}",
-            # FIXME(typhoonzero): add field_names back if needed.
-            # field_names={{.Fields}},
-            features={{.X}},
-            labels={{.Y}},
-{{if ne .FeatureMapTable ""}}
-            feature_map=FeatureMap(table="{{.FeatureMapTable}}",
-{{if ne .FeatureMapPartition ""}}
-                partition="{{.FeatureMapPartition}}"
-{{end}}
-            ),
-            flatten_group=True
-{{end}}
-        ),
-        drop_remainder="{{.TrainClause.DropRemainder}}" == "true"
-    )
-
-    evalDs = DatasetX(
-        num_epochs=1,
-        batch_size={{.TrainClause.BatchSize}},
-        reader=OdpsReader(
-        odps=odpsConf,
-            project="{{.OdpsConf.Project}}",
-            table="{{.EvalInputTable}}",
-            # FIXME(typhoonzero): add field_names back if needed.
-            # field_names={{.Fields}},
-            features={{.X}},
-            labels={{.Y}},
-            flatten_group=True
-        )
-    )
-
-    export_path = "{{.ModelDir}}"
-{{if ne .ScratchDir ""}}
-    runtime_conf = RuntimeConf(model_dir="{{.ScratchDir}}")
-{{else}}
-    runtime_conf = None
-{{end}}
-    experiment = Experiment(
-        user="shangchun.sun",  # TODO(joyyoj) pai will check user name be a valid user, removed later.
-        engine={{.EngineCode}},
-        train=TrainConf(input=trainDs,
-{{if (ne .TrainClause.MaxSteps -1)}}
-                        max_steps={{.TrainClause.MaxSteps}},
-{{end}}
-        ),
-        eval=EvalConf(input=evalDs,
-                      # FIXME(typhoonzero): Support configure metrics
-                      metrics_set=['accuracy'],
-{{if (ne .TrainClause.EvalSteps -1)}}
-                      steps={{.TrainClause.EvalSteps}},
-{{end}}
-                      start_delay_secs={{.TrainClause.EvalStartDelay}},
-                      throttle_secs={{.TrainClause.EvalThrottle}},
-        ),
-        # FIXME(typhoonzero): Use ExportStrategy.BEST when possible.
-        exporter=ArksExporter(deploy_path=export_path, strategy=ExportStrategy.LATEST, compare_fn=Closure(best_auc_fn)),
-        runtime = runtime_conf,
-        model_builder=SQLFlowEstimatorBuilder())
-
-    if isinstance(experiment.engine, LocalEngine):
-        run_experiment(experiment)
-    else:
-        if "{{.ExitOnSubmit}}" == "false":
-            submit_experiment(experiment)
-        else:
-            submit_experiment(experiment, exit_on_submit=True)
-`
-
-var alpsTemplate = template.Must(template.New("alps").Parse(alpsTemplateText))
-
->>>>>>> 6020a8ff
 type metadata struct {
 	odpsConfig *gomaxcompute.Config
 	table      string
