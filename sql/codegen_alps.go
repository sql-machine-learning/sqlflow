--- conflicted
+++ resolved
@@ -68,11 +68,7 @@
 	return ret
 }
 
-<<<<<<< HEAD
 func generateFeatureColumnCode(fcs []featureColumn) (string, error) {
-=======
-func generateFeatureColumnCode(fcs []interface{}) (string, error) {
->>>>>>> 0488263b
 	var codes = make([]string, 0, len(fcs))
 	for _, fc := range fcs {
 		code, err := fc.GenerateCode()
@@ -101,6 +97,21 @@
 	return fmt.Sprintf("tf.estimator.%s(%s)", estimator, strings.Join(cl, ",")), nil
 }
 
+func generateFeatureSpecCode(fs *featureSpec) string {
+	if fs.IsSparse {
+		return fmt.Sprintf("SparseColumn(name=\"%s\", shape=%s, dtype=\"%s\", separator=\"%s\")",
+			fs.FeatureName,
+			strings.Join(strings.Split(fmt.Sprint(fs.Shape), " "), ","),
+			fs.DType,
+			fs.Delimiter)
+	}
+	return fmt.Sprintf("DenseColumn(name=\"%s\", shape=%s, dtype=\"%s\", separator=\"%s\")",
+		fs.FeatureName,
+		strings.Join(strings.Split(fmt.Sprint(fs.Shape), " "), ","),
+		fs.DType,
+		fs.Delimiter)
+}
+
 func newALPSTrainFiller(pr *extendedSelect) (*alpsFiller, error) {
 	//TODO(uuleon): the scratchDir will be deleted after model uploading
 	scratchDir, err := ioutil.TempDir("/tmp", "alps_scratch_dir_")
@@ -125,7 +136,7 @@
 
 	fssCode := make([]string, 0, len(fsMap))
 	for _, fs := range fsMap {
-		fssCode = append(fssCode, fs.ToString())
+		fssCode = append(fssCode, generateFeatureSpecCode(fs))
 	}
 
 	attrs, err := resolveTrainAttribute(&pr.attrs)
@@ -196,7 +207,7 @@
 		ModelDir:             modelDir,
 		Fields:               fmt.Sprintf("[%s]", strings.Join(fields, ",")),
 		X:                    fmt.Sprintf("[%s]", strings.Join(fssCode, ",")),
-		Y:                    y.ToString(),
+		Y:                    generateFeatureSpecCode(y),
 		OdpsConf:             odpsMap,
 		TrainSpec:            trainMap,
 		EvalSpec:             evalMap,
