--- conflicted
+++ resolved
@@ -51,44 +51,24 @@
 	c := r.columns["feature_columns"]
 	_, css, e := resolveTrainColumns(&c)
 	a.NoError(e)
-<<<<<<< HEAD
-	fs := fsMap["c2"]
-	a.Equal("c2", fs.FeatureName)
-	a.Equal(5, fs.Shape[0])
-	a.Equal(",", fs.Delimiter)
-	a.Equal(false, fs.IsSparse)
-	a.Equal("DenseColumn(name=\"c2\", shape=[5], dtype=\"float\", separator=\",\")",
-		generateFeatureSpecCode(fs))
-=======
 	cs := css[0]
 	a.Equal("c2", cs.ColumnName)
 	a.Equal(5, cs.Shape[0])
 	a.Equal(",", cs.Delimiter)
 	a.Equal(false, cs.IsSparse)
 	a.Equal("DenseColumn(name=\"c2\", shape=[5], dtype=\"float\", separator=\",\")", cs.ToString())
->>>>>>> 08ceaa22
 
 	r, e = parser.Parse(sparseStatement)
 	a.NoError(e)
 	c = r.columns["feature_columns"]
 	_, css, e = resolveTrainColumns(&c)
 	a.NoError(e)
-<<<<<<< HEAD
-	fs = fsMap["c1"]
-	a.Equal("c1", fs.FeatureName)
-	a.Equal(100, fs.Shape[0])
-	a.Equal(",", fs.Delimiter)
-	a.Equal(true, fs.IsSparse)
-	a.Equal("SparseColumn(name=\"c1\", shape=[100], dtype=\"float\", separator=\",\")",
-		generateFeatureSpecCode(fs))
-=======
 	cs = css[0]
 	a.Equal("c1", cs.ColumnName)
 	a.Equal(100, cs.Shape[0])
 	a.Equal(",", cs.Delimiter)
 	a.Equal(true, cs.IsSparse)
 	a.Equal("SparseColumn(name=\"c1\", shape=[100], dtype=\"float\", separator=\",\")", cs.ToString())
->>>>>>> 08ceaa22
 
 	r, e = parser.Parse(badStatement)
 	a.NoError(e)
