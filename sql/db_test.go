--- conflicted
+++ resolved
@@ -2,10 +2,7 @@
 
 import (
 	"database/sql"
-<<<<<<< HEAD
-=======
 	"fmt"
->>>>>>> 61291d0c
 	"os"
 	"testing"
 
