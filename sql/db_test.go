package sql

import (
	"bufio"
	"fmt"
	"github.com/go-sql-driver/mysql"
<<<<<<< HEAD
	_ "github.com/mattn/go-sqlite3"
	"os"
	"testing"
=======
>>>>>>> 0366d49c
)

var (
	testDB *DB
)

func TestMain(m *testing.M) {
	dbms := os.Getenv("SQLFLOW_TEST_DB")
	if dbms == "" {
		dbms = "mysql"
	}

	var e error
	switch dbms {
	case "sqlite3":
<<<<<<< HEAD
		testDB, testCfg, e = openSQLite3()
		_, e = testDB.Exec("ATTACH DATABASE ':memory:' AS iris;")
		assertNoErr(e)
		_, e = testDB.Exec("ATTACH DATABASE ':memory:' AS churn;")
		assertNoErr(e)
		defer testDB.Close()
	case "mysql":
		testDB, testCfg, e = openMySQL()
		_, e = testDB.Exec("CREATE DATABASE IF NOT EXISTS iris;")
		assertNoErr(e)
		_, e = testDB.Exec("CREATE DATABASE IF NOT EXISTS churn;")
		assertNoErr(e)
=======
		ds := fmt.Sprintf("%d%d", time.Now().Unix(), os.Getpid())
		testDB, e = Open("sqlite3", ds)
		defer testDB.Close()
	case "mysql":
		cfg := &mysql.Config{
			User:   "root",
			Passwd: "root",
			Net:    "tcp",
			Addr:   "localhost:3306",
		}
		testDB, e = Open("mysql", cfg.FormatDSN())
>>>>>>> 0366d49c
		defer testDB.Close()
	default:
		e = fmt.Errorf("unrecognized environment variable SQLFLOW_TEST_DB %s", dbms)
	}
	assertNoErr(e)

	assertNoErr(popularize(testDB, "testdata/iris.sql"))
	assertNoErr(popularize(testDB, "testdata/churn.sql"))

	os.Exit(m.Run())
}

// assertNoError prints the error if there is any in TestMain, which
// log doesn't work.
func assertNoErr(e error) {
	if e != nil {
		fmt.Println(e)
		os.Exit(-1)
	}
}

<<<<<<< HEAD
func openSQLite3() (*sql.DB, *mysql.Config, error) {
	db, e := sql.Open("sqlite3", ":memory:")
	return db, nil, e
}

func openMySQL() (*sql.DB, *mysql.Config, error) {
	cfg := &mysql.Config{
		User:   "root",
		Passwd: "root",
		Addr:   "localhost:3306",
	}
	db, e := sql.Open("mysql", cfg.FormatDSN())
	return db, cfg, e
}

=======
>>>>>>> 0366d49c
// popularize reads SQL statements from the file named sqlfile in the
// ./testdata directory, and runs each SQL statement with db.
func popularize(db *DB, sqlfile string) error {
	f, e := os.Open(sqlfile)
	if e != nil {
		return e
	}
	defer f.Close()

	onSemicolon := func(data []byte, atEOF bool) (advance int, token []byte, err error) {
		for i := 0; i < len(data); i++ {
			if data[i] == ';' {
				return i + 1, data[:i], nil
			}
		}
		return 0, nil, nil
	}

	scanner := bufio.NewScanner(f)
	scanner.Split(onSemicolon)

	for scanner.Scan() {
		_, e := db.Exec(scanner.Text())
		if e != nil {
			return e
		}
	}
	return scanner.Err()
}<|MERGE_RESOLUTION|>--- conflicted
+++ resolved
@@ -3,13 +3,11 @@
 import (
 	"bufio"
 	"fmt"
-	"github.com/go-sql-driver/mysql"
-<<<<<<< HEAD
-	_ "github.com/mattn/go-sqlite3"
 	"os"
 	"testing"
-=======
->>>>>>> 0366d49c
+
+	"github.com/go-sql-driver/mysql"
+	_ "github.com/mattn/go-sqlite3"
 )
 
 var (
@@ -25,22 +23,13 @@
 	var e error
 	switch dbms {
 	case "sqlite3":
-<<<<<<< HEAD
-		testDB, testCfg, e = openSQLite3()
-		_, e = testDB.Exec("ATTACH DATABASE ':memory:' AS iris;")
+		testDB, e = Open("sqlite3", ":memory:")
 		assertNoErr(e)
-		_, e = testDB.Exec("ATTACH DATABASE ':memory:' AS churn;")
-		assertNoErr(e)
-		defer testDB.Close()
-	case "mysql":
-		testDB, testCfg, e = openMySQL()
-		_, e = testDB.Exec("CREATE DATABASE IF NOT EXISTS iris;")
-		assertNoErr(e)
-		_, e = testDB.Exec("CREATE DATABASE IF NOT EXISTS churn;")
-		assertNoErr(e)
-=======
-		ds := fmt.Sprintf("%d%d", time.Now().Unix(), os.Getpid())
-		testDB, e = Open("sqlite3", ds)
+		// attach an In-Memory Database in SQLite
+		for _, name := range []string{"iris", "churn"} {
+			_, e = testDB.Exec(fmt.Sprintf("ATTACH DATABASE ':memory:' AS %s;", name))
+			assertNoErr(e)
+		}
 		defer testDB.Close()
 	case "mysql":
 		cfg := &mysql.Config{
@@ -50,7 +39,11 @@
 			Addr:   "localhost:3306",
 		}
 		testDB, e = Open("mysql", cfg.FormatDSN())
->>>>>>> 0366d49c
+		assertNoErr(e)
+		_, e = testDB.Exec("CREATE DATABASE IF NOT EXISTS iris;")
+		assertNoErr(e)
+		_, e = testDB.Exec("CREATE DATABASE IF NOT EXISTS churn;")
+		assertNoErr(e)
 		defer testDB.Close()
 	default:
 		e = fmt.Errorf("unrecognized environment variable SQLFLOW_TEST_DB %s", dbms)
@@ -72,24 +65,6 @@
 	}
 }
 
-<<<<<<< HEAD
-func openSQLite3() (*sql.DB, *mysql.Config, error) {
-	db, e := sql.Open("sqlite3", ":memory:")
-	return db, nil, e
-}
-
-func openMySQL() (*sql.DB, *mysql.Config, error) {
-	cfg := &mysql.Config{
-		User:   "root",
-		Passwd: "root",
-		Addr:   "localhost:3306",
-	}
-	db, e := sql.Open("mysql", cfg.FormatDSN())
-	return db, cfg, e
-}
-
-=======
->>>>>>> 0366d49c
 // popularize reads SQL statements from the file named sqlfile in the
 // ./testdata directory, and runs each SQL statement with db.
 func popularize(db *DB, sqlfile string) error {
