// Copyright 2020 The SQLFlow Authors. All rights reserved.
// Licensed under the Apache License, Version 2.0 (the "License");
// you may not use this file except in compliance with the License.
// You may obtain a copy of the License at
//
// http://www.apache.org/licenses/LICENSE-2.0
//
// Unless required by applicable law or agreed to in writing, software
// distributed under the License is distributed on an "AS IS" BASIS,
// WITHOUT WARRANTIES OR CONDITIONS OF ANY KIND, either express or implied.
// See the License for the specific language governing permissions and
// limitations under the License.

package feature

import (
	"database/sql"
	"fmt"
	"regexp"
	"strconv"
	"strings"

	"sqlflow.org/sqlflow/pkg/database"
	"sqlflow.org/sqlflow/pkg/ir"
	"sqlflow.org/sqlflow/pkg/pipe"
)

const featureDerivationRows = 1000

// TODO(typhoonzero): fieldTypes are copied from verifier.go, need refactor.
type fieldTypes map[string]string

// TODO(typhoonzero): decomp is copied from verifier.go, need to refactor the structure to avoid copying.
func decomp(ident string) (tbl string, fld string) {
	// Note: Hive driver represents field names in lower cases, so we convert all identifier
	// to lower case
	ident = strings.ToLower(ident)
	idx := strings.LastIndex(ident, ".")
	if idx == -1 {
		return "", ident
	}
	return ident[0:idx], ident[idx+1:]
}

// ColumnMap is like: target -> key -> []FeatureColumn
// one column's data can be used by multiple feature columns, e.g.
// EMBEDDING(c1), CROSS(c1, c2)
type ColumnMap map[string]map[string][]ir.FeatureColumn

// FieldDescMap is a mapping from column name to ColumnSpec struct
type FieldDescMap map[string]*ir.FieldDesc

// makeColumnMap returns a map from column key to FeatureColumn
// NOTE that the target is not important for analyzing feature derivation.
func makeColumnMap(parsedFeatureColumns map[string][]ir.FeatureColumn) ColumnMap {
	fcMap := make(ColumnMap)
	for target, fcList := range parsedFeatureColumns {
		fcMap[target] = make(map[string][]ir.FeatureColumn)
		for _, fc := range fcList {
			initColumnMap(fcMap, fc, target)
		}
	}
	return fcMap
}

func initColumnMap(fcMap ColumnMap, fc ir.FeatureColumn, target string) {
	// CrossColumn use two columns as input, record the key for each column
	if cc, ok := fc.(*ir.CrossColumn); ok {
		for idx, k := range cc.Keys {
			// if the key of CrossColumn is a string, generate a default numeric column.
			if strKey, ok := k.(string); ok {
				cc.Keys[idx] = &ir.NumericColumn{
					FieldDesc: &ir.FieldDesc{
						Name:      strKey,
						DType:     ir.Float,
						Delimiter: "",
						Shape:     []int{1},
						IsSparse:  false,
					},
				}
				fcMap[target][strKey] = append(fcMap[target][strKey], cc)
			} else if nc, ok := k.(*ir.NumericColumn); ok {
				fcMap[target][nc.FieldDesc.Name] = append(fcMap[target][nc.FieldDesc.Name], cc)
			}
		}
	} else {
		// embedding column may got len(GetFieldDesc()) == 0
		if emb, isEmb := fc.(*ir.EmbeddingColumn); isEmb {
			if len(fc.GetFieldDesc()) == 0 {
				fcMap[target][emb.Name] = append(fcMap[target][emb.Name], fc)
			} else {
				fcMap[target][fc.GetFieldDesc()[0].Name] = append(fcMap[target][fc.GetFieldDesc()[0].Name], fc)
			}
		} else {
			fcMap[target][fc.GetFieldDesc()[0].Name] = append(fcMap[target][fc.GetFieldDesc()[0].Name], fc)
		}
	}
}

// makeFieldDescMap returns a map from column key to FieldDesc
// NOTE that the target is not important for analyzing feature derivation.
func makeFieldDescMap(features map[string][]ir.FeatureColumn) FieldDescMap {
	fmMap := make(FieldDescMap)
	for _, fcList := range features {
		for _, fc := range fcList {
			for _, fm := range fc.GetFieldDesc() {
				if fm != nil {
					fmMap[fm.Name] = fm
				}
			}
		}
	}
	return fmMap
}

func unifyDatabaseTypeName(typeName string) string {
	// NOTE(typhoonzero): Hive uses typenames like "XXX_TYPE"
	if strings.HasSuffix(typeName, "_TYPE") {
		typeName = strings.Replace(typeName, "_TYPE", "", 1)
	}

	// NOTE(tony): MaxCompute type name is in lower cases
	return strings.ToUpper(typeName)
}

func newRowValue(columnTypeList []*sql.ColumnType) ([]interface{}, error) {
	rowData := make([]interface{}, len(columnTypeList))
	for idx, ct := range columnTypeList {
		typeName := ct.DatabaseTypeName()
		switch unifyDatabaseTypeName(typeName) {
		case "VARCHAR", "TEXT", "STRING":
			rowData[idx] = new(string)
		case "INT":
			rowData[idx] = new(int32)
		case "BIGINT", "DECIMAL":
			rowData[idx] = new(int64)
		case "FLOAT":
			rowData[idx] = new(float32)
		case "DOUBLE":
			rowData[idx] = new(float64)
		default:
			return nil, fmt.Errorf("newRowValue: unsupported database column type: %s", typeName)
		}
	}
	return rowData, nil
}

func newDefaultFieldDesc(fieldName string) *ir.FieldDesc {
	return &ir.FieldDesc{
		Name:       fieldName,
		IsSparse:   false,
		Shape:      nil,
		DType:      ir.Int,
		Delimiter:  "",
		Vocabulary: nil,
		MaxID:      0,
	}
}

// fillCSVFieldDesc will set fieldDescMap[fieldName] = FieldDesc for parsing the CSV data
func fillCSVFieldDesc(cellData string, fieldDescMap FieldDescMap, fieldName string) error {
	values := strings.Split(cellData, ",")
	// set shape only when the column is "DENSE"
	if fieldDescMap[fieldName].IsSparse == false && fieldDescMap[fieldName].Shape == nil {
		fieldDescMap[fieldName].Shape = []int{len(values)}
	}
	if fieldDescMap[fieldName].IsSparse == false && fieldDescMap[fieldName].Shape[0] != len(values) {
		return fmt.Errorf("column %s is csv format sparse tensor, but got DENSE column or not specified", fieldName)
	}
	fieldDescMap[fieldName].Delimiter = ","
	// get dtype for csv values, use int64 and float32 only
	for _, v := range values {
		intValue, err := strconv.ParseInt(v, 10, 64)
		if err != nil {
			_, err := strconv.ParseFloat(v, 32)
			// set dtype to float32 once a float value come up
			if err == nil {
				fieldDescMap[fieldName].DType = ir.Float
			}
		} else {
			// if the value is integer, record maxID
			if intValue > fieldDescMap[fieldName].MaxID {
				fieldDescMap[fieldName].MaxID = intValue
			}
		}
	}
	return nil
}

// fillNonCSVFieldDesc will set fieldDescMap[fieldName] = FieldDesc for parsing the numerical and string data
func fillNonCSVFieldDesc(cellData string, fieldDescMap FieldDescMap, fieldName string) error {
	_, err := strconv.ParseInt(cellData, 10, 32)
	if err != nil {
		_, err := strconv.ParseFloat(cellData, 32)
		if err == nil {
			// column is float value
			if fieldDescMap[fieldName].Shape == nil {
				fieldDescMap[fieldName].Shape = []int{1}
			}
			fieldDescMap[fieldName].DType = ir.Float
		} else {
			// neither int nor float, should deal with string dtype
			// to form a category_id_column
			fieldDescMap[fieldName].DType = ir.String
			fieldDescMap[fieldName].Shape = []int{1}
			if fieldDescMap[fieldName].Vocabulary == nil {
				// initialize the vocabulary map
				fieldDescMap[fieldName].Vocabulary = make(map[string]string)
			}
			if _, ok := fieldDescMap[fieldName].Vocabulary[cellData]; !ok {
				fieldDescMap[fieldName].Vocabulary[cellData] = cellData
			}
		}
	} else {
		// column is int value
		if fieldDescMap[fieldName].Shape == nil {
			fieldDescMap[fieldName].Shape = []int{1}
		}
	}
	return nil
}

func fillFieldDesc(columnTypeList []*sql.ColumnType, rowdata []interface{}, fieldDescMap FieldDescMap) error {
	csvRegex, err := regexp.Compile("(\\-?[0-9\\.]\\,)+(\\-?[0-9\\.])")
	if err != nil {
		return err
	}
	for idx, ct := range columnTypeList {
		_, fld := decomp(ct.Name())
		// add a default ColumnSpec for updating.
		if _, ok := fieldDescMap[fld]; !ok {
			fieldDescMap[fld] = newDefaultFieldDesc(fld)
		}
		// start the feature derivation routine
		typeName := ct.DatabaseTypeName()
		switch unifyDatabaseTypeName(typeName) {
		case "INT", "DECIMAL", "BIGINT":
			fieldDescMap[fld].DType = ir.Int
			fieldDescMap[fld].Shape = []int{1}
		case "FLOAT", "DOUBLE":
			fieldDescMap[fld].DType = ir.Float
			fieldDescMap[fld].Shape = []int{1}
		case "VARCHAR", "TEXT", "STRING":
			cellData := rowdata[idx].(*string)
			if csvRegex.MatchString(*cellData) {
				fillCSVFieldDesc(*cellData, fieldDescMap, fld)
			} else {
				fillNonCSVFieldDesc(*cellData, fieldDescMap, fld)
			}
		default:
			return fmt.Errorf("fillFieldDesc: unsupported database column type: %s", typeName)
		}
	}
	return nil
}

// InferFeatureColumns fill up featureColumn and columnSpec structs
// for all fields.
// if wr is not nil, then write
func InferFeatureColumns(trainStmt *ir.TrainStmt, dataSource string) error {
	fcMap := makeColumnMap(trainStmt.Features)
	fmMap := makeFieldDescMap(trainStmt.Features)

	// TODO(typhoonzero): find a way to using subqueries like select * from (%s) AS a LIMIT 100
	// q := trainStmt.Select
	rows, err := fetchSamples(dataSource, trainStmt.Select)
	if err != nil {
		return err
	}
	defer rows.Close()
	columnTypes, err := rows.ColumnTypes()
	if err != nil {
		return err
	}

	selectFieldTypeMap := make(fieldTypes)
	selectFieldNames := []string{}
	for _, ct := range columnTypes {
		_, fld := decomp(ct.Name())
		typeName := ct.DatabaseTypeName()
		if _, ok := selectFieldTypeMap[fld]; ok {
			return fmt.Errorf("duplicated field name %s", fld)
		}
		selectFieldTypeMap[fld] = typeName
		selectFieldNames = append(selectFieldNames, fld)
	}

	err = fillFieldDescs(rows, columnTypes, fmMap)
	if err != nil {
		return err
	}

	columnTargets := getFeatureColumnTargets(trainStmt)
	err = deriveFeatureColumn(fcMap, columnTargets, fmMap, selectFieldTypeMap, trainStmt)
	// set back trainStmt.Features in the order of select
	setBackToIR(trainStmt, fcMap, columnTargets, selectFieldNames)
	return nil
}

// getFeatureColumnTargets returns the list of strings, which will be used as
// the parameter keys when initialize a model, e.g.
// https://www.tensorflow.org/api_docs/python/tf/estimator/DNNLinearCombinedClassifier#__init__
// has parameters "linear_feature_columns", "dnn_feature_columns" accepts feature_columns.
func getFeatureColumnTargets(trainStmt *ir.TrainStmt) []string {
	columnTargets := []string{}
	if len(trainStmt.Features) > 0 {
		for target := range trainStmt.Features {
			columnTargets = append(columnTargets, target)
		}
	} else {
		columnTargets = append(columnTargets, "feature_columns")
	}
	return columnTargets
}

// deriveFeatureColumn will fill in "fcMap" with derivated FeatureColumns.
func deriveFeatureColumn(fcMap ColumnMap, columnTargets []string, fmMap FieldDescMap, selectFieldTypeMap fieldTypes, trainStmt *ir.TrainStmt) error {
	// 1. Infer omitted category_id_column for embedding_columns
	// 2. Add derivated feature column.
	//
	// need to store FeatureColumn under it's target in case of
	// the same column used for different target, e.g.
	// COLUMN EMBEDDING(c1) for deep
	//        EMBEDDING(c2) for deep
	//        EMBEDDING(c1) for wide
	for _, target := range columnTargets {
		fcTargetMap, ok := fcMap[target]
		if !ok {
			// create map for current target
			fcMap[target] = make(map[string][]ir.FeatureColumn)
			fcTargetMap = fcMap[target]
		}
		// ================== MAIN LOOP ==================
		// Update or generate FeatureColumn for each selected field:
		for slctKey := range selectFieldTypeMap {
			// skip label field
			if trainStmt.Label.GetFieldDesc()[0].Name == slctKey {
				continue
			}
			if fcList, ok := fcTargetMap[slctKey]; ok {
				err := updateFeatureColumn(fcList, fmMap)
				if err != nil {
					return err
				}
			} else {
				if len(columnTargets) > 1 {
					// if column clause have more than one target, each target should specify the
					// full list of the columns to use.
					continue
				}
				err := newFeatureColumn(fcTargetMap, fmMap, slctKey)
				if err != nil {
					return err
				}
			}
		}
	}
	return nil
}

func fetchSamples(dataSource string, query string) (*sql.Rows, error) {
	db, err := database.OpenAndConnectDB(dataSource)
	if err != nil {
		return nil, err
	}
	re, err := regexp.Compile("(?i)LIMIT [0-9]+")
	if err != nil {
		return nil, err
	}
	limitClauseIndexes := re.FindStringIndex(query)
	if limitClauseIndexes == nil {
		query = fmt.Sprintf("%s LIMIT %d", query, featureDerivationRows)
	} else {
		// TODO(typhoonzero): there may be complex SQL statements that contain multiple
		// LIMIT clause, using regex replace will replace them all.
		re.ReplaceAllString(query, fmt.Sprintf("LIMIT %d", featureDerivationRows))
	}
	return db.Query(query)
}

func fillFieldDescs(rows *sql.Rows, columnTypes []*sql.ColumnType, fmMap FieldDescMap) error {
	for rows.Next() {
		rowData, err := newRowValue(columnTypes)
		if err != nil {
			return err
		}
		err = rows.Scan(rowData...)
		if err != nil {
			return err
		}
		err = fillFieldDesc(columnTypes, rowData, fmMap)
		if err != nil {
			return err
		}
	}
	return rows.Err()
}

func updateFeatureColumn(fcList []ir.FeatureColumn, fmMap FieldDescMap) error {
	for _, fc := range fcList {
		if embCol, isEmbCol := fc.(*ir.EmbeddingColumn); isEmbCol {
			if embCol.CategoryColumn == nil {
				cs, ok := fmMap[embCol.Name]
				if !ok {
					return fmt.Errorf("column not found or inferred: %s", embCol.Name)
				}
				// FIXME(typhoonzero): when to use sequence_category_id_column?
				// if column fieldDesc is SPARSE, the sparse shape should be in cs.Shape[0]
				bucketSize := int64(cs.Shape[0])
				// if the column is inferred as DENSE, use inferred MaxID as the
				// categoryIDColumns's bucket_size
				if cs.IsSparse == false {
					if cs.MaxID == 0 {
						return fmt.Errorf("use dense column on embedding column but did not got a correct MaxID")
					}
					bucketSize = cs.MaxID + 1
				}
				embCol.CategoryColumn = &ir.CategoryIDColumn{
					FieldDesc:  cs,
					BucketSize: bucketSize,
				}
			}
		}
	}
	return nil
}

func newFeatureColumn(fcTargetMap map[string][]ir.FeatureColumn, fmMap FieldDescMap, fieldName string) error {
	cs, ok := fmMap[fieldName]
	if !ok {
		return fmt.Errorf("column not found or inferred: %s", fieldName)
	}
	if cs.DType != ir.String {
		fcTargetMap[fieldName] = append(fcTargetMap[fieldName],
			&ir.NumericColumn{
				FieldDesc: cs,
			})
	} else {
		fcTargetMap[fieldName] = append(fcTargetMap[fieldName],
			&ir.EmbeddingColumn{
				CategoryColumn: &ir.CategoryIDColumn{
					FieldDesc:  cs,
					BucketSize: int64(len(cs.Vocabulary)),
				},
				// NOTE(typhoonzero): a default embedding size of 128 is enough for most cases.
				Dimension: 128,
				Combiner:  "sum",
			})
	}
	return nil
}

func setBackToIR(trainStmt *ir.TrainStmt, fcMap ColumnMap, columnTargets []string, selectFieldNames []string) {
	for _, target := range columnTargets {
		targetFeatureColumnMap := fcMap[target]
		trainStmt.Features[target] = []ir.FeatureColumn{}
		// append cross columns at the end of all selected fields.
		crossColumns := []*ir.CrossColumn{}
		for _, slctKey := range selectFieldNames {
			// label should not be added to feature columns
			if slctKey == trainStmt.Label.GetFieldDesc()[0].Name {
				continue
			}
			for _, fc := range targetFeatureColumnMap[slctKey] {
				if cc, ok := fc.(*ir.CrossColumn); ok {
					crossColumns = append(crossColumns, cc)
					continue
				}
				trainStmt.Features[target] = append(trainStmt.Features[target], fc)
			}
		}
		// remove duplicated CrossColumns pointers, for CROSS(c1, c2), both fcMap[c1], fcMap[c2] will
		// record the CrossColumn pointer
		for i := 0; i < len(crossColumns); i++ {
			exists := false
			for v := 0; v < i; v++ {
				if crossColumns[v] == crossColumns[i] {
					exists = true
					break
				}
			}
			if !exists {
				trainStmt.Features[target] = append(trainStmt.Features[target], crossColumns[i])
			}
		}
	}
<<<<<<< HEAD
	// update label field meta
	trainStmt.Label = &ir.NumericColumn{
		FieldDesc: fmMap[trainStmt.Label.GetFieldDesc()[0].Name],
	}
	// use shape [] if label shape is [1] for Tensorflow scalar label shape should be [].
	shape := trainStmt.Label.GetFieldDesc()[0].Shape
	if len(shape) == 1 && shape[0] == 1 {
		trainStmt.Label.GetFieldDesc()[0].Shape = []int{}
	}
	return nil
=======
>>>>>>> 5f98ee83
}

// LogDerivationResult write messages to wr to log the feature derivation results
func LogDerivationResult(wr *pipe.Writer, trainStmt *ir.TrainStmt) {
	if wr != nil {
		for target, fclist := range trainStmt.Features {
			for _, fc := range fclist {
				for _, fm := range fc.GetFieldDesc() {
					wr.Write(fmt.Sprintf("Using column (%s) in feature column (%T) as model construct param (%s)", fm.Name, fc, target))
				}
			}
		}
		wr.Write("\n")
	}
}<|MERGE_RESOLUTION|>--- conflicted
+++ resolved
@@ -292,8 +292,9 @@
 
 	columnTargets := getFeatureColumnTargets(trainStmt)
 	err = deriveFeatureColumn(fcMap, columnTargets, fmMap, selectFieldTypeMap, trainStmt)
-	// set back trainStmt.Features in the order of select
+	// set back trainStmt.Features in the order of select and update trainStmt.Label
 	setBackToIR(trainStmt, fcMap, columnTargets, selectFieldNames)
+	setBackToLabel(trainStmt, fmMap)
 	return nil
 }
 
@@ -484,8 +485,10 @@
 			}
 		}
 	}
-<<<<<<< HEAD
-	// update label field meta
+}
+
+// setBackToLabel update label field meta
+func setBackToLabel(trainStmt *ir.TrainStmt, fmMap FieldDescMap) {
 	trainStmt.Label = &ir.NumericColumn{
 		FieldDesc: fmMap[trainStmt.Label.GetFieldDesc()[0].Name],
 	}
@@ -494,9 +497,6 @@
 	if len(shape) == 1 && shape[0] == 1 {
 		trainStmt.Label.GetFieldDesc()[0].Shape = []int{}
 	}
-	return nil
-=======
->>>>>>> 5f98ee83
 }
 
 // LogDerivationResult write messages to wr to log the feature derivation results
