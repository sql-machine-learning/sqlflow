--- conflicted
+++ resolved
@@ -89,38 +89,20 @@
 	code, err := cg.GenCode(sqlIR, &pb.Session{})
 	a.NoError(err)
 
-<<<<<<< HEAD
 	r, e := regexp.Compile(`steps.sqlflow\(sql='''(.*);''', `)
 	a.NoError(e)
 	a.Equal(r.FindStringSubmatch(code)[1], "SELECT * FROM iris.train limit 10")
-=======
->>>>>>> 59e5df9a
 	a.True(strings.Contains(code, `step_envs["SQLFLOW_OSS_AK"] = '''oss_key'''`))
 	a.False(strings.Contains(code, `step_envs["SQLFLOW_WORKFLOW_SECRET"]`))
 	a.True(strings.Contains(code, `couler.clean_workflow_after_seconds_finished(86400)`))
 	a.True(strings.Contains(code, `couler.secret(secret_data, name="sqlflow-secret", dry_run=True)`))
 
-<<<<<<< HEAD
 	_, e = cg.GenYAML(code)
-=======
 	yaml, e := cg.GenYAML(code)
-	r, _ := regexp.Compile(`repl -e "(.*);"`)
+	r, e = regexp.Compile(`repl -e "(.*);"`)
+	a.NoError(e)
 	a.Equal("SELECT * FROM iris.train limit 10", r.FindStringSubmatch(yaml)[1])
 	a.NoError(e)
-}
-
-func TestCoulerCodegenSpecialChars(t *testing.T) {
-	a := assert.New(t)
-	specialCharsStmt := ir.NormalStmt("`$\"\\;")
-	sqlIR := []ir.SQLFlowStmt{&specialCharsStmt}
-	cg := &Codegen{}
-	code, err := cg.GenCode(sqlIR, &pb.Session{})
-	a.NoError(err)
-	yaml, e := cg.GenYAML(code)
->>>>>>> 59e5df9a
-	a.NoError(e)
-	r, _ := regexp.Compile(`repl -e "(.*);"`)
-	a.Equal("\\`\\$\\\"\\\\", r.FindStringSubmatch(yaml)[1])
 }
 
 func mockSQLProgramIR() []ir.SQLFlowStmt {
