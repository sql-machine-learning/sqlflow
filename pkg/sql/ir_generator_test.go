--- conflicted
+++ resolved
@@ -158,17 +158,9 @@
 	}
 	a := assert.New(t)
 	parser := newParser()
-<<<<<<< HEAD
-	predSQL := `
-	SELECT * FROM iris.test
-	PREDICT iris.predict.class
-	USING sqlflow_models.mymodel;
-	`
-=======
 	predSQL := `SELECT * FROM iris.test
 PREDICT iris.predict.class
 USING sqlflow_models.mymodel;`
->>>>>>> 12440779
 	r, e := parser.Parse(predSQL)
 	a.NoError(e)
 
@@ -178,23 +170,12 @@
 	modelDir, e := ioutil.TempDir("/tmp", "sqlflow_models")
 	a.Nil(e)
 	defer os.RemoveAll(modelDir)
-<<<<<<< HEAD
-	stream := runExtendedSQL(`
-	SELECT * FROM iris.train
-	TRAIN DNNClassifier
-	WITH model.n_classes=3, model.hidden_units=[10,20]
-	COLUMN sepal_length, sepal_width, petal_length, petal_width
-	LABEL class
-	INTO sqlflow_models.mymodel;
-	`, testDB, modelDir, nil)
-=======
 	stream := runExtendedSQL(`SELECT * FROM iris.train
 TRAIN DNNClassifier
 WITH model.n_classes=3, model.hidden_units=[10,20]
 COLUMN sepal_length, sepal_width, petal_length, petal_width
 LABEL class
 INTO sqlflow_models.mymodel;`, testDB, modelDir, nil)
->>>>>>> 12440779
 	a.True(goodStream(stream.ReadAll()))
 
 	// Test generate PredicrIR
