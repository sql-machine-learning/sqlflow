// Copyright 2019 The SQLFlow Authors. All rights reserved.
// Licensed under the Apache License, Version 2.0 (the "License");
// you may not use this file except in compliance with the License.
// You may obtain a copy of the License at
//
// http://www.apache.org/licenses/LICENSE-2.0
//
// Unless required by applicable law or agreed to in writing, software
// distributed under the License is distributed on an "AS IS" BASIS,
// WITHOUT WARRANTIES OR CONDITIONS OF ANY KIND, either express or implied.
// See the License for the specific language governing permissions and
// limitations under the License.

package sql

import (
	"fmt"
	"log"
	"math/rand"
	"strings"

	"sqlflow.org/goalisa"
	"sqlflow.org/gomaxcompute"
	"sqlflow.org/sqlflow/pkg/database"
	"sqlflow.org/sqlflow/pkg/sql/codegen/pai"
	"sqlflow.org/sqlflow/pkg/sql/ir"
)

type paiSubmitter struct{ *defaultSubmitter }

func randStringRunes(n int) string {
	const letters = "abcdefghijklmnopqrstuvwxyzABCDEFGHIJKLMNOPQRSTUVWXYZ"
	const lettersAndDigits = letters + "0123456789"
	b := make([]byte, n)
	// do not start from digit
	b[0] = letters[rand.Intn(len(letters))]
	for i := 1; i < len(b); i++ {
		b[i] = lettersAndDigits[rand.Intn(len(lettersAndDigits))]
	}
	return string(b)
}

func createTmpTableFromSelect(selectStmt, dataSource string) (string, string, error) {
	db, err := database.OpenAndConnectDB(dataSource)
	defer db.Close()
	if err != nil {
		return "", "", err
	}
	tableName := randStringRunes(16)
	// FIXME(typhoonzero): only work if specify database name in connect string.
	databaseName, err := getDatabaseNameFromDSN(dataSource)
	// NOTE(typhoonzero): MaxCompute do not support "CREATE	TABLE XXX AS (SELECT ...)"
	createSQL := fmt.Sprintf("CREATE TABLE %s AS %s", tableName, selectStmt)
	log.Printf(createSQL)
	_, err = db.Exec(createSQL)
	return databaseName, tableName, err
}

func dropTmpTables(tableNames []string, dataSource string) error {
	db, err := database.OpenAndConnectDB(dataSource)
	defer db.Close()
	if err != nil {
		return err
	}
	for _, tbName := range tableNames {
		if tbName != "" {
			_, err = db.Exec(fmt.Sprintf("DROP TABLE %s", tbName))
			if err != nil {
				return err
			}
		}
	}
	return nil
}
func getDatabaseNameFromDSN(dataSource string) (string, error) {
	driverName, datasourceName, err := database.ParseURL(dataSource)
	if err != nil {
		return "", err
	}
	if driverName == "maxcompute" {
		cfg, err := gomaxcompute.ParseDSN(datasourceName)
		if err != nil {
			return "", err
		}
		return cfg.Project, nil
	} else if driverName == "alisa" {
		cfg, err := goalisa.ParseDSN(datasourceName)
		if err != nil {
			return "", err
		}
		return cfg.Project, nil
	}
	return "", fmt.Errorf("driver should be in ['maxcompute', 'alisa']")
}

func createTempTrainAndValTable(trainSelect, valideSelect, datasource string) (string, string, error) {
	// TODO(typhoonzero): Do **NOT** create tmp table when the select statement is like:
	// "SELECT fields,... FROM table"
	dbName, tableName, err := createTmpTableFromSelect(trainSelect, datasource)
	if err != nil {
		return "", "", err
	}
	tmpTrainTable := strings.Join([]string{dbName, tableName}, ".")
	tmpValTable := ""
	if valideSelect != "" {
		dbName, tableName, err := createTmpTableFromSelect(valideSelect, datasource)
		if err != nil {
			return "", "", err
		}
		tmpValTable = strings.Join([]string{dbName, tableName}, ".")
	}
	return tmpTrainTable, tmpValTable, nil
}

// Possible situations:
//
// 1. argo mode server: generate a step running: repl -e "repl -e \"select * from xx to train\""
// 2. non-argo mode server | repl -e: create tmp table in go, and use it to train
func (s *paiSubmitter) ExecuteTrain(cl *ir.TrainStmt) (e error) {
	cl.TmpTrainTable, cl.TmpValidateTable, e = createTempTrainAndValTable(cl.Select, cl.ValidationSelect, s.Session.DbConnStr)
	if e != nil {
		return
	}
	defer dropTmpTables([]string{cl.TmpTrainTable, cl.TmpValidateTable}, s.Session.DbConnStr)

	code, e := pai.Train(cl, s.Session, cl.Into, s.Cwd)
	if e != nil {
		return e
	}
	return s.runCommand(code)
}

func (s *paiSubmitter) ExecutePredict(cl *ir.PredictStmt) error {
	// TODO(typhoonzero): Do **NOT** create tmp table when the select statement is like:
	// "SELECT fields,... FROM table"
	dbName, tableName, err := createTmpTableFromSelect(cl.Select, s.Session.DbConnStr)
	if err != nil {
		return err
	}
	cl.TmpPredictTable = strings.Join([]string{dbName, tableName}, ".")
	defer dropTmpTables([]string{cl.TmpPredictTable}, s.Session.DbConnStr)

	if e := createPredictionTableFromIR(cl, s.Db, s.Session); e != nil {
		return e
	}
	code, e := pai.Predict(cl, s.Session, cl.Using, s.Cwd)
	if e != nil {
		return e
	}
	return s.runCommand(code)
}

<<<<<<< HEAD
func (s *paiSubmitter) GetTrainStmtFromModel() bool { return false }

func init() { SubmitterRegister("pai", &paiSubmitter{&defaultSubmitter{}}) }
=======
func (s *paiSubmitter) GetTrainStmtFromModel() bool { return false }
>>>>>>> 06998f37
<|MERGE_RESOLUTION|>--- conflicted
+++ resolved
@@ -150,10 +150,4 @@
 	return s.runCommand(code)
 }
 
-<<<<<<< HEAD
-func (s *paiSubmitter) GetTrainStmtFromModel() bool { return false }
-
-func init() { SubmitterRegister("pai", &paiSubmitter{&defaultSubmitter{}}) }
-=======
-func (s *paiSubmitter) GetTrainStmtFromModel() bool { return false }
->>>>>>> 06998f37
+func (s *paiSubmitter) GetTrainStmtFromModel() bool { return false }