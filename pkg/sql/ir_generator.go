--- conflicted
+++ resolved
@@ -713,49 +713,4 @@
 	} else {
 		return "", "", fmt.Errorf("invalid result table format, should be [db.table.class_col] or [table.class_col]")
 	}
-<<<<<<< HEAD
-=======
-}
-
-// programToIR generate a list of IRs from a SQL program
-func programToIR(sqls []statementParseResult, connStr, modelDir string, getTrainIRFromModel bool, enableFeatureDerivation bool) (ir.SQLProgram, error) {
-	IRs := ir.SQLProgram{}
-	for _, sql := range sqls {
-		if sql.extended != nil {
-			parsed := sql.extended
-			if parsed.train {
-				var ir *ir.TrainClause
-				var err error
-				if enableFeatureDerivation {
-					ir, err = generateTrainIRWithInferredColumns(parsed, connStr)
-				} else {
-					ir, err = generateTrainIR(parsed, connStr)
-				}
-				if err != nil {
-					return nil, err
-				}
-				ir.OriginalSQL = sql.original
-				IRs = append(IRs, ir)
-			} else if parsed.analyze {
-				ir, err := generateAnalyzeIR(parsed, connStr, modelDir, getTrainIRFromModel)
-				if err != nil {
-					return nil, err
-				}
-				ir.OriginalSQL = sql.original
-				IRs = append(IRs, ir)
-			} else {
-				ir, err := generatePredictIR(parsed, connStr, modelDir, getTrainIRFromModel)
-				if err != nil {
-					return nil, err
-				}
-				ir.OriginalSQL = sql.original
-				IRs = append(IRs, ir)
-			}
-		} else {
-			standardSQL := ir.StandardSQL(sql.standard)
-			IRs = append(IRs, &standardSQL)
-		}
-	}
-	return IRs, nil
->>>>>>> 2bda0f9f
 }