--- conflicted
+++ resolved
@@ -109,9 +109,6 @@
 	return generateTrainIRWithInferredColumns(slctWithTrain, connStr)
 }
 
-<<<<<<< HEAD
-func generatePredictIR(slct *extendedSelect, connStr string, modelDir string, getTrainIRFromModel bool) (*ir.PredictClause, error) {
-=======
 func verifyIRWithTrainIR(ir codegen.SingleSQLIR, db *DB) error {
 	var selectStmt string
 	var trainIR *codegen.TrainIR
@@ -156,7 +153,6 @@
 }
 
 func generatePredictIR(slct *extendedSelect, connStr string, modelDir string, getTrainIRFromModel bool) (*codegen.PredictIR, error) {
->>>>>>> 4ea85945
 	attrMap, err := generateAttributeIR(&slct.predAttrs)
 	if err != nil {
 		return nil, err
@@ -182,11 +178,7 @@
 		return nil, err
 	}
 
-<<<<<<< HEAD
-	return &ir.PredictClause{
-=======
 	predIR := &codegen.PredictIR{
->>>>>>> 4ea85945
 		DataSource:   connStr,
 		Select:       slct.standardSelect.String(),
 		ResultTable:  resultTable,
@@ -228,12 +220,8 @@
 			return nil, err
 		}
 	}
-<<<<<<< HEAD
-	return &ir.AnalyzeClause{
-=======
 
 	analyzeIR := &codegen.AnalyzeIR{
->>>>>>> 4ea85945
 		DataSource: connStr,
 		Select:     slct.standardSelect.String(),
 		Attributes: attrs,
