--- conflicted
+++ resolved
@@ -568,7 +568,6 @@
 	return shape, nil
 }
 
-<<<<<<< HEAD
 func parseAttrsGroup(attrs map[string]interface{}, group string) map[string]interface{} {
 	g := make(map[string]interface{})
 	for k, v := range attrs {
@@ -591,10 +590,7 @@
 	return "", fmt.Errorf("validation.dataset not found")
 }
 
-// parseResultTable parse out the table name from the INTO statment
-=======
 // parseResultTable parse out the table name from the INTO statement
->>>>>>> e770a5eb
 // as the following 3 cases:
 // db.table.class_col -> db.table, class_col # cut the column name
 // db.table -> db.table               # using the specified db
