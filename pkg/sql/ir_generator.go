--- conflicted
+++ resolved
@@ -648,11 +648,7 @@
 }
 
 // programToIR generate a list of IRs from a SQL program
-<<<<<<< HEAD
-func programToIR(sqls []string, connStr, modelDir string, inferByModel bool) (codegen.SQLProgramIR, error) {
-=======
-func programToIR(sqls []statementParseResult, connStr, modelDir string) (codegen.SQLProgramIR, error) {
->>>>>>> 54f2b90a
+func programToIR(sqls []statementParseResult, connStr, modelDir string, inferByModel bool) (codegen.SQLProgramIR, error) {
 	IRs := codegen.SQLProgramIR{}
 	for _, sql := range sqls {
 		if sql.extended != nil {
