--- conflicted
+++ resolved
@@ -113,9 +113,6 @@
 `
 )
 
-<<<<<<< HEAD
-func TestExecuteXGBoostClassifier(t *testing.T) {
-=======
 func TestRunSQLProgram(t *testing.T) {
 	a := assert.New(t)
 	modelDir := ""
@@ -144,8 +141,7 @@
 
 }
 
-func TestExecuteXGBoost(t *testing.T) {
->>>>>>> fbd60c0a
+func TestExecuteXGBoostClassifier(t *testing.T) {
 	a := assert.New(t)
 	modelDir := ""
 	a.NotPanics(func() {
