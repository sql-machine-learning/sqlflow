// Copyright 2019 The SQLFlow Authors. All rights reserved.
// Licensed under the Apache License, Version 2.0 (the "License");
// you may not use this file except in compliance with the License.
// You may obtain a copy of the License at
//
// http://www.apache.org/licenses/LICENSE-2.0
//
// Unless required by applicable law or agreed to in writing, software
// distributed under the License is distributed on an "AS IS" BASIS,
// WITHOUT WARRANTIES OR CONDITIONS OF ANY KIND, either express or implied.
// See the License for the specific language governing permissions and
// limitations under the License.

package sql

import (
	"fmt"
	"io/ioutil"
	"os"
	"testing"

	"github.com/stretchr/testify/assert"
)

const (
	testTrainSelectWithLimit = `
SELECT * FROM iris.train
limit 10
TO TRAIN xgboost.gbtree
WITH
    objective="multi:softprob",
    train.num_boost_round = 30,
    eta = 0.4,
    num_class = 3
COLUMN sepal_length, sepal_width, petal_length, petal_width
LABEL class
INTO sqlflow_models.my_xgboost_model;
`
	testTrainSelectIris = testSelectIris + `
TO TRAIN DNNClassifier
WITH
  model.n_classes = 3,
  model.hidden_units = [10, 20]
COLUMN sepal_length, sepal_width, petal_length, petal_width
LABEL class
INTO sqlflow_models.my_dnn_model;
`
	testPredictSelectIris = `
SELECT *
FROM iris.test
TO PREDICT iris.predict.class
USING sqlflow_models.my_dnn_model;
`
	testClusteringTrain = `SELECT sepal_length, sepal_width, petal_length, petal_width
FROM iris.train
TO TRAIN sqlflow_models.DeepEmbeddingClusterModel
WITH
  model.pretrain_dims = [10,10],
  model.n_clusters = 3,
  model.pretrain_lr = 0.001,
  train.batch_size = 1
COLUMN sepal_length, sepal_width, petal_length, petal_width
INTO sqlflow_models.my_clustering_model;
`
	testClusteringPredict = `
SELECT sepal_length, sepal_width, petal_length, petal_width
FROM iris.test
TO PREDICT iris.predict.class
USING sqlflow_models.my_clustering_model;
`
	testXGBoostTrainSelectIris = ` 
SELECT *
FROM iris.train
TO TRAIN xgboost.gbtree
WITH
    objective="multi:softprob",
    train.num_boost_round = 30,
    eta = 0.4,
    num_class = 3
COLUMN sepal_length, sepal_width, petal_length, petal_width
LABEL class
INTO sqlflow_models.my_xgboost_model;
`
	testAnalyzeTreeModelSelectIris = `
SELECT * FROM iris.train
TO EXPLAIN sqlflow_models.my_xgboost_model
USING TreeExplainer;
`
	testXGBoostPredictIris = ` 
SELECT *
FROM iris.test
TO PREDICT iris.predict.class
USING sqlflow_models.my_xgboost_model;
`
	testXGBoostTrainSelectHousing = `
SELECT *
FROM housing.train
TO TRAIN xgboost.gbtree
WITH
	objective="reg:squarederror",
	train.num_boost_round = 30,
	validation.select="SELECT * FROM housing.train LIMIT 20"
COLUMN f1,f2,f3,f4,f5,f6,f7,f8,f9,f10,f11,f12,f13
LABEL target
INTO sqlflow_models.my_xgb_regression_model;	
`
	testXGBoostPredictHousing = `
SELECT *
FROM housing.test
TO PREDICT housing.xgb_predict.target
USING sqlflow_models.my_xgb_regression_model;
`
)

func TestRunSQLProgram(t *testing.T) {
	a := assert.New(t)
	modelDir := ""
	a.NotPanics(func() {
		stream := RunSQLProgram(`
SELECT sepal_length as sl, sepal_width as sw, class FROM iris.train
TO TRAIN xgboost.gbtree
WITH
    objective="multi:softprob",
    train.num_boost_round = 30,
    eta = 0.4,
    num_class = 3
LABEL class
INTO sqlflow_models.my_xgboost_model_by_program;

SELECT sepal_length as sl, sepal_width as sw FROM iris.test
TO PREDICT iris.predict.class
USING sqlflow_models.my_xgboost_model_by_program;

SELECT sepal_length as sl, sepal_width as sw, class FROM iris.train
TO EXPLAIN sqlflow_models.my_xgboost_model_by_program
USING TreeExplainer;
`, testDB, modelDir, getDefaultSession())
		a.True(goodStream(stream.ReadAll()))
	})

}

<<<<<<< HEAD
func TestSubmitWorkflow(t *testing.T) {
	if os.Getenv("SQLFLOW_ARGO_MODE") != "True" {
		return
	}

	a := assert.New(t)
	modelDir := ""
	a.NotPanics(func() {
		stream := SubmitWorkflow(`
SELECT sepal_length as sl, sepal_width as sw, class FROM iris.train
TO TRAIN xgboost.gbtree
WITH
    objective="multi:softprob",
    train.num_boost_round = 30,
    eta = 0.4,
    num_class = 3
LABEL class
INTO sqlflow_models.my_xgboost_model_by_program;

SELECT sepal_length as sl, sepal_width as sw FROM iris.test
TO PREDICT iris.predict.class
USING sqlflow_models.my_xgboost_model_by_program;

SELECT sepal_length as sl, sepal_width as sw, class FROM iris.train
TO EXPLAIN sqlflow_models.my_xgboost_model_by_program
USING TreeExplainer;
`, testDB, modelDir, getDefaultSession())
		//TODO(yancey1989): verify the workflow ID.
		a.True(goodStream(stream.ReadAll()))
	})
}

func TestExecuteXGBoost(t *testing.T) {
=======
func TestExecuteXGBoostClassifier(t *testing.T) {
>>>>>>> 91d94030
	a := assert.New(t)
	modelDir := ""
	a.NotPanics(func() {
		stream := RunSQLProgram(testTrainSelectWithLimit, testDB, modelDir, getDefaultSession())
		a.True(goodStream(stream.ReadAll()))
		stream = RunSQLProgram(testXGBoostPredictIris, testDB, modelDir, getDefaultSession())
		a.True(goodStream(stream.ReadAll()))
	})
	a.NotPanics(func() {
		stream := RunSQLProgram(testXGBoostTrainSelectIris, testDB, modelDir, getDefaultSession())
		a.True(goodStream(stream.ReadAll()))
		stream = RunSQLProgram(testAnalyzeTreeModelSelectIris, testDB, modelDir, getDefaultSession())
		a.True(goodStream(stream.ReadAll()))
		stream = RunSQLProgram(testXGBoostPredictIris, testDB, modelDir, getDefaultSession())
		a.True(goodStream(stream.ReadAll()))
	})
}

func TestExecuteXGBoostRegression(t *testing.T) {
	a := assert.New(t)
	modelDir := ""
	a.NotPanics(func() {
		stream := RunSQLProgram(testXGBoostTrainSelectHousing, testDB, modelDir, getDefaultSession())
		a.True(goodStream(stream.ReadAll()))
		stream = RunSQLProgram(testAnalyzeTreeModelSelectIris, testDB, modelDir, getDefaultSession())
		a.True(goodStream(stream.ReadAll()))
		stream = RunSQLProgram(testXGBoostPredictHousing, testDB, modelDir, getDefaultSession())
		a.True(goodStream(stream.ReadAll()))
	})
}

func TestExecutorTrainAndPredictDNN(t *testing.T) {
	a := assert.New(t)
	modelDir := ""
	a.NotPanics(func() {
		stream := RunSQLProgram(testTrainSelectIris, testDB, modelDir, getDefaultSession())
		a.True(goodStream(stream.ReadAll()))
		stream = RunSQLProgram(testPredictSelectIris, testDB, modelDir, getDefaultSession())
		a.True(goodStream(stream.ReadAll()))
	})
}

func TestExecutorTrainAndPredictClusteringLocalFS(t *testing.T) {
	a := assert.New(t)
	modelDir, e := ioutil.TempDir("/tmp", "sqlflow_models")
	a.Nil(e)
	defer os.RemoveAll(modelDir)
	a.NotPanics(func() {
		stream := RunSQLProgram(testClusteringTrain, testDB, modelDir, getDefaultSession())
		a.True(goodStream(stream.ReadAll()))
		stream = RunSQLProgram(testClusteringPredict, testDB, modelDir, getDefaultSession())
		a.True(goodStream(stream.ReadAll()))
	})
}

func TestExecutorTrainAndPredictDNNLocalFS(t *testing.T) {
	a := assert.New(t)
	modelDir, e := ioutil.TempDir("/tmp", "sqlflow_models")
	a.Nil(e)
	defer os.RemoveAll(modelDir)
	a.NotPanics(func() {
		stream := RunSQLProgram(testTrainSelectIris, testDB, modelDir, getDefaultSession())
		a.True(goodStream(stream.ReadAll()))
		stream = RunSQLProgram(testPredictSelectIris, testDB, modelDir, getDefaultSession())
		a.True(goodStream(stream.ReadAll()))
	})
}

func TestExecutorTrainAndPredictionDNNClassifierDENSE(t *testing.T) {
	if getEnv("SQLFLOW_TEST_DB", "mysql") == "hive" {
		t.Skip(fmt.Sprintf("%s: skip Hive test", getEnv("SQLFLOW_TEST_DB", "mysql")))
	}
	a := assert.New(t)
	a.NotPanics(func() {
		trainSQL := `SELECT * FROM iris.train_dense
TO TRAIN DNNClassifier
WITH
model.n_classes = 3,
model.hidden_units = [10, 20],
train.epoch = 200,
train.batch_size = 10,
train.verbose = 1
COLUMN NUMERIC(dense, 4)
LABEL class
INTO sqlflow_models.my_dense_dnn_model;`
		stream := RunSQLProgram(trainSQL, testDB, "", getDefaultSession())
		a.True(goodStream(stream.ReadAll()))

		predSQL := `SELECT * FROM iris.test_dense
TO PREDICT iris.predict_dense.class
USING sqlflow_models.my_dense_dnn_model
;`
		stream = RunSQLProgram(predSQL, testDB, "", getDefaultSession())
		a.True(goodStream(stream.ReadAll()))
	})
}

func TestCreatePredictionTable(t *testing.T) {
	a := assert.New(t)
	trainParsed, e := newExtendedSyntaxParser().Parse(testTrainSelectIris)
	a.NoError(e)
	predParsed, e := newExtendedSyntaxParser().Parse(testPredictSelectIris)
	a.NoError(e)
	predParsed.trainClause = trainParsed.trainClause
	a.NoError(createPredictionTable(predParsed, testDB, nil))
}

func TestLogChanWriter_Write(t *testing.T) {
	a := assert.New(t)
	rd, wr := Pipe()
	go func() {
		defer wr.Close()
		cw := &logChanWriter{wr: wr}
		cw.Write([]byte("hello\n世界"))
		cw.Write([]byte("hello\n世界"))
		cw.Write([]byte("\n"))
		cw.Write([]byte("世界\n世界\n世界\n"))
	}()

	c := rd.ReadAll()

	a.Equal("hello\n", <-c)
	a.Equal("世界hello\n", <-c)
	a.Equal("世界\n", <-c)
	a.Equal("世界\n", <-c)
	a.Equal("世界\n", <-c)
	a.Equal("世界\n", <-c)
	_, more := <-c
	a.False(more)
}<|MERGE_RESOLUTION|>--- conflicted
+++ resolved
@@ -140,7 +140,6 @@
 
 }
 
-<<<<<<< HEAD
 func TestSubmitWorkflow(t *testing.T) {
 	if os.Getenv("SQLFLOW_ARGO_MODE") != "True" {
 		return
@@ -173,10 +172,7 @@
 	})
 }
 
-func TestExecuteXGBoost(t *testing.T) {
-=======
 func TestExecuteXGBoostClassifier(t *testing.T) {
->>>>>>> 91d94030
 	a := assert.New(t)
 	modelDir := ""
 	a.NotPanics(func() {
