// Copyright 2019 The SQLFlow Authors. All rights reserved.
// Licensed under the Apache License, Version 2.0 (the "License");
// you may not use this file except in compliance with the License.
// You may obtain a copy of the License at
//
// http://www.apache.org/licenses/LICENSE-2.0
//
// Unless required by applicable law or agreed to in writing, software
// distributed under the License is distributed on an "AS IS" BASIS,
// WITHOUT WARRANTIES OR CONDITIONS OF ANY KIND, either express or implied.
// See the License for the specific language governing permissions and
// limitations under the License.

package sql

import (
	"database/sql"
	"fmt"
	"regexp"
	"strconv"
	"strings"

	"sqlflow.org/sqlflow/pkg/sql/codegen"
)

const featureDerivationRows = 1000

// FeatureColumnMap is like: target -> key -> []FeatureColumn
// one column's data can be used by multiple feature columns, e.g.
// EMBEDDING(c1), CROSS(c1, c2)
type FeatureColumnMap map[string]map[string][]codegen.FeatureColumn

// FieldMetaMap is a mapping from column name to ColumnSpec struct
type FieldMetaMap map[string]*codegen.FieldMeta

// makeFeatureColumnMap returns a map from column key to FeatureColumn
// NOTE that the target is not important for analyzing feature derivation.
func makeFeatureColumnMap(parsedFeatureColumns map[string][]codegen.FeatureColumn) FeatureColumnMap {
	fcMap := make(FeatureColumnMap)
	for target, fcList := range parsedFeatureColumns {
		fcMap[target] = make(map[string][]codegen.FeatureColumn)
		for _, fc := range fcList {
			// CrossColumn use two columns as input, record the key for each column
			if cc, ok := fc.(*codegen.CrossColumn); ok {
				for idx, k := range cc.Keys {
					// if the key of CrossColumn is a string, generate a default numeric column.
					if strKey, ok := k.(string); ok {
						cc.Keys[idx] = &codegen.NumericColumn{
							FieldMeta: &codegen.FieldMeta{
								Name:      strKey,
								DType:     codegen.Float,
								Delimiter: "",
								Shape:     []int{1},
								IsSparse:  false,
							},
						}
						fcMap[target][strKey] = append(fcMap[target][strKey], cc)
					} else if nc, ok := k.(*codegen.NumericColumn); ok {
						fcMap[target][nc.FieldMeta.Name] = append(fcMap[target][nc.FieldMeta.Name], cc)
					}
				}
			} else {
				// embedding column may got len(GetFieldMeta()) == 0
				if emb, isEmb := fc.(*codegen.EmbeddingColumn); isEmb {
					if len(fc.GetFieldMeta()) == 0 {
						fcMap[target][emb.Name] = append(fcMap[target][emb.Name], fc)
					} else {
						fcMap[target][fc.GetFieldMeta()[0].Name] = append(fcMap[target][fc.GetFieldMeta()[0].Name], fc)
					}
				} else {
					fcMap[target][fc.GetFieldMeta()[0].Name] = append(fcMap[target][fc.GetFieldMeta()[0].Name], fc)
				}
			}
		}
	}
	return fcMap
}

// makeFieldMetaMap returns a map from column key to FieldMeta
// NOTE that the target is not important for analyzing feature derivation.
func makeFieldMetaMap(features map[string][]codegen.FeatureColumn) FieldMetaMap {
	fmMap := make(FieldMetaMap)
	for _, fcList := range features {
		for _, fc := range fcList {
			for _, fm := range fc.GetFieldMeta() {
				if fm != nil {
					fmMap[fm.Name] = fm
				}
			}
		}
	}
	return fmMap
}

func newRowValue(columnTypeList []*sql.ColumnType) ([]interface{}, error) {
	rowData := make([]interface{}, len(columnTypeList))
	for idx, ct := range columnTypeList {
		typeName := ct.DatabaseTypeName()
<<<<<<< HEAD
		switch strings.ToUpper(typeName) {
		case "VARCHAR", "TEXT", "STRING":
=======
		// NOTE(typhoonzero): Hive uses typenames like "XXX_TYPE"
		if strings.HasSuffix(typeName, "_TYPE") {
			typeName = strings.Replace(typeName, "_TYPE", "", 1)
		}
		// NOTE(tony): MaxCompute type name is in lower cases
		switch strings.ToUpper(typeName) {
		case "VARCHAR", "TEXT":
>>>>>>> ab2dc042
			rowData[idx] = new(string)
		case "INT":
			rowData[idx] = new(int32)
		case "BIGINT", "DECIMAL":
			rowData[idx] = new(int64)
		case "FLOAT":
			rowData[idx] = new(float32)
		case "DOUBLE":
			rowData[idx] = new(float64)
		default:
			return nil, fmt.Errorf("newRowValue: unsupported database column type: %s", typeName)
		}
	}
	return rowData, nil
}

func fillFieldMeta(columnTypeList []*sql.ColumnType, rowdata []interface{}, fieldMetaMap FieldMetaMap) error {
	csvRegex, err := regexp.Compile("(\\-?[0-9\\.]\\,)+(\\-?[0-9\\.])")
	if err != nil {
		return err
	}
	for idx, ct := range columnTypeList {
		_, fld := decomp(ct.Name())
		// add a default ColumnSpec for updating.
		if _, ok := fieldMetaMap[fld]; !ok {
			fieldMetaMap[fld] = &codegen.FieldMeta{
				Name:       fld,
				IsSparse:   false,
				Shape:      nil,
				DType:      codegen.Int,
				Delimiter:  "",
				Vocabulary: nil,
				MaxID:      0,
			}
		}
		// start the feature derivation routine
		typeName := ct.DatabaseTypeName()
		switch typeName {
		case "INT", "DECIMAL", "BIGINT":
			fieldMetaMap[fld].DType = codegen.Int
			fieldMetaMap[fld].Shape = []int{1}
		case "FLOAT", "DOUBLE":
			fieldMetaMap[fld].DType = codegen.Float
			fieldMetaMap[fld].Shape = []int{1}
		case "VARCHAR", "TEXT":
			cellData := rowdata[idx].(*string)
			if csvRegex.MatchString(*cellData) {
				// ----------------------- CSV string values -----------------------
				values := strings.Split(*cellData, ",")
				// set shape only when the column is "DENSE"
				if fieldMetaMap[fld].IsSparse == false && fieldMetaMap[fld].Shape == nil {
					fieldMetaMap[fld].Shape = []int{len(values)}
				}
				if fieldMetaMap[fld].IsSparse == false && fieldMetaMap[fld].Shape[0] != len(values) {
					return fmt.Errorf("column %s is csv format sparse tensor, but got DENSE column or not specified", fld)
				}
				fieldMetaMap[fld].Delimiter = ","
				// get dtype for csv values, use int64 and float32 only
				for _, v := range values {
					intValue, err := strconv.ParseInt(v, 10, 64)
					if err != nil {
						_, err := strconv.ParseFloat(v, 32)
						// set dtype to float32 once a float value come up
						if err == nil {
							fieldMetaMap[fld].DType = codegen.Float
						}
					} else {
						// if the value is integer, record maxID
						if intValue > fieldMetaMap[fld].MaxID {
							fieldMetaMap[fld].MaxID = intValue
						}
					}
				}
			} else {
				// -------------------- non-CSV string values --------------------
				_, err := strconv.ParseInt(*cellData, 10, 32)
				if err != nil {
					_, err := strconv.ParseFloat(*cellData, 32)
					if err == nil {
						// column is float value
						if fieldMetaMap[fld].Shape == nil {
							fieldMetaMap[fld].Shape = []int{1}
						}
						fieldMetaMap[fld].DType = codegen.Float
					} else {
						// neither int nor float, should deal with string dtype
						// to form a category_id_column
						fieldMetaMap[fld].DType = codegen.String
						if fieldMetaMap[fld].Vocabulary == nil {
							// initialize the vocabulary map
							fieldMetaMap[fld].Vocabulary = make(map[string]string)
						}
						if _, ok := fieldMetaMap[fld].Vocabulary[*cellData]; !ok {

							fieldMetaMap[fld].Vocabulary[*cellData] = *cellData
						}
					}
				} else {
					// column is int value
					if fieldMetaMap[fld].Shape == nil {
						fieldMetaMap[fld].Shape = []int{1}
					}
				}
			}
		default:
			return fmt.Errorf("fillFieldMeta: unsupported database column type: %s", typeName)
		}
	}
	return nil
}

// InferFeatureColumns fill up featureColumn and columnSpec structs
// for all fields.
func InferFeatureColumns(ir *codegen.TrainIR) error {
	db, err := NewDB(ir.DataSource)
	if err != nil {
		return err
	}
	// Convert feature column list to a map
	fcMap := makeFeatureColumnMap(ir.Features)
	fmMap := makeFieldMetaMap(ir.Features)

	q := ir.Select
	re, err := regexp.Compile("LIMIT [0-9]+")
	if err != nil {
		return err
	}
	limitClauseIndexes := re.FindStringIndex(q)
	if limitClauseIndexes == nil {
		q = fmt.Sprintf("%s LIMIT %d", q, featureDerivationRows)
	} else {
		// TODO(typhoonzero): there may be complex SQL statements that contain multiple
		// LIMIT clause, using regex replace will replace them all.
		re.ReplaceAllString(q, fmt.Sprintf("LIMIT %d", featureDerivationRows))
	}

	rows, err := db.Query(q)
	if err != nil {
		return err
	}
	defer rows.Close()
	columnTypes, err := rows.ColumnTypes()
	if err != nil {
		return err
	}

	selectFieldTypeMap := make(fieldTypes)
	selectFieldNames := []string{}
	for _, ct := range columnTypes {
		_, fld := decomp(ct.Name())
		typeName := ct.DatabaseTypeName()
		if _, ok := selectFieldTypeMap[fld]; ok {
			return fmt.Errorf("duplicated field name %s", fld)
		}
		selectFieldTypeMap[fld] = typeName
		selectFieldNames = append(selectFieldNames, fld)
	}

	for rows.Next() {
		rowData, err := newRowValue(columnTypes)
		if err != nil {
			return err
		}
		err = rows.Scan(rowData...)
		if err != nil {
			return err
		}
		fillFieldMeta(columnTypes, rowData, fmMap)
	}
	err = rows.Err()
	if err != nil {
		return err
	}
	for colName, fm := range fmMap {
		log.Printf("fieldMeta after feature derivation: field: %s, %v", colName, fm)
	}

	// 1. Infer omitted category_id_column for embedding_columns
	// 2. Add derivated feature column.
	//
	// need to store FeatureColumn under it's target in case of
	// the same column used for different target, e.g.
	// COLUMN EMBEDDING(c1) for deep
	//        EMBEDDING(c2) for deep
	//        EMBEDDING(c1) for wide
	columnTargets := []string{}
	if len(ir.Features) > 0 {
		for target := range ir.Features {
			columnTargets = append(columnTargets, target)
		}
	} else {
		columnTargets = append(columnTargets, "feature_columns")
	}
	for _, target := range columnTargets {
		for slctKey := range selectFieldTypeMap {
			if slctKey == ir.Label.GetFieldMeta()[0].Name {
				// skip label field
				continue
			}
			fcTargetMap, ok := fcMap[target]
			if !ok {
				// create map for current target
				fcMap[target] = make(map[string][]codegen.FeatureColumn)
				fcTargetMap = fcMap[target]
			}
			if fcList, ok := fcTargetMap[slctKey]; ok {
				for _, fc := range fcList {
					if embCol, isEmbCol := fc.(*codegen.EmbeddingColumn); isEmbCol {
						if embCol.CategoryColumn == nil {
							cs, ok := fmMap[embCol.Name]
							if !ok {
								return fmt.Errorf("column not found or inferred: %s", embCol.Name)
							}
							// FIXME(typhoonzero): when to use sequence_category_id_column?
							// if column fieldMeta is SPARSE, the sparse shape should be in cs.Shape[0]
							bucketSize := int64(cs.Shape[0])
							// if the column is inferred as DENSE, use inferred MaxID as the
							// categoryIDColumns's bucket_size
							if cs.IsSparse == false {
								if cs.MaxID == 0 {
									return fmt.Errorf("use dense column on embedding column but did not got a correct MaxID")
								}
								bucketSize = cs.MaxID + 1
							}
							embCol.CategoryColumn = &codegen.CategoryIDColumn{
								FieldMeta:  cs,
								BucketSize: bucketSize,
							}
						}
					}
				}
			} else {
				if len(columnTargets) > 1 {
					// if column clause have more than one target, each target should specify the
					// full list of the columns to use.
					continue
				}
				cs, ok := fmMap[slctKey]
				if !ok {
					return fmt.Errorf("column not found or inferred: %s", slctKey)
				}
				if cs.DType != codegen.String {
					fcMap[target][slctKey] = append(fcMap[target][slctKey],
						&codegen.NumericColumn{
							FieldMeta: cs,
						})
				} else {
					// FIXME(typhoonzero): need full test case for string numeric columns
					fcMap[target][slctKey] = append(fcMap[target][slctKey],
						&codegen.CategoryIDColumn{
							FieldMeta:  cs,
							BucketSize: int64(len(cs.Vocabulary)),
						})
				}
			}
		}
	}

	// set back ir.Features in the order of select
	for _, target := range columnTargets {
		targetFeatureColumnMap := fcMap[target]
		ir.Features[target] = []codegen.FeatureColumn{}
		// append cross columns at the end of all selected fields.
		crossColumns := []*codegen.CrossColumn{}
		for _, slctKey := range selectFieldNames {
			// label should not be added to feature columns
			if slctKey == ir.Label.GetFieldMeta()[0].Name {
				continue
			}
			for _, fc := range targetFeatureColumnMap[slctKey] {
				if cc, ok := fc.(*codegen.CrossColumn); ok {
					crossColumns = append(crossColumns, cc)
					continue
				}
				ir.Features[target] = append(ir.Features[target], fc)
			}
		}
		// remove duplicated CrossColumns pointers, for CROSS(c1, c2), both fcMap[c1], fcMap[c2] will
		// record the CrossColumn pointer
		for i := 0; i < len(crossColumns); i++ {
			exists := false
			for v := 0; v < i; v++ {
				if crossColumns[v] == crossColumns[i] {
					exists = true
					break
				}
			}
			if !exists {
				ir.Features[target] = append(ir.Features[target], crossColumns[i])
			}
		}
	}
	return nil
}<|MERGE_RESOLUTION|>--- conflicted
+++ resolved
@@ -96,18 +96,13 @@
 	rowData := make([]interface{}, len(columnTypeList))
 	for idx, ct := range columnTypeList {
 		typeName := ct.DatabaseTypeName()
-<<<<<<< HEAD
-		switch strings.ToUpper(typeName) {
-		case "VARCHAR", "TEXT", "STRING":
-=======
 		// NOTE(typhoonzero): Hive uses typenames like "XXX_TYPE"
 		if strings.HasSuffix(typeName, "_TYPE") {
 			typeName = strings.Replace(typeName, "_TYPE", "", 1)
 		}
 		// NOTE(tony): MaxCompute type name is in lower cases
 		switch strings.ToUpper(typeName) {
-		case "VARCHAR", "TEXT":
->>>>>>> ab2dc042
+		case "VARCHAR", "TEXT", "STRING":
 			rowData[idx] = new(string)
 		case "INT":
 			rowData[idx] = new(int32)
