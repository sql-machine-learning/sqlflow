--- conflicted
+++ resolved
@@ -106,18 +106,8 @@
 	rowData := make([]interface{}, len(columnTypeList))
 	for idx, ct := range columnTypeList {
 		typeName := ct.DatabaseTypeName()
-<<<<<<< HEAD
-		// NOTE(typhoonzero): Hive uses typenames like "XXX_TYPE"
-		if strings.HasSuffix(typeName, "_TYPE") {
-			typeName = strings.Replace(typeName, "_TYPE", "", 1)
-		}
-		// NOTE(tony): MaxCompute type name is in lower cases
-		switch strings.ToUpper(typeName) {
+		switch unifyDatabaseTypeName(typeName) {
 		case "VARCHAR", "TEXT", "STRING":
-=======
-		switch unifyDatabaseTypeName(typeName) {
-		case "VARCHAR", "TEXT":
->>>>>>> 1fb07144
 			rowData[idx] = new(string)
 		case "INT":
 			rowData[idx] = new(int32)
@@ -155,15 +145,7 @@
 		}
 		// start the feature derivation routine
 		typeName := ct.DatabaseTypeName()
-<<<<<<< HEAD
-		// NOTE(typhoonzero): Hive uses typenames like "XXX_TYPE"
-		if strings.HasSuffix(typeName, "_TYPE") {
-			typeName = strings.Replace(typeName, "_TYPE", "", 1)
-		}
-		switch strings.ToUpper(typeName) {
-=======
 		switch unifyDatabaseTypeName(typeName) {
->>>>>>> 1fb07144
 		case "INT", "DECIMAL", "BIGINT":
 			fieldMetaMap[fld].DType = codegen.Int
 			fieldMetaMap[fld].Shape = []int{1}
