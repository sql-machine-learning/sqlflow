// Copyright 2019 The SQLFlow Authors. All rights reserved.
// Licensed under the Apache License, Version 2.0 (the "License");
// you may not use this file except in compliance with the License.
// You may obtain a copy of the License at
//
// http://www.apache.org/licenses/LICENSE-2.0
//
// Unless required by applicable law or agreed to in writing, software
// distributed under the License is distributed on an "AS IS" BASIS,
// WITHOUT WARRANTIES OR CONDITIONS OF ANY KIND, either express or implied.
// See the License for the specific language governing permissions and
// limitations under the License.

package sql

import (
	"bytes"
	"encoding/base64"
	"fmt"
	"io"
	"io/ioutil"
	"os"
	"os/exec"
	"path"
	"strings"
	"sync"
	"time"

	pb "sqlflow.org/sqlflow/pkg/server/proto"
	"sqlflow.org/sqlflow/pkg/sql/codegen/pai"
	"sqlflow.org/sqlflow/pkg/sql/codegen/tensorflow"
	"sqlflow.org/sqlflow/pkg/sql/codegen/xgboost"
	"sqlflow.org/sqlflow/pkg/sql/ir"
)

// EndOfExecution will push to the pipe when one SQL statement execution is finished.
type EndOfExecution struct {
	StartTime int64
	EndTime   int64
	Statement string
}

var envSubmitter = os.Getenv("SQLFLOW_submitter")

// SubmitterType is the type of SQLFlow submitter
type SubmitterType int

const (
	// SubmitterPAI indicates that SQLFlow uses the PAI platform as submitter
	SubmitterPAI = iota
	// SubmitterEDL indicates that SQLFlow uses ElasticDL as submitter
	SubmitterEDL
	// SubmitterALPS indicates that SQLFlow uses ALPS as submitter
	SubmitterALPS
	// SubmitterDefault indicates that SQLFlow uses the default submitter
	SubmitterDefault
)

func submitter() SubmitterType {
	switch envSubmitter {
	case "pai":
		return SubmitterPAI
	case "elasticdl":
		return SubmitterEDL
	case "alps":
		return SubmitterALPS
	default:
		return SubmitterDefault
	}
}

// RunSQLProgram run a SQL program.
func RunSQLProgram(sqlProgram string, db *DB, modelDir string, session *pb.Session) *PipeReader {
	rd, wr := Pipe()
	go func() {
		defer wr.Close()
		err := runSQLProgram(wr, sqlProgram, db, modelDir, session)

		if err != nil {
			log.Errorf("runSQLProgram error: %v", err)
			if err != ErrClosedPipe {
				if err := wr.Write(err); err != nil {
					log.Errorf("runSQLProgram error(piping): %v", err)
				}
			}
		}
	}()
	return rd
}

func runSQLProgram(wr *PipeWriter, sqlProgram string, db *DB, modelDir string, session *pb.Session) error {
	sqls, err := parse(db.driverName, sqlProgram)
	if err != nil {
		return err
	}

	connStr := fmt.Sprintf("%s://%s", db.driverName, db.dataSourceName)
	programIR, err := programToIR(sqls, connStr, modelDir, submitter() != SubmitterPAI)
	if err != nil {
		return err
	}

	for _, ir := range programIR {
		if e := runSingleSQLIR(wr, ir, db, modelDir, session); e != nil {
			return e
		}
	}

	return nil
}

func runSingleSQLIR(wr *PipeWriter, sqlIR ir.SQLStatement, db *DB, modelDir string, session *pb.Session) (e error) {
	startTime := time.Now().UnixNano()
	var originalSQL string
	defer func() {
		if e != nil {
			wr.Write(EndOfExecution{
				StartTime: startTime,
				EndTime:   time.Now().UnixNano(),
				Statement: originalSQL,
			})
		}
	}()

	switch sqlIR.(type) {
	case *ir.StandardSQL:
		originalSQL = string(*sqlIR.(*ir.StandardSQL))
		if e = runStandardSQL(wr, originalSQL, db); e != nil {
			return e
		}
	case *ir.TrainClause:
		originalSQL = sqlIR.(*ir.TrainClause).OriginalSQL
		if e = runTrainIR(sqlIR.(*ir.TrainClause), wr, db, modelDir, session); e != nil {
			return e
		}
	case *ir.PredictClause:
		originalSQL = sqlIR.(*ir.PredictClause).OriginalSQL
		if e = runPredictIR(sqlIR.(*ir.PredictClause), wr, db, modelDir, session); e != nil {
			return e
		}
	case *ir.AnalyzeClause:
		originalSQL = sqlIR.(*ir.AnalyzeClause).OriginalSQL
		if e = runAnalyzeIR(sqlIR.(*ir.AnalyzeClause), wr, db, modelDir, session); e != nil {
			return e
		}
	default:
		return fmt.Errorf("got error ir type: %T", sqlIR)
	}

	return nil
}

// TODO(tony): remove the following function after all submitter has been moved to IR
func runThirdPartySubmitterTrain(wr *PipeWriter, sql string, db *DB, cwd string, session *pb.Session) error {
	pr, e := newExtendedSyntaxParser().Parse(sql)
	if e != nil {
		return e
	}

	switch submitter() {
	case SubmitterEDL:
		return elasticDLTrain(wr, pr, db, cwd, session)
	case SubmitterALPS:
		return alpsTrain(wr, pr, db, cwd, session)
	default:
		return fmt.Errorf("unrecognized SQLFLOW_submitter %s", os.Getenv("SQLFLOW_submitter"))
	}
}

func runTrainIR(trainIR *ir.TrainClause, wr *PipeWriter, db *DB, modelDir string, session *pb.Session) error {
	// cwd is used to store train scripts and save output models.
	cwd, err := ioutil.TempDir("/tmp", "sqlflow")
	if err != nil {
		return err
	}
	defer os.RemoveAll(cwd)

	if submitter() != SubmitterDefault && submitter() != SubmitterPAI {
		return runThirdPartySubmitterTrain(wr, trainIR.OriginalSQL, db, cwd, session)
	}

	// ---------------------- run the IR ---------------------------
	var program bytes.Buffer
	if trainIR.ValidationSelect == "" {
		trainIR.ValidationSelect = trainIR.Select
	}
	if isXGBoostModel(trainIR.Estimator) {
		code, err := xgboost.Train(trainIR)
		if err != nil {
			return err
		}
		program.WriteString(code)
	} else {
		if submitter() != SubmitterPAI {
			code, err := tensorflow.Train(trainIR)
			if err != nil {
				return err
			}
			program.WriteString(code)
		} else {
			code, err := pai.Train(trainIR, trainIR.Into, cwd)
			if err != nil {
				return err
			}
			program.WriteString(code)
		}
	}
	cw := &logChanWriter{wr: wr}
	var buf bytes.Buffer
	buf.WriteString(fmt.Sprintf("\n==========Program======\n%s\n=======Program Output===========\n", program.String()))

	w := io.MultiWriter(cw, &buf)
	defer cw.Close()
	cmd := sqlflowCmd(cwd, db.driverName)
	cmd.Stdin = &program
	cmd.Stdout = w
	cmd.Stderr = w
	if e := cmd.Run(); e != nil {
		return fmt.Errorf("predict failed: %v\n %s", e, buf.String())
	}
	if submitter() != SubmitterPAI {
		m := model{workDir: cwd, TrainSelect: trainIR.OriginalSQL}
		if modelDir != "" {
			return m.saveTar(modelDir, trainIR.Into)
		}
		return m.save(db, trainIR.Into)
	}
	return nil
}

func runPredictIR(predIR *ir.PredictClause, wr *PipeWriter, db *DB, modelDir string, session *pb.Session) error {
	// TODO(typhoonzero): remove below twice parse when all submitters moved to IR.
	pr, e := newExtendedSyntaxParser().Parse(predIR.OriginalSQL)
	if e != nil {
		return e
	}
	// cwd is used to load the saved model for prediction.
	cwd, err := ioutil.TempDir("/tmp", "sqlflow")
	if err != nil {
		return err
	}
	defer os.RemoveAll(cwd)

	if submitter() == SubmitterALPS {
		return alpsPred(wr, pr, db, cwd, session)
	} else if submitter() == SubmitterEDL {
		return elasticDLPredict(wr, pr, db, cwd, session)
	}
	// ------------------- run pred IR -----------------------
	var program bytes.Buffer
	if submitter() == SubmitterPAI {
		code, err := pai.Predict(predIR, pr.model, cwd)
		if err != nil {
			return err
		}
		err = createPredictionTableFromIR(predIR, db, session)
		if err != nil {
			return err
		}

		program.WriteString(code)
	} else {
		if err := recoverModelDir(db, cwd, modelDir, predIR.TrainIR.Into); err != nil {
			return err
		}
		if isXGBoostModel(predIR.TrainIR.Estimator) {
			code, err := xgboost.Pred(predIR, session)
			if err != nil {
				return err
			}
			err = createPredictionTableFromIR(predIR, db, session)
			if err != nil {
				return err
			}
			program.WriteString(code)
		} else {
			err = createPredictionTableFromIR(predIR, db, session)
			if err != nil {
				return err
			}
			code, err := tensorflow.Pred(predIR, session)
			if err != nil {
				return err
			}
			program.WriteString(code)
		}
	}

	var buf bytes.Buffer
	buf.WriteString(fmt.Sprintf("\n==========Program======\n%s\n=======Program Output===========\n", program.String()))

	cw := &logChanWriter{wr: wr}
	w := io.MultiWriter(cw, &buf)
	defer cw.Close()
	cmd := sqlflowCmd(cwd, db.driverName)
	cmd.Env = append(os.Environ())
	cmd.Stdin = &program
	cmd.Stdout = w
	cmd.Stderr = w
	if e := cmd.Run(); e != nil {
		return fmt.Errorf("predict failed: %v\n %s", e, buf.String())
	}
	return nil
}

<<<<<<< HEAD
func runAnalyzeIR(analyzeIR *ir.AnalyzeClause, wr *PipeWriter, db *DB, modelDir string, session *pb.Session) error {
	pr, e := newExtendedSyntaxParser().Parse(analyzeIR.OriginalSQL)
	if e != nil {
		return e
	}
=======
func runAnalyzeIR(analyzeIR *codegen.AnalyzeIR, wr *PipeWriter, db *DB, modelDir string, session *pb.Session) error {
>>>>>>> 4ea85945
	// cwd is used to load the saved model for prediction.
	cwd, err := ioutil.TempDir("/tmp", "sqlflow")
	if err != nil {
		return err
	}
	defer os.RemoveAll(cwd)

	// load the model for analyze
	if err := recoverModelDir(db, cwd, modelDir, analyzeIR.TrainIR.Into); err != nil {
		return err
	}

	cmd := exec.Command("python", "-u")
	cmd.Dir = cwd

	if !strings.HasPrefix(strings.ToUpper(analyzeIR.TrainIR.Estimator), `XGBOOST.`) {
		return fmt.Errorf("unsupported model %s", analyzeIR.TrainIR.Estimator)
	}
	code, err := xgboost.Analyze(analyzeIR)
	if err != nil {
		return err
	}
	var program bytes.Buffer
	program.WriteString(code)
	cmd.Stdin = &program
	if _, err := cmd.CombinedOutput(); err != nil {
		return err
	}

	imgFile, err := os.Open(path.Join(cwd, "summary.png"))
	if err != nil {
		return err
	}
	defer imgFile.Close()

	imgBytes, err := ioutil.ReadAll(imgFile)
	if err != nil {
		return err
	}
	imgBase64Str := base64.StdEncoding.EncodeToString(imgBytes)
	img2html := fmt.Sprintf("<div align='center'><img src='data:image/png;base64,%s' /></div>", imgBase64Str)
	wr.Write(img2html)
	return nil
}

// Create prediction table with appropriate column type.
// If prediction table already exists, it will be overwritten.
func createPredictionTable(predParsed *extendedSelect, db *DB, session *pb.Session) error {
	tableName, columnName, e := parseTableColumn(predParsed.into)
	if e != nil {
		return fmt.Errorf("invalid predParsed.into, %v", e)
	}

	dropStmt := fmt.Sprintf("drop table if exists %s;", tableName)
	if _, e := db.Exec(dropStmt); e != nil {
		return fmt.Errorf("failed executing %s: %q", dropStmt, e)
	}

	fts, e := verify(predParsed.standardSelect.String(), db)
	if e != nil {
		return e
	}

	var b bytes.Buffer
	fmt.Fprintf(&b, "create table %s (", tableName)
	for _, c := range predParsed.columns["feature_columns"] {
		name, err := getExpressionFieldName(c)
		if err != nil {
			return err
		}
		typ, ok := fts.get(name)
		if !ok {
			return fmt.Errorf("createPredictionTable: Cannot find type of field %s", name)
		}
		stype, e := universalizeColumnType(db.driverName, typ)
		if e != nil {
			return e
		}
		fmt.Fprintf(&b, "%s %s, ", name, stype)
	}

	// TODO(Yancey1989): For the current implementation, the prediction result column
	// type is derivated by the pred-select-statement, the better way is derivating
	// the result column type by the prediction result.
	typ, ok := fts.get(columnName)
	if !ok {
		// NOTE(typhoonzero): Clustering model may not have label in select statement, default use INT type
		typ = "INT"
	}
	stype, e := universalizeColumnType(db.driverName, typ)
	if e != nil {
		return e
	}
	if db.driverName == "hive" {
		fmt.Fprintf(&b, "%s %s) ROW FORMAT DELIMITED FIELDS TERMINATED BY \"\\001\" STORED AS TEXTFILE;", columnName, stype)
	} else {
		fmt.Fprintf(&b, "%s %s);", columnName, stype)
	}

	createStmt := b.String()
	if _, e := db.Exec(createStmt); e != nil {
		return fmt.Errorf("failed executing %s: %q", createStmt, e)
	}
	return nil
}

// Create prediction table using the `PredictClause`.
// TODO(typhoonzero): remove legacy `createPredictionTable` once we change all submitters to use IR.
func createPredictionTableFromIR(predIR *ir.PredictClause, db *DB, session *pb.Session) error {
	dropStmt := fmt.Sprintf("drop table if exists %s;", predIR.ResultTable)
	if _, e := db.Exec(dropStmt); e != nil {
		return fmt.Errorf("failed executing %s: %q", dropStmt, e)
	}
	// FIXME(typhoonzero): simply add LIMIT 1 at the end to get column types.
	tmpSQL := fmt.Sprintf("%s LIMIT 1;", strings.TrimRight(strings.TrimSpace(predIR.Select), ";"))
	flds, fts, e := getColumnTypes(tmpSQL, db)
	if e != nil {
		return e
	}

	var b bytes.Buffer
	labelColumnTypeFound := false
	labelColumnName := ""
	labelColumnType := ""
	fmt.Fprintf(&b, "create table %s (", predIR.ResultTable)
	for idx, colType := range fts {
		stype, e := universalizeColumnType(db.driverName, colType)
		if e != nil {
			return e
		}
		fldName := flds[idx]
		if fldName == predIR.ResultColumn {
			labelColumnTypeFound = true
			labelColumnName = fldName
			labelColumnType = stype
			continue
		}
		fmt.Fprintf(&b, "%s %s, ", fldName, stype)
	}

	// TODO(Yancey1989): For the current implementation, the prediction result column
	// type is derivated by the pred-select-statement, the better way is derivating
	// the result column type by the prediction result.
	// typ, ok := fts.get(predIR.ResultColumn)
	if !labelColumnTypeFound {
		// NOTE(typhoonzero): Clustering model may not have label in select statement, default use INT type
		labelColumnName = predIR.ResultColumn
		labelColumnType = "INT"
	}
	stype, e := universalizeColumnType(db.driverName, labelColumnType)
	if e != nil {
		return e
	}
	if db.driverName == "hive" {
		fmt.Fprintf(&b, "%s %s) ROW FORMAT DELIMITED FIELDS TERMINATED BY \"\\001\" STORED AS TEXTFILE;", labelColumnName, stype)
	} else {
		fmt.Fprintf(&b, "%s %s);", labelColumnName, stype)
	}

	createStmt := b.String()
	if _, e := db.Exec(createStmt); e != nil {
		return fmt.Errorf("failed executing %s: %q", createStmt, e)
	}
	return nil
}

func recoverModelDir(db *DB, cwd, modelDir, modelName string) error {
	if modelDir != "" {
		_, err := loadTar(modelDir, cwd, modelName)
		return err
	}

	_, err := load(db, modelName, cwd)
	return err
}

func loadModelMeta(pr *extendedSelect, db *DB, cwd, modelDir, modelName string) (*extendedSelect, fieldTypes, error) {
	var m *model
	var e error
	if modelDir != "" {
		m, e = loadTar(modelDir, cwd, modelName)
	} else {
		m, e = load(db, modelName, cwd)
	}
	if e != nil {
		return nil, nil, fmt.Errorf("load %v", e)
	}

	// Parse the training SELECT statement used to train
	// the model for the prediction.
	tr, e := newExtendedSyntaxParser().Parse(m.TrainSelect)
	if e != nil {
		return nil, nil, fmt.Errorf("parse: TrainSelect %v raise %v", m.TrainSelect, e)
	}

	if e := verifyColumnNameAndType(tr, pr, db); e != nil {
		return nil, nil, fmt.Errorf("verifyColumnNameAndType: %v", e)
	}

	pr.trainClause = tr.trainClause
	fts, e := verify(pr.standardSelect.String(), db)
	if e != nil {
		return nil, nil, fmt.Errorf("verify: %v", e)
	}

	return pr, fts, nil
}

type logChanWriter struct {
	wr *PipeWriter

	m    sync.Mutex
	buf  bytes.Buffer
	prev string
}

func (cw *logChanWriter) Write(p []byte) (n int, err error) {
	// Both cmd.Stdout and cmd.Stderr are writing to cw
	cw.m.Lock()
	defer cw.m.Unlock()

	n, err = cw.buf.Write(p)
	if err != nil {
		return n, err
	}

	for {
		line, err := cw.buf.ReadString('\n')
		cw.prev = cw.prev + line
		// ReadString returns err != nil if and only if the returned Data
		// does not end in delim.
		if err != nil {
			break
		}

		if err := cw.wr.Write(cw.prev); err != nil {
			return len(cw.prev), err
		}
		cw.prev = ""
	}
	return n, nil
}

func (cw *logChanWriter) Close() {
	if len(cw.prev) > 0 {
		cw.wr.Write(cw.prev)
		cw.prev = ""
	}
}

// ----------------------- useful for testing --------------------------

func getDefaultSession() *pb.Session {
	return &pb.Session{}
}<|MERGE_RESOLUTION|>--- conflicted
+++ resolved
@@ -26,6 +26,7 @@
 	"sync"
 	"time"
 
+	"sqlflow.org/sql-machine-learning.github.io/sqlflow/pkg/sql/codegen"
 	pb "sqlflow.org/sqlflow/pkg/server/proto"
 	"sqlflow.org/sqlflow/pkg/sql/codegen/pai"
 	"sqlflow.org/sqlflow/pkg/sql/codegen/tensorflow"
@@ -303,15 +304,7 @@
 	return nil
 }
 
-<<<<<<< HEAD
-func runAnalyzeIR(analyzeIR *ir.AnalyzeClause, wr *PipeWriter, db *DB, modelDir string, session *pb.Session) error {
-	pr, e := newExtendedSyntaxParser().Parse(analyzeIR.OriginalSQL)
-	if e != nil {
-		return e
-	}
-=======
 func runAnalyzeIR(analyzeIR *codegen.AnalyzeIR, wr *PipeWriter, db *DB, modelDir string, session *pb.Session) error {
->>>>>>> 4ea85945
 	// cwd is used to load the saved model for prediction.
 	cwd, err := ioutil.TempDir("/tmp", "sqlflow")
 	if err != nil {
