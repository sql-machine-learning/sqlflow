// Copyright 2019 The SQLFlow Authors. All rights reserved.
// Licensed under the Apache License, Version 2.0 (the "License");
// you may not use this file except in compliance with the License.
// You may obtain a copy of the License at
//
// http://www.apache.org/licenses/LICENSE-2.0
//
// Unless required by applicable law or agreed to in writing, software
// distributed under the License is distributed on an "AS IS" BASIS,
// WITHOUT WARRANTIES OR CONDITIONS OF ANY KIND, either express or implied.
// See the License for the specific language governing permissions and
// limitations under the License.

package sql

import (
	"bytes"
	"encoding/base64"
	"fmt"
	"io"
	"io/ioutil"
	"os"
	"os/exec"
	"path"
	"strings"
	"sync"
	"time"

	"github.com/golang/protobuf/proto"

	pb "sqlflow.org/sqlflow/pkg/server/proto"
	"sqlflow.org/sqlflow/pkg/sql/codegen/pai"
	"sqlflow.org/sqlflow/pkg/sql/codegen/tensorflow"
	"sqlflow.org/sqlflow/pkg/sql/codegen/xgboost"
	"sqlflow.org/sqlflow/pkg/sql/ir"
)

// EndOfExecution will push to the pipe when one SQL statement execution is finished.
type EndOfExecution struct {
	StartTime int64
	EndTime   int64
	Statement string
}

// WorkflowJob indicates the Argo Workflow ID
type WorkflowJob struct {
	JobID string
}

var envSubmitter = os.Getenv("SQLFLOW_submitter")

// SubmitterType is the type of SQLFlow submitter
type SubmitterType int

const (
	// SubmitterPAI indicates that SQLFlow uses the PAI platform as submitter
	SubmitterPAI = iota
	// SubmitterEDL indicates that SQLFlow uses ElasticDL as submitter
	SubmitterEDL
	// SubmitterALPS indicates that SQLFlow uses ALPS as submitter
	SubmitterALPS
	// SubmitterDefault indicates that SQLFlow uses the default submitter
	SubmitterDefault
)

func submitter() SubmitterType {
	switch envSubmitter {
	case "pai":
		return SubmitterPAI
	case "elasticdl":
		return SubmitterEDL
	case "alps":
		return SubmitterALPS
	default:
		return SubmitterDefault
	}
}

// RunSQLProgram run a SQL program.
func RunSQLProgram(sqlProgram string, db *DB, modelDir string, session *pb.Session) *PipeReader {
	rd, wr := Pipe()
	go func() {
		defer wr.Close()
		err := runSQLProgram(wr, sqlProgram, db, modelDir, session)

		if err != nil {
			log.Errorf("runSQLProgram error: %v", err)
			if err != ErrClosedPipe {
				if err := wr.Write(err); err != nil {
					log.Errorf("runSQLProgram error(piping): %v", err)
				}
			}
		}
	}()
	return rd
}

<<<<<<< HEAD
// ParseSQLStatement parse the input SQL statement and output IR in probobuf format
func ParseSQLStatement(sqlProgram string, session *pb.Session) (string, error) {
	connStr := session.DbConnStr
	driverName := strings.Split(connStr, "://")[0]
	sqls, err := parse(driverName, sqlProgram)
	if err != nil {
		return "", err
	}

	// use modelDir = ""
	programIR, err := programToIR(sqls, connStr, "", submitter() != SubmitterPAI)
	if err != nil {
		return "", err
	}
	if len(programIR) > 1 {
		return "", fmt.Errorf("ParseSQLStatement only accept a single SQL statement")
	}
	// TODO(typhoonzero): add support for PredictIR and AnalyzeIR
	trainIR, ok := programIR[0].(*codegen.TrainIR)
	if !ok {
		return "", fmt.Errorf("ParseSQLStatement only accept train SQL for now")
	}
	pbir, err := codegen.TrainIRToProto(trainIR, session)
	if err != nil {
		return "", err
	}
	return proto.MarshalTextString(pbir), nil
=======
// SubmitWorkflow submits an Argo workflow
func SubmitWorkflow(sqlProgram string, db *DB, modelDir string, session *pb.Session) *PipeReader {
	rd, wr := Pipe()
	go func() {
		defer wr.Close()
		err := submitWorkflow(wr, sqlProgram, db, modelDir, session)
		if err != nil {
			log.Errorf("submit Workflow error: %v", err)
		}
	}()
	return rd
}

func submitWorkflow(wr *PipeWriter, sqlProgram string, db *DB, modelDir string, session *pb.Session) error {
	sqls, err := parse(db.driverName, sqlProgram)
	if err != nil {
		return err
	}

	connStr := fmt.Sprintf("%s://%s", db.driverName, db.dataSourceName)
	_, err = programToIR(sqls, connStr, modelDir, true, false)
	if err != nil {
		return err
	}

	// TODO(yancey1989):
	// 1. call codegen_couler.go to genearte Couler program.
	// 2. compile Couler program into Argo YAML.
	// 3. submit Argo YAML and fetch the workflow ID.

	return wr.Write(WorkflowJob{
		JobID: "sqlflow-workflow",
	})
>>>>>>> c5abb4a8
}

func runSQLProgram(wr *PipeWriter, sqlProgram string, db *DB, modelDir string, session *pb.Session) error {
	sqls, err := parse(db.driverName, sqlProgram)
	if err != nil {
		return err
	}

	connStr := fmt.Sprintf("%s://%s", db.driverName, db.dataSourceName)
	programIR, err := programToIR(sqls, connStr, modelDir, submitter() != SubmitterPAI, true /*enableFeatureDerivation = true*/)
	if err != nil {
		return err
	}

	for _, ir := range programIR {
		if e := runSingleSQLIR(wr, ir, db, modelDir, session); e != nil {
			return e
		}
	}

	return nil
}

func runSingleSQLIR(wr *PipeWriter, sqlIR ir.SQLStatement, db *DB, modelDir string, session *pb.Session) (e error) {
	startTime := time.Now().UnixNano()
	var originalSQL string
	defer func() {
		if e != nil {
			wr.Write(EndOfExecution{
				StartTime: startTime,
				EndTime:   time.Now().UnixNano(),
				Statement: originalSQL,
			})
		}
	}()

	switch sqlIR.(type) {
	case *ir.StandardSQL:
		originalSQL = string(*sqlIR.(*ir.StandardSQL))
		if e = runStandardSQL(wr, originalSQL, db); e != nil {
			return e
		}
	case *ir.TrainClause:
		originalSQL = sqlIR.(*ir.TrainClause).OriginalSQL
		if e = runTrainIR(sqlIR.(*ir.TrainClause), wr, db, modelDir, session); e != nil {
			return e
		}
	case *ir.PredictClause:
		originalSQL = sqlIR.(*ir.PredictClause).OriginalSQL
		if e = runPredictIR(sqlIR.(*ir.PredictClause), wr, db, modelDir, session); e != nil {
			return e
		}
	case *ir.AnalyzeClause:
		originalSQL = sqlIR.(*ir.AnalyzeClause).OriginalSQL
		if e = runAnalyzeIR(sqlIR.(*ir.AnalyzeClause), wr, db, modelDir, session); e != nil {
			return e
		}
	default:
		return fmt.Errorf("got error ir type: %T", sqlIR)
	}

	return nil
}

// TODO(tony): remove the following function after all submitter has been moved to IR
func runThirdPartySubmitterTrain(wr *PipeWriter, sql string, db *DB, cwd string, session *pb.Session) error {
	pr, e := newExtendedSyntaxParser().Parse(sql)
	if e != nil {
		return e
	}

	switch submitter() {
	case SubmitterEDL:
		return elasticDLTrain(wr, pr, db, cwd, session)
	case SubmitterALPS:
		return alpsTrain(wr, pr, db, cwd, session)
	default:
		return fmt.Errorf("unrecognized SQLFLOW_submitter %s", os.Getenv("SQLFLOW_submitter"))
	}
}

func runTrainIR(trainIR *ir.TrainClause, wr *PipeWriter, db *DB, modelDir string, session *pb.Session) error {
	// cwd is used to store train scripts and save output models.
	cwd, err := ioutil.TempDir("/tmp", "sqlflow")
	if err != nil {
		return err
	}
	defer os.RemoveAll(cwd)

	if submitter() != SubmitterDefault && submitter() != SubmitterPAI {
		return runThirdPartySubmitterTrain(wr, trainIR.OriginalSQL, db, cwd, session)
	}

	// ---------------------- run the IR ---------------------------
	var program bytes.Buffer
	if trainIR.ValidationSelect == "" {
		trainIR.ValidationSelect = trainIR.Select
	}
	if isXGBoostModel(trainIR.Estimator) {
		code, err := xgboost.Train(trainIR)
		if err != nil {
			return err
		}
		program.WriteString(code)
	} else {
		if submitter() != SubmitterPAI {
			code, err := tensorflow.Train(trainIR)
			if err != nil {
				return err
			}
			program.WriteString(code)
		} else {
			code, err := pai.Train(trainIR, trainIR.Into, cwd)
			if err != nil {
				return err
			}
			program.WriteString(code)
		}
	}
	cw := &logChanWriter{wr: wr}
	var buf bytes.Buffer
	buf.WriteString(fmt.Sprintf("\n==========Program======\n%s\n=======Program Output===========\n", program.String()))

	w := io.MultiWriter(cw, &buf)
	defer cw.Close()
	cmd := sqlflowCmd(cwd, db.driverName)
	cmd.Stdin = &program
	cmd.Stdout = w
	cmd.Stderr = w
	if e := cmd.Run(); e != nil {
		return fmt.Errorf("predict failed: %v\n %s", e, buf.String())
	}
	if submitter() != SubmitterPAI {
		m := model{workDir: cwd, TrainSelect: trainIR.OriginalSQL}
		if modelDir != "" {
			return m.saveTar(modelDir, trainIR.Into)
		}
		return m.save(db, trainIR.Into)
	}
	return nil
}

func runPredictIR(predIR *ir.PredictClause, wr *PipeWriter, db *DB, modelDir string, session *pb.Session) error {
	// TODO(typhoonzero): remove below twice parse when all submitters moved to IR.
	pr, e := newExtendedSyntaxParser().Parse(predIR.OriginalSQL)
	if e != nil {
		return e
	}
	// cwd is used to load the saved model for prediction.
	cwd, err := ioutil.TempDir("/tmp", "sqlflow")
	if err != nil {
		return err
	}
	defer os.RemoveAll(cwd)

	if submitter() == SubmitterALPS {
		return alpsPred(wr, pr, db, cwd, session)
	} else if submitter() == SubmitterEDL {
		return elasticDLPredict(wr, pr, db, cwd, session)
	}
	// ------------------- run pred IR -----------------------
	var program bytes.Buffer
	if submitter() == SubmitterPAI {
		code, err := pai.Predict(predIR, pr.model, cwd)
		if err != nil {
			return err
		}
		err = createPredictionTableFromIR(predIR, db, session)
		if err != nil {
			return err
		}

		program.WriteString(code)
	} else {
		if err := recoverModelDir(db, cwd, modelDir, predIR.TrainIR.Into); err != nil {
			return err
		}
		if isXGBoostModel(predIR.TrainIR.Estimator) {
			code, err := xgboost.Pred(predIR, session)
			if err != nil {
				return err
			}
			err = createPredictionTableFromIR(predIR, db, session)
			if err != nil {
				return err
			}
			program.WriteString(code)
		} else {
			err = createPredictionTableFromIR(predIR, db, session)
			if err != nil {
				return err
			}
			code, err := tensorflow.Pred(predIR, session)
			if err != nil {
				return err
			}
			program.WriteString(code)
		}
	}

	var buf bytes.Buffer
	buf.WriteString(fmt.Sprintf("\n==========Program======\n%s\n=======Program Output===========\n", program.String()))

	cw := &logChanWriter{wr: wr}
	w := io.MultiWriter(cw, &buf)
	defer cw.Close()
	cmd := sqlflowCmd(cwd, db.driverName)
	cmd.Env = append(os.Environ())
	cmd.Stdin = &program
	cmd.Stdout = w
	cmd.Stderr = w
	if e := cmd.Run(); e != nil {
		return fmt.Errorf("predict failed: %v\n %s", e, buf.String())
	}
	return nil
}

func runAnalyzeIR(analyzeIR *ir.AnalyzeClause, wr *PipeWriter, db *DB, modelDir string, session *pb.Session) error {
	// cwd is used to load the saved model for prediction.
	cwd, err := ioutil.TempDir("/tmp", "sqlflow")
	if err != nil {
		return err
	}
	defer os.RemoveAll(cwd)

	// load the model for analyze
	if err := recoverModelDir(db, cwd, modelDir, analyzeIR.TrainIR.Into); err != nil {
		return err
	}

	cmd := exec.Command("python", "-u")
	cmd.Dir = cwd

	if !strings.HasPrefix(strings.ToUpper(analyzeIR.TrainIR.Estimator), `XGBOOST.`) {
		return fmt.Errorf("unsupported model %s", analyzeIR.TrainIR.Estimator)
	}
	code, err := xgboost.Analyze(analyzeIR)
	if err != nil {
		return err
	}
	var program bytes.Buffer
	program.WriteString(code)
	cmd.Stdin = &program
	if _, err := cmd.CombinedOutput(); err != nil {
		return err
	}

	imgFile, err := os.Open(path.Join(cwd, "summary.png"))
	if err != nil {
		return err
	}
	defer imgFile.Close()

	imgBytes, err := ioutil.ReadAll(imgFile)
	if err != nil {
		return err
	}
	imgBase64Str := base64.StdEncoding.EncodeToString(imgBytes)
	img2html := fmt.Sprintf("<div align='center'><img src='data:image/png;base64,%s' /></div>", imgBase64Str)
	wr.Write(img2html)
	return nil
}

// Create prediction table with appropriate column type.
// If prediction table already exists, it will be overwritten.
func createPredictionTable(predParsed *extendedSelect, db *DB, session *pb.Session) error {
	tableName, columnName, e := parseTableColumn(predParsed.into)
	if e != nil {
		return fmt.Errorf("invalid predParsed.into, %v", e)
	}

	dropStmt := fmt.Sprintf("drop table if exists %s;", tableName)
	if _, e := db.Exec(dropStmt); e != nil {
		return fmt.Errorf("failed executing %s: %q", dropStmt, e)
	}

	fts, e := verify(predParsed.standardSelect.String(), db)
	if e != nil {
		return e
	}

	var b bytes.Buffer
	fmt.Fprintf(&b, "create table %s (", tableName)
	for _, c := range predParsed.columns["feature_columns"] {
		name, err := getExpressionFieldName(c)
		if err != nil {
			return err
		}
		typ, ok := fts.get(name)
		if !ok {
			return fmt.Errorf("createPredictionTable: Cannot find type of field %s", name)
		}
		stype, e := universalizeColumnType(db.driverName, typ)
		if e != nil {
			return e
		}
		fmt.Fprintf(&b, "%s %s, ", name, stype)
	}

	// TODO(Yancey1989): For the current implementation, the prediction result column
	// type is derivated by the pred-select-statement, the better way is derivating
	// the result column type by the prediction result.
	typ, ok := fts.get(columnName)
	if !ok {
		// NOTE(typhoonzero): Clustering model may not have label in select statement, default use INT type
		typ = "INT"
	}
	stype, e := universalizeColumnType(db.driverName, typ)
	if e != nil {
		return e
	}
	if db.driverName == "hive" {
		fmt.Fprintf(&b, "%s %s) ROW FORMAT DELIMITED FIELDS TERMINATED BY \"\\001\" STORED AS TEXTFILE;", columnName, stype)
	} else {
		fmt.Fprintf(&b, "%s %s);", columnName, stype)
	}

	createStmt := b.String()
	if _, e := db.Exec(createStmt); e != nil {
		return fmt.Errorf("failed executing %s: %q", createStmt, e)
	}
	return nil
}

// Create prediction table using the `PredictClause`.
// TODO(typhoonzero): remove legacy `createPredictionTable` once we change all submitters to use IR.
func createPredictionTableFromIR(predIR *ir.PredictClause, db *DB, session *pb.Session) error {
	dropStmt := fmt.Sprintf("drop table if exists %s;", predIR.ResultTable)
	if _, e := db.Exec(dropStmt); e != nil {
		return fmt.Errorf("failed executing %s: %q", dropStmt, e)
	}
	// FIXME(typhoonzero): simply add LIMIT 1 at the end to get column types.
	tmpSQL := fmt.Sprintf("%s LIMIT 1;", strings.TrimRight(strings.TrimSpace(predIR.Select), ";"))
	flds, fts, e := getColumnTypes(tmpSQL, db)
	if e != nil {
		return e
	}

	var b bytes.Buffer
	labelColumnTypeFound := false
	labelColumnName := ""
	labelColumnType := ""
	fmt.Fprintf(&b, "create table %s (", predIR.ResultTable)
	for idx, colType := range fts {
		stype, e := universalizeColumnType(db.driverName, colType)
		if e != nil {
			return e
		}
		fldName := flds[idx]
		if fldName == predIR.ResultColumn {
			labelColumnTypeFound = true
			labelColumnName = fldName
			labelColumnType = stype
			continue
		}
		fmt.Fprintf(&b, "%s %s, ", fldName, stype)
	}

	// TODO(Yancey1989): For the current implementation, the prediction result column
	// type is derivated by the pred-select-statement, the better way is derivating
	// the result column type by the prediction result.
	// typ, ok := fts.get(predIR.ResultColumn)
	if !labelColumnTypeFound {
		// NOTE(typhoonzero): Clustering model may not have label in select statement, default use INT type
		labelColumnName = predIR.ResultColumn
		labelColumnType = "INT"
	}
	stype, e := universalizeColumnType(db.driverName, labelColumnType)
	if e != nil {
		return e
	}
	if db.driverName == "hive" {
		fmt.Fprintf(&b, "%s %s) ROW FORMAT DELIMITED FIELDS TERMINATED BY \"\\001\" STORED AS TEXTFILE;", labelColumnName, stype)
	} else {
		fmt.Fprintf(&b, "%s %s);", labelColumnName, stype)
	}

	createStmt := b.String()
	if _, e := db.Exec(createStmt); e != nil {
		return fmt.Errorf("failed executing %s: %q", createStmt, e)
	}
	return nil
}

func recoverModelDir(db *DB, cwd, modelDir, modelName string) error {
	if modelDir != "" {
		_, err := loadTar(modelDir, cwd, modelName)
		return err
	}

	_, err := load(db, modelName, cwd)
	return err
}

func loadModelMeta(pr *extendedSelect, db *DB, cwd, modelDir, modelName string) (*extendedSelect, fieldTypes, error) {
	var m *model
	var e error
	if modelDir != "" {
		m, e = loadTar(modelDir, cwd, modelName)
	} else {
		m, e = load(db, modelName, cwd)
	}
	if e != nil {
		return nil, nil, fmt.Errorf("load %v", e)
	}

	// Parse the training SELECT statement used to train
	// the model for the prediction.
	tr, e := newExtendedSyntaxParser().Parse(m.TrainSelect)
	if e != nil {
		return nil, nil, fmt.Errorf("parse: TrainSelect %v raise %v", m.TrainSelect, e)
	}

	if e := verifyColumnNameAndType(tr, pr, db); e != nil {
		return nil, nil, fmt.Errorf("verifyColumnNameAndType: %v", e)
	}

	pr.trainClause = tr.trainClause
	fts, e := verify(pr.standardSelect.String(), db)
	if e != nil {
		return nil, nil, fmt.Errorf("verify: %v", e)
	}

	return pr, fts, nil
}

type logChanWriter struct {
	wr *PipeWriter

	m    sync.Mutex
	buf  bytes.Buffer
	prev string
}

func (cw *logChanWriter) Write(p []byte) (n int, err error) {
	// Both cmd.Stdout and cmd.Stderr are writing to cw
	cw.m.Lock()
	defer cw.m.Unlock()

	n, err = cw.buf.Write(p)
	if err != nil {
		return n, err
	}

	for {
		line, err := cw.buf.ReadString('\n')
		cw.prev = cw.prev + line
		// ReadString returns err != nil if and only if the returned Data
		// does not end in delim.
		if err != nil {
			break
		}

		if err := cw.wr.Write(cw.prev); err != nil {
			return len(cw.prev), err
		}
		cw.prev = ""
	}
	return n, nil
}

func (cw *logChanWriter) Close() {
	if len(cw.prev) > 0 {
		cw.wr.Write(cw.prev)
		cw.prev = ""
	}
}

// ----------------------- useful for testing --------------------------

func getDefaultSession() *pb.Session {
	return &pb.Session{}
}<|MERGE_RESOLUTION|>--- conflicted
+++ resolved
@@ -95,7 +95,6 @@
 	return rd
 }
 
-<<<<<<< HEAD
 // ParseSQLStatement parse the input SQL statement and output IR in probobuf format
 func ParseSQLStatement(sqlProgram string, session *pb.Session) (string, error) {
 	connStr := session.DbConnStr
@@ -106,7 +105,7 @@
 	}
 
 	// use modelDir = ""
-	programIR, err := programToIR(sqls, connStr, "", submitter() != SubmitterPAI)
+	programIR, err := programToIR(sqls, connStr, "", submitter() != SubmitterPAI, false)
 	if err != nil {
 		return "", err
 	}
@@ -114,16 +113,17 @@
 		return "", fmt.Errorf("ParseSQLStatement only accept a single SQL statement")
 	}
 	// TODO(typhoonzero): add support for PredictIR and AnalyzeIR
-	trainIR, ok := programIR[0].(*codegen.TrainIR)
+	trainIR, ok := programIR[0].(*ir.TrainClause)
 	if !ok {
 		return "", fmt.Errorf("ParseSQLStatement only accept train SQL for now")
 	}
-	pbir, err := codegen.TrainIRToProto(trainIR, session)
+	pbir, err := ir.TrainIRToProto(trainIR, session)
 	if err != nil {
 		return "", err
 	}
 	return proto.MarshalTextString(pbir), nil
-=======
+}
+
 // SubmitWorkflow submits an Argo workflow
 func SubmitWorkflow(sqlProgram string, db *DB, modelDir string, session *pb.Session) *PipeReader {
 	rd, wr := Pipe()
@@ -157,7 +157,6 @@
 	return wr.Write(WorkflowJob{
 		JobID: "sqlflow-workflow",
 	})
->>>>>>> c5abb4a8
 }
 
 func runSQLProgram(wr *PipeWriter, sqlProgram string, db *DB, modelDir string, session *pb.Session) error {
