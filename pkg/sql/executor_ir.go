// Copyright 2020 The SQLFlow Authors. All rights reserved.
// Licensed under the Apache License, Version 2.0 (the "License");
// you may not use this file except in compliance with the License.
// You may obtain a copy of the License at
//
// http://www.apache.org/licenses/LICENSE-2.0
//
// Unless required by applicable law or agreed to in writing, software
// distributed under the License is distributed on an "AS IS" BASIS,
// WITHOUT WARRANTIES OR CONDITIONS OF ANY KIND, either express or implied.
// See the License for the specific language governing permissions and
// limitations under the License.

package sql

import (
	"bytes"
	"fmt"
	"io/ioutil"
	"os"
	"strings"
	"time"

	"sqlflow.org/sqlflow/pkg/database"
	"sqlflow.org/sqlflow/pkg/ir"
	"sqlflow.org/sqlflow/pkg/log"
	"sqlflow.org/sqlflow/pkg/parser"
	"sqlflow.org/sqlflow/pkg/pipe"
	pb "sqlflow.org/sqlflow/pkg/proto"
	"sqlflow.org/sqlflow/pkg/verifier"
)

// EndOfExecution will push to the pipe when one SQL statement execution is finished.
type EndOfExecution struct {
	StartTime int64
	EndTime   int64
	Statement string
}

<<<<<<< HEAD
// RunSQLProgram run a SQL program.
=======
// WorkflowJob indicates the Argo Workflow ID
// FIXME(tony): reuse workflow job definition in proto package
type WorkflowJob struct {
	JobID string
}

// RunSQLProgram runs a SQL program.
>>>>>>> 28926159
//
// TODO(wangkuiyi): Make RunSQLProgram return an error in addition to
// *pipe.Reader, and remove the calls to log.Printf.
func RunSQLProgram(sqlProgram string, modelDir string, session *pb.Session) *pipe.Reader {
	rd, wr := pipe.Pipe()
	go func() {
		var db *database.DB
		var err error
		defer wr.Close()
		if db, err = database.OpenAndConnectDB(session.DbConnStr); err != nil {
			wr.Write(fmt.Errorf("create DB failed: %v", err))
			return
		}
		err = runSQLProgram(wr, sqlProgram, db, modelDir, session)
		if err != nil {
			err = wr.Write(fmt.Errorf("runSQLProgram error: %v", err))
			if err != pipe.ErrClosedPipe {
				if err := wr.Write(err); err != nil {
					log.GetDefaultLogger().Errorf("runSQLProgram error(piping): %v", err)
				}
			}
		}
	}()
	return rd
}

<<<<<<< HEAD
=======
// SubmitWorkflow submits an Argo workflow
//
// TODO(wangkuiyi): Make RunSQLProgram return an error in addition to
// *pipe.Reader, and remove the calls to log.Infof.
func SubmitWorkflow(sqlProgram string, modelDir string, session *pb.Session) *pipe.Reader {
	logger := log.WithFields(log.Fields{
		"requestID": log.UUID(),
		"user":      session.UserId,
		"submitter": session.Submitter,
		"event":     "submitWorkflow",
	})
	if os.Getenv("SQLFLOW_WORKFLOW_LOGVIEW_ENDPOINT") == "" {
		logger.Fatalf("should set SQLFLOW_WORKFLOW_LOGVIEW_ENDPOINT if enable argo mode.")
	}

	logger.Infof("SQLProgram: %s", sqlProgram)
	rd, wr := pipe.Pipe()
	startTime := time.Now()
	go func() {
		defer wr.Close()
		wfID, err := submitWorkflow(wr, sqlProgram, modelDir, session, logger)
		defer logger.Infof("submitted, workflowID:%s, spent:%.f, error:%v", wfID, time.Since(startTime).Seconds(), err)
		if err != nil && err != pipe.ErrClosedPipe {
			if err := wr.Write(err); err != nil {
				logger.Errorf("piping: %v", err)
			}
		}

	}()
	return rd
}

>>>>>>> 28926159
// ResolveSQLProgram accepts parse result from parser and returns a list of SQLFlowStmt
func ResolveSQLProgram(sqlStmts []*parser.SQLFlowStmt, logger *log.Logger) ([]ir.SQLFlowStmt, error) {
	spIRs := []ir.SQLFlowStmt{}
	var err error
	for _, sql := range sqlStmts {
		var r ir.SQLFlowStmt
		if sql.IsExtendedSyntax() {
			if sql.Train {
				logger.Info("resolveSQL:train")
				r, err = generateTrainStmt(sql.SQLFlowSelectStmt, true)
			} else if sql.Explain {
				logger.Info("resolveSQL:explain")
				// since getTrainStmtFromModel is false, use empty cwd is fine.
				r, err = generateExplainStmt(sql.SQLFlowSelectStmt, "", "", "", false)
			} else {
				logger.Info("resolveSQL:predict")
				r, err = generatePredictStmt(sql.SQLFlowSelectStmt, "", "", "", false)
			}
		} else {
			logger.Info("resolveSQL:standard")
			standardSQL := ir.NormalStmt(sql.Original)
			r = &standardSQL
		}
		if err != nil {
			return nil, err
		}
		r.SetOriginalSQL(sql.Original)
		spIRs = append(spIRs, r)
	}
	return spIRs, nil
}

<<<<<<< HEAD
=======
func submitWorkflow(wr *pipe.Writer, sqlProgram string, modelDir string, session *pb.Session, logger *log.Logger) (string, error) {
	driverName, _, err := database.ParseURL(session.DbConnStr)
	if err != nil {
		return "", err
	}
	stmts, err := parser.Parse(driverName, sqlProgram)
	if err != nil {
		return "", err
	}
	spIRs, err := ResolveSQLProgram(stmts, logger)
	if err != nil {
		return "", err
	}

	// 1. call codegen_couler.go to generate Argo workflow YAML
	coulerProg, err := couler.GenCode(spIRs, session)
	if err != nil {
		return "", err
	}
	workflowYAML, err := couler.Compile(coulerProg)

	// 2. submit the argo workflow
	workflowID, err := argo.Submit(workflowYAML)
	if err != nil {
		return "", err
	}

	return workflowID, wr.Write(WorkflowJob{
		JobID: workflowID,
	})
}

>>>>>>> 28926159
func runSQLProgram(wr *pipe.Writer, sqlProgram string, db *database.DB, modelDir string, session *pb.Session) error {
	stmts, err := parser.Parse(db.DriverName, sqlProgram)
	if err != nil {
		return err
	}
	// NOTE(tony): We generate IR and execute its translated program one-by-one since IR generation may depend on the execution
	// of the previous statement. For example, consider a SQL program
	//
	//   create table some_table as (select ...);
	//   select * from some_table to train ...
	//
	// The IR generation on the second statement would fail since it requires inspection the schema of some_table,
	// which depends on the execution of create table some_table as (select ...);.
	for _, sql := range stmts {
		if err := runSingleSQLFlowStatement(wr, sql, db, modelDir, session); err != nil {
			return err
		}
	}
	return nil
}

func runSingleSQLFlowStatement(wr *pipe.Writer, sql *parser.SQLFlowStmt, db *database.DB, modelDir string, session *pb.Session) (e error) {
	defer func(startTime int64) {
		// NOTE(tony): EndOfExecution indicates a successful run,
		// so we only writes it when e != nil
		if e != nil {
			wr.Write(EndOfExecution{
				StartTime: startTime,
				EndTime:   time.Now().UnixNano(),
				Statement: sql.Original,
			})
		}
	}(time.Now().UnixNano())

	cwd, err := ioutil.TempDir("/tmp", "sqlflow_models")
	if err != nil {
		return err
	}
	defer func(cwd string) {
		if err := os.RemoveAll(cwd); err != nil {
			e = fmt.Errorf("encounter %v when dealwith error: %s", e, err)
		}
	}(cwd)
	var r ir.SQLFlowStmt
	if sql.IsExtendedSyntax() {
		if sql.Train {
			r, err = generateTrainStmtWithInferredColumns(sql.SQLFlowSelectStmt, session.DbConnStr, true)
		} else if sql.Explain {
			r, err = generateExplainStmt(sql.SQLFlowSelectStmt, session.DbConnStr, modelDir, cwd, GetSubmitter(session.Submitter).GetTrainStmtFromModel())
		} else {
			r, err = generatePredictStmt(sql.SQLFlowSelectStmt, session.DbConnStr, modelDir, cwd, GetSubmitter(session.Submitter).GetTrainStmtFromModel())
		}
	} else {
		standardSQL := ir.NormalStmt(sql.Original)
		r = &standardSQL
	}
	if err != nil {
		return err
	}
	r.SetOriginalSQL(sql.Original)
	// TODO(typhoonzero): can run feature.LogDerivationResult(wr, trainStmt) here to send
	// feature derivation logs to client, yet we disable if for now so that it's less annoying.
	submitter := GetSubmitter(session.Submitter)
	submitter.Setup(wr, db, modelDir, cwd, session)
	return r.Execute(submitter)
}

// getColumnTypes is quiet like verify but accept a SQL string as input, and returns
// an ordered list of the field types.
func getColumnTypes(slct string, db *database.DB) ([]string, []string, error) {
	rows, err := db.Query(slct)
	if err != nil {
		return nil, nil, err
	}
	defer rows.Close()

	if !rows.Next() {
		return nil, nil, fmt.Errorf("query %s gives 0 row", slct)
	}

	if rows.Err() != nil {
		return nil, nil, err
	}

	columnTypes, err := rows.ColumnTypes()
	if err != nil {
		return nil, nil, err
	}

	ft := []string{}
	flds := []string{}
	for _, ct := range columnTypes {
		_, fld := verifier.Decomp(ct.Name())
		typeName := ct.DatabaseTypeName()
		flds = append(flds, fld)
		ft = append(ft, typeName)
	}

	return flds, ft, nil
}

// Create prediction table using the `PredictStmt`.
func createPredictionTableFromIR(predStmt *ir.PredictStmt, db *database.DB, session *pb.Session) error {
	dropStmt := fmt.Sprintf("drop table if exists %s;", predStmt.ResultTable)
	if _, e := db.Exec(dropStmt); e != nil {
		return fmt.Errorf("failed executing %s: %q", dropStmt, e)
	}
	// FIXME(typhoonzero): simply add LIMIT 1 at the end to get column types.
	tmpSQL := fmt.Sprintf("%s LIMIT 1;", strings.TrimRight(strings.TrimSpace(predStmt.Select), ";"))
	flds, fts, e := getColumnTypes(tmpSQL, db)
	if e != nil {
		return e
	}

	var b bytes.Buffer
	// NOTE(typhoonzero): predStmt.TrainStmt may be nil, because the model may not loaded when
	// creating prediction table.
	trainLabelColumn := ""
	if predStmt.TrainStmt != nil {
		trainLabelColumn = predStmt.TrainStmt.Label.GetFieldDesc()[0].Name
	}
	labelColumnName := predStmt.ResultColumn
	labelColumnType := ""
	fmt.Fprintf(&b, "create table %s (", predStmt.ResultTable)
	for idx, colType := range fts {
		stype, e := fieldType(db.DriverName, colType)
		if e != nil {
			return e
		}
		fldName := flds[idx]
		// When predicting use validation table, we should find the label column type
		// using the label column name from train table.
		if fldName == labelColumnName || fldName == trainLabelColumn {
			labelColumnType = stype
			continue
		}
		fmt.Fprintf(&b, "%s %s, ", fldName, stype)
	}

	// TODO(Yancey1989): For the current implementation, the prediction result column
	// type is derivated by the pred-select-statement, the better way is derivating
	// the result column type by the prediction result.
	//
	// label column not found in predict table, create a column specified by PREDICT clause:
	if labelColumnType == "" {
		// NOTE(typhoonzero): Clustering model may not have label in select statement, default use INT type
		labelColumnType = "INT"
	}
	stype, e := fieldType(db.DriverName, labelColumnType)
	if e != nil {
		return e
	}
	if db.DriverName == "hive" {
		fmt.Fprintf(&b, "%s %s) ROW FORMAT DELIMITED FIELDS TERMINATED BY \"\\001\" STORED AS TEXTFILE;", labelColumnName, stype)
	} else {
		fmt.Fprintf(&b, "%s %s);", labelColumnName, stype)
	}

	createStmt := b.String()
	if _, e := db.Exec(createStmt); e != nil {
		return fmt.Errorf("failed executing %s: %q", createStmt, e)
	}
	return nil
}<|MERGE_RESOLUTION|>--- conflicted
+++ resolved
@@ -37,17 +37,7 @@
 	Statement string
 }
 
-<<<<<<< HEAD
 // RunSQLProgram run a SQL program.
-=======
-// WorkflowJob indicates the Argo Workflow ID
-// FIXME(tony): reuse workflow job definition in proto package
-type WorkflowJob struct {
-	JobID string
-}
-
-// RunSQLProgram runs a SQL program.
->>>>>>> 28926159
 //
 // TODO(wangkuiyi): Make RunSQLProgram return an error in addition to
 // *pipe.Reader, and remove the calls to log.Printf.
@@ -74,41 +64,6 @@
 	return rd
 }
 
-<<<<<<< HEAD
-=======
-// SubmitWorkflow submits an Argo workflow
-//
-// TODO(wangkuiyi): Make RunSQLProgram return an error in addition to
-// *pipe.Reader, and remove the calls to log.Infof.
-func SubmitWorkflow(sqlProgram string, modelDir string, session *pb.Session) *pipe.Reader {
-	logger := log.WithFields(log.Fields{
-		"requestID": log.UUID(),
-		"user":      session.UserId,
-		"submitter": session.Submitter,
-		"event":     "submitWorkflow",
-	})
-	if os.Getenv("SQLFLOW_WORKFLOW_LOGVIEW_ENDPOINT") == "" {
-		logger.Fatalf("should set SQLFLOW_WORKFLOW_LOGVIEW_ENDPOINT if enable argo mode.")
-	}
-
-	logger.Infof("SQLProgram: %s", sqlProgram)
-	rd, wr := pipe.Pipe()
-	startTime := time.Now()
-	go func() {
-		defer wr.Close()
-		wfID, err := submitWorkflow(wr, sqlProgram, modelDir, session, logger)
-		defer logger.Infof("submitted, workflowID:%s, spent:%.f, error:%v", wfID, time.Since(startTime).Seconds(), err)
-		if err != nil && err != pipe.ErrClosedPipe {
-			if err := wr.Write(err); err != nil {
-				logger.Errorf("piping: %v", err)
-			}
-		}
-
-	}()
-	return rd
-}
-
->>>>>>> 28926159
 // ResolveSQLProgram accepts parse result from parser and returns a list of SQLFlowStmt
 func ResolveSQLProgram(sqlStmts []*parser.SQLFlowStmt, logger *log.Logger) ([]ir.SQLFlowStmt, error) {
 	spIRs := []ir.SQLFlowStmt{}
@@ -141,41 +96,6 @@
 	return spIRs, nil
 }
 
-<<<<<<< HEAD
-=======
-func submitWorkflow(wr *pipe.Writer, sqlProgram string, modelDir string, session *pb.Session, logger *log.Logger) (string, error) {
-	driverName, _, err := database.ParseURL(session.DbConnStr)
-	if err != nil {
-		return "", err
-	}
-	stmts, err := parser.Parse(driverName, sqlProgram)
-	if err != nil {
-		return "", err
-	}
-	spIRs, err := ResolveSQLProgram(stmts, logger)
-	if err != nil {
-		return "", err
-	}
-
-	// 1. call codegen_couler.go to generate Argo workflow YAML
-	coulerProg, err := couler.GenCode(spIRs, session)
-	if err != nil {
-		return "", err
-	}
-	workflowYAML, err := couler.Compile(coulerProg)
-
-	// 2. submit the argo workflow
-	workflowID, err := argo.Submit(workflowYAML)
-	if err != nil {
-		return "", err
-	}
-
-	return workflowID, wr.Write(WorkflowJob{
-		JobID: workflowID,
-	})
-}
-
->>>>>>> 28926159
 func runSQLProgram(wr *pipe.Writer, sqlProgram string, db *database.DB, modelDir string, session *pb.Session) error {
 	stmts, err := parser.Parse(db.DriverName, sqlProgram)
 	if err != nil {
