// Copyright 2019 The SQLFlow Authors. All rights reserved.
// Licensed under the Apache License, Version 2.0 (the "License");
// you may not use this file except in compliance with the License.
// You may obtain a copy of the License at
//
// http://www.apache.org/licenses/LICENSE-2.0
//
// Unless required by applicable law or agreed to in writing, software
// distributed under the License is distributed on an "AS IS" BASIS,
// WITHOUT WARRANTIES OR CONDITIONS OF ANY KIND, either express or implied.
// See the License for the specific language governing permissions and
// limitations under the License.

package sql

import (
	"bytes"
	"fmt"
	"os"
	"strings"
	"time"

	"github.com/golang/protobuf/proto"
	pb "sqlflow.org/sqlflow/pkg/proto"
	"sqlflow.org/sqlflow/pkg/sql/codegen/couler"
	"sqlflow.org/sqlflow/pkg/sql/ir"
	wf "sqlflow.org/sqlflow/pkg/workflow"
)

// EndOfExecution will push to the pipe when one SQL statement execution is finished.
type EndOfExecution struct {
	StartTime int64
	EndTime   int64
	Statement string
}

// WorkflowJob indicates the Argo Workflow ID
// FIXME(tony): reuse workflow job definition in proto package
type WorkflowJob struct {
	JobID string
}

// RunSQLProgram run a SQL program.
func RunSQLProgram(sqlProgram string, modelDir string, session *pb.Session) *PipeReader {
	rd, wr := Pipe()
	go func() {
		var db *DB
		var err error
		if db, err = NewDB(session.DbConnStr); err != nil {
			wr.Write(fmt.Errorf("create DB failed: %v", err))
			log.Errorf("create DB failed: %v", err)
		}
		defer wr.Close()
		err = runSQLProgram(wr, sqlProgram, db, modelDir, session)

		if err != nil {
			log.Errorf("runSQLProgram error: %v", err)
			if err != ErrClosedPipe {
				if err := wr.Write(err); err != nil {
					log.Errorf("runSQLProgram error(piping): %v", err)
				}
			}
		}
	}()
	return rd
}

// ParseSQLStatement parse the input SQL statement and output IR in protobuf format
func ParseSQLStatement(sql string, session *pb.Session) (string, error) {
	connStr := session.DbConnStr
	driverName := strings.Split(connStr, "://")[0]
	parsed, err := parseOneStatement(driverName, sql)
	if err != nil {
		return "", err
	}
	extended := parsed.extended
	if extended == nil {
		return "", fmt.Errorf("ParseSQLStatement only accept extended SQL")
	}
	if extended.train {
		trainStmt, err := generateTrainStmtWithInferredColumns(extended, connStr)
		if err != nil {
			return "", err
		}
		pbir, err := ir.TrainStmtToProto(trainStmt, session)
		if err != nil {
			return "", err
		}
		return proto.MarshalTextString(pbir), nil
	} else if extended.analyze {
		analyzeStmt, err := generateAnalyzeStmt(extended, connStr, "", true)
		if err != nil {
			return "", nil
		}
		pbir, err := ir.AnalyzeStmtToProto(analyzeStmt, session)
		if err != nil {
			return "", nil
		}
		return proto.MarshalTextString(pbir), nil
	} else {
		predStmt, err := generatePredictStmt(extended, connStr, "", true)
		if err != nil {
			return "", err
		}
		pbir, err := ir.PredictStmtToProto(predStmt, session)
		if err != nil {
			return "", err
		}
		return proto.MarshalTextString(pbir), nil
	}
}

// SubmitWorkflow submits an Argo workflow
func SubmitWorkflow(sqlProgram string, modelDir string, session *pb.Session) *PipeReader {
	rd, wr := Pipe()
	go func() {
		defer wr.Close()
		err := submitWorkflow(wr, sqlProgram, modelDir, session)
		if err != nil {
			if err != ErrClosedPipe {
				if err := wr.Write(err); err != nil {
					log.Errorf("submit workflow error(piping): %v", err)
				}
			}
		}
	}()
	return rd
}

func submitWorkflow(wr *PipeWriter, sqlProgram string, modelDir string, session *pb.Session) error {
	driverName, dataSourceName, err := SplitDataSource(session.DbConnStr)
	if err != nil {
		return err
	}
	sqls, err := parse(driverName, sqlProgram)
	if err != nil {
		return err
	}
	// TODO(yancey1989): separate the IR generation to multiple steps:
	// For example, a TRAIN statement:
	// 		SELECT ... TO TRAIN ...
	// the multiple ir generator steps pipeline can be:
	// sql -> parsed result -> infer columns -> load train ir from saved model ..
	spIRs := []ir.SQLStatement{}
	for _, sql := range sqls {
		var r ir.SQLStatement
		connStr := fmt.Sprintf("%s://%s", driverName, dataSourceName)
		if sql.extended != nil {
			parsed := sql.extended
			if parsed.train {
				r, err = generateTrainStmt(parsed, connStr)
			} else if parsed.analyze {
				r, err = generateAnalyzeStmt(parsed, connStr, modelDir, false)
			} else {
				r, err = generatePredictStmt(parsed, connStr, modelDir, false)
			}
		} else {
			standardSQL := ir.StandardSQL(sql.standard)
			r = &standardSQL
		}
		if err != nil {
			return err
		}
		r.SetOriginalSQL(sql.original)
		spIRs = append(spIRs, r)
	}

<<<<<<< HEAD
	// 1. call codegen_couler.go to generate Argo workflow YAML
	argoFileName, err := couler.RunAndWriteArgoFile(spIRs, session)
=======
	// 1. call codegen_couler.go to generate Couler program.
	coulerFileName, err := writeCoulerFile(spIRs, session)
	if err != nil {
		return err
	}
	defer os.RemoveAll(coulerFileName)

	// 2. compile Couler program into Argo YAML.
	argoFileName, err := writeArgoFile(coulerFileName)
>>>>>>> 05afb339
	if err != nil {
		return err
	}
	defer os.RemoveAll(argoFileName)

	// 2. submit the argo workflow
	workflowID, err := wf.Submit(argoFileName)
	if err != nil {
		return err
	}

	return wr.Write(WorkflowJob{
		JobID: workflowID,
	})
}

func runSQLProgram(wr *PipeWriter, sqlProgram string, db *DB, modelDir string, session *pb.Session) error {
	sqls, err := parse(db.driverName, sqlProgram)
	if err != nil {
		return err
	}
	// NOTE(tony): We generate IR and execute its translated program one-by-one since IR generation may depend on the execution
	// of the previous statement. For example, consider a SQL program
	//
	//   create table some_table as (select ...);
	//   select * from some_table to train ...
	//
	// The IR generation on the second statement would fail since it requires inspection the schema of some_table,
	// which depends on the execution of create table some_table as (select ...);.
	for _, sql := range sqls {
		var r ir.SQLStatement
		connStr := fmt.Sprintf("%s://%s", db.driverName, db.dataSourceName)
		if sql.extended != nil {
			parsed := sql.extended
			if parsed.train {
				r, err = generateTrainStmtWithInferredColumns(parsed, connStr)
			} else if parsed.analyze {
				r, err = generateAnalyzeStmt(parsed, connStr, modelDir, submitter().GetTrainStmtFromModel())
			} else {
				r, err = generatePredictStmt(parsed, connStr, modelDir, submitter().GetTrainStmtFromModel())
			}
		} else {
			standardSQL := ir.StandardSQL(sql.standard)
			r = &standardSQL
		}
		if err != nil {
			return err
		}
		r.SetOriginalSQL(sql.original)
		if e := runSingleSQLIR(wr, r, db, modelDir, session); e != nil {
			return e
		}
	}
	return nil
}

func runSingleSQLIR(wr *PipeWriter, sqlIR ir.SQLStatement, db *DB, modelDir string, session *pb.Session) (e error) {
	startTime := time.Now().UnixNano()
	var originalSQL string
	defer func() {
		if e != nil {
			wr.Write(EndOfExecution{
				StartTime: startTime,
				EndTime:   time.Now().UnixNano(),
				Statement: originalSQL,
			})
		}
	}()
	// TODO(typhoonzero): can run LogFeatureDerivationResult(wr, trainStmt) here to send
	// feature derivation logs to client, yet we disable if for now so that it's less annoying.
	if e := submitter().Setup(wr, db, modelDir, session); e != nil {
		return e
	}
	defer submitter().Teardown()
	return sqlIR.Execute(submitter())
}

// Create prediction table with appropriate column type.
// If prediction table already exists, it will be overwritten.
func createPredictionTable(predParsed *extendedSelect, db *DB, session *pb.Session) error {
	tableName, columnName, e := parseTableColumn(predParsed.into)
	if e != nil {
		return fmt.Errorf("invalid predParsed.into, %v", e)
	}

	dropStmt := fmt.Sprintf("drop table if exists %s;", tableName)
	if _, e := db.Exec(dropStmt); e != nil {
		return fmt.Errorf("failed executing %s: %q", dropStmt, e)
	}

	fts, e := verify(predParsed.standardSelect.String(), db)
	if e != nil {
		return e
	}
	var b bytes.Buffer
	fmt.Fprintf(&b, "create table %s (", tableName)
	for _, c := range predParsed.columns["feature_columns"] {
		name, err := getExpressionFieldName(c)
		if err != nil {
			return err
		}
		typ, ok := fts.get(name)
		if !ok {
			return fmt.Errorf("createPredictionTable: Cannot find type of field %s", name)
		}
		stype, e := universalizeColumnType(db.driverName, typ)
		if e != nil {
			return e
		}
		fmt.Fprintf(&b, "%s %s, ", name, stype)
	}

	// TODO(Yancey1989): For the current implementation, the prediction result column
	// type is derivated by the pred-select-statement, the better way is derivating
	// the result column type by the prediction result.
	typ, ok := fts.get(columnName)
	if !ok {
		// NOTE(typhoonzero): Clustering model may not have label in select statement, default use INT type
		typ = "INT"
	}
	stype, e := universalizeColumnType(db.driverName, typ)
	if e != nil {
		return e
	}
	if db.driverName == "hive" {
		fmt.Fprintf(&b, "%s %s) ROW FORMAT DELIMITED FIELDS TERMINATED BY \"\\001\" STORED AS TEXTFILE;", columnName, stype)
	} else {
		fmt.Fprintf(&b, "%s %s);", columnName, stype)
	}

	createStmt := b.String()
	if _, e := db.Exec(createStmt); e != nil {
		return fmt.Errorf("failed executing %s: %q", createStmt, e)
	}
	return nil
}

// Create prediction table using the `PredictStmt`.
// TODO(typhoonzero): remove legacy `createPredictionTable` once we change all submitters to use IR.
func createPredictionTableFromIR(predStmt *ir.PredictStmt, db *DB, session *pb.Session) error {
	dropStmt := fmt.Sprintf("drop table if exists %s;", predStmt.ResultTable)
	if _, e := db.Exec(dropStmt); e != nil {
		return fmt.Errorf("failed executing %s: %q", dropStmt, e)
	}
	// FIXME(typhoonzero): simply add LIMIT 1 at the end to get column types.
	tmpSQL := fmt.Sprintf("%s LIMIT 1;", strings.TrimRight(strings.TrimSpace(predStmt.Select), ";"))
	flds, fts, e := getColumnTypes(tmpSQL, db)
	if e != nil {
		return e
	}

	var b bytes.Buffer
	labelColumnTypeFound := false
	labelColumnName := ""
	labelColumnType := ""
	fmt.Fprintf(&b, "create table %s (", predStmt.ResultTable)
	for idx, colType := range fts {
		stype, e := universalizeColumnType(db.driverName, colType)
		if e != nil {
			return e
		}
		fldName := flds[idx]
		if fldName == predStmt.ResultColumn {
			labelColumnTypeFound = true
			labelColumnName = fldName
			labelColumnType = stype
			continue
		}
		fmt.Fprintf(&b, "%s %s, ", fldName, stype)
	}

	// TODO(Yancey1989): For the current implementation, the prediction result column
	// type is derivated by the pred-select-statement, the better way is derivating
	// the result column type by the prediction result.
	// typ, ok := fts.get(predStmt.ResultColumn)
	if !labelColumnTypeFound {
		// NOTE(typhoonzero): Clustering model may not have label in select statement, default use INT type
		labelColumnName = predStmt.ResultColumn
		labelColumnType = "INT"
	}
	stype, e := universalizeColumnType(db.driverName, labelColumnType)
	if e != nil {
		return e
	}
	if db.driverName == "hive" {
		fmt.Fprintf(&b, "%s %s) ROW FORMAT DELIMITED FIELDS TERMINATED BY \"\\001\" STORED AS TEXTFILE;", labelColumnName, stype)
	} else {
		fmt.Fprintf(&b, "%s %s);", labelColumnName, stype)
	}

	createStmt := b.String()
	if _, e := db.Exec(createStmt); e != nil {
		return fmt.Errorf("failed executing %s: %q", createStmt, e)
	}
	return nil
}

func loadModelMeta(pr *extendedSelect, db *DB, cwd, modelDir, modelName string) (*extendedSelect, error) {
	var m *model
	var e error
	modelURI := modelName
	if modelDir != "" {
		modelURI = fmt.Sprintf("file://%s/%s", modelDir, modelName)
	}

	m, e = load(modelURI, cwd, db)
	if e != nil {
		return nil, fmt.Errorf("load %v", e)
	}
	// Parse the training SELECT statement used to train
	// the model for the prediction.
	tr, e := parseOneStatement(db.driverName, m.TrainSelect)
	if e != nil {
		return nil, fmt.Errorf("parse: TrainSelect %v raise %v", m.TrainSelect, e)
	}

	if e := verifyColumnNameAndType(tr.extended, pr, db); e != nil {
		return nil, fmt.Errorf("verifyColumnNameAndType: %v", e)
	}

	pr.trainClause = tr.extended.trainClause

	return pr, nil
}<|MERGE_RESOLUTION|>--- conflicted
+++ resolved
@@ -165,20 +165,8 @@
 		spIRs = append(spIRs, r)
 	}
 
-<<<<<<< HEAD
 	// 1. call codegen_couler.go to generate Argo workflow YAML
 	argoFileName, err := couler.RunAndWriteArgoFile(spIRs, session)
-=======
-	// 1. call codegen_couler.go to generate Couler program.
-	coulerFileName, err := writeCoulerFile(spIRs, session)
-	if err != nil {
-		return err
-	}
-	defer os.RemoveAll(coulerFileName)
-
-	// 2. compile Couler program into Argo YAML.
-	argoFileName, err := writeArgoFile(coulerFileName)
->>>>>>> 05afb339
 	if err != nil {
 		return err
 	}
