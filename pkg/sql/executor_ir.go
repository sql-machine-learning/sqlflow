--- conflicted
+++ resolved
@@ -258,14 +258,10 @@
 	var b bytes.Buffer
 	// NOTE(typhoonzero): predStmt.TrainStmt may be nil, because the model may not loaded when
 	// creating prediction table.
-<<<<<<< HEAD
-	// trainLabelColumn := predStmt.TrainStmt.Label
-=======
 	trainLabelColumn := ""
 	if predStmt.TrainStmt != nil {
 		trainLabelColumn = predStmt.TrainStmt.Label.GetFieldDesc()[0].Name
 	}
->>>>>>> 4961356b
 	labelColumnName := predStmt.ResultColumn
 	labelColumnType := ""
 	fmt.Fprintf(&b, "create table %s (", predStmt.ResultTable)
@@ -275,13 +271,9 @@
 			return e
 		}
 		fldName := flds[idx]
-<<<<<<< HEAD
-		if fldName == labelColumnName {
-=======
 		// When predicting use validation table, we should find the label column type
 		// using the label column name from train table.
 		if fldName == labelColumnName || fldName == trainLabelColumn {
->>>>>>> 4961356b
 			labelColumnType = stype
 			continue
 		}
