--- conflicted
+++ resolved
@@ -53,15 +53,8 @@
 		}
 		err = runSQLProgram(wr, sqlProgram, db, modelDir, session)
 		if err != nil {
-<<<<<<< HEAD
 			if e := wr.Write(fmt.Errorf("runSQLProgram error: %v", err)); e != nil {
 				log.GetDefaultLogger().Errorf("runSQLProgram error(piping): %v", e)
-=======
-			if err != pipe.ErrClosedPipe {
-				if err := wr.Write(err); err != nil {
-					log.GetDefaultLogger().Errorf("runSQLProgram error(piping): %v", err)
-				}
->>>>>>> e06702a6
 			}
 		}
 	}()
