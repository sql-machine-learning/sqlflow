--- conflicted
+++ resolved
@@ -73,63 +73,6 @@
 	return rd
 }
 
-<<<<<<< HEAD
-// ParseSQLStatement parse the input SQL statement and output IR in protobuf format
-func ParseSQLStatement(sql string, session *pb.Session) (string, error) {
-	connStr := session.DbConnStr
-	driverName := strings.Split(connStr, "://")[0]
-	parsed, err := parser.ParseOneStatement(driverName, sql)
-	if err != nil {
-		return "", err
-	}
-	if !parser.IsExtendedSyntax(parsed) {
-		return "", fmt.Errorf("ParseSQLStatement only accept extended SQL")
-	}
-	if parsed.Train {
-		trainStmt, err := generateTrainStmtWithInferredColumns(parsed.SQLFlowSelectStmt, connStr, true)
-		if err != nil {
-			return "", err
-		}
-		pbir, err := ir.TrainStmtToProto(trainStmt, session)
-		if err != nil {
-			return "", err
-		}
-		return proto.MarshalTextString(pbir), nil
-	} else if parsed.Explain {
-		cwd, err := ioutil.TempDir("/tmp", "sqlflow_models")
-		if err != nil {
-			return "", err
-		}
-		defer os.RemoveAll(cwd)
-		explainStmt, err := generateExplainStmt(parsed.SQLFlowSelectStmt, connStr, "", cwd, true)
-		if err != nil {
-			return "", err
-		}
-		pbir, err := ir.ExplainStmtToProto(explainStmt, session)
-		if err != nil {
-			return "", err
-		}
-		return proto.MarshalTextString(pbir), nil
-	} else {
-		cwd, err := ioutil.TempDir("/tmp", "sqlflow_models")
-		if err != nil {
-			return "", err
-		}
-		defer os.RemoveAll(cwd)
-		predStmt, err := generatePredictStmt(parsed.SQLFlowSelectStmt, connStr, "", cwd, true)
-		if err != nil {
-			return "", err
-		}
-		pbir, err := ir.PredictStmtToProto(predStmt, session)
-		if err != nil {
-			return "", err
-		}
-		return proto.MarshalTextString(pbir), nil
-	}
-}
-
-=======
->>>>>>> 10edf874
 // SubmitWorkflow submits an Argo workflow
 //
 // TODO(wangkuiyi): Make RunSQLProgram return an error in addition to
