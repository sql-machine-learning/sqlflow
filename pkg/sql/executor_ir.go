// Copyright 2019 The SQLFlow Authors. All rights reserved.
// Licensed under the Apache License, Version 2.0 (the "License");
// you may not use this file except in compliance with the License.
// You may obtain a copy of the License at
//
// http://www.apache.org/licenses/LICENSE-2.0
//
// Unless required by applicable law or agreed to in writing, software
// distributed under the License is distributed on an "AS IS" BASIS,
// WITHOUT WARRANTIES OR CONDITIONS OF ANY KIND, either express or implied.
// See the License for the specific language governing permissions and
// limitations under the License.

package sql

import (
	"bytes"
	"encoding/base64"
	"fmt"
	"io"
	"io/ioutil"
	"os"
	"os/exec"
	"path"
	"strings"
	"sync"
	"time"

	pb "sqlflow.org/sqlflow/pkg/server/proto"
	"sqlflow.org/sqlflow/pkg/sql/codegen/pai"
	"sqlflow.org/sqlflow/pkg/sql/codegen/tensorflow"
	"sqlflow.org/sqlflow/pkg/sql/codegen/xgboost"
	"sqlflow.org/sqlflow/pkg/sql/ir"
)

// EndOfExecution will push to the pipe when one SQL statement execution is finished.
type EndOfExecution struct {
	StartTime int64
	EndTime   int64
	Statement string
}

// WorkflowJob indicates the Argo Workflow ID
type WorkflowJob struct {
	JobID string
}

var envSubmitter = os.Getenv("SQLFLOW_submitter")

// SubmitterType is the type of SQLFlow submitter
type SubmitterType int

const (
	// SubmitterPAI indicates that SQLFlow uses the PAI platform as submitter
	SubmitterPAI = iota
	// SubmitterEDL indicates that SQLFlow uses ElasticDL as submitter
	SubmitterEDL
	// SubmitterALPS indicates that SQLFlow uses ALPS as submitter
	SubmitterALPS
	// SubmitterDefault indicates that SQLFlow uses the default submitter
	SubmitterDefault
)

func submitter() SubmitterType {
	switch envSubmitter {
	case "pai":
		return SubmitterPAI
	case "elasticdl":
		return SubmitterEDL
	case "alps":
		return SubmitterALPS
	default:
		return SubmitterDefault
	}
}

// RunSQLProgram run a SQL program.
func RunSQLProgram(sqlProgram string, db *DB, modelDir string, session *pb.Session) *PipeReader {
	rd, wr := Pipe()
	go func() {
		defer wr.Close()
		err := runSQLProgram(wr, sqlProgram, db, modelDir, session)

		if err != nil {
			log.Errorf("runSQLProgram error: %v", err)
			if err != ErrClosedPipe {
				if err := wr.Write(err); err != nil {
					log.Errorf("runSQLProgram error(piping): %v", err)
				}
			}
		}
	}()
	return rd
}

// SubmitWorkflow submits an Argo workflow
func SubmitWorkflow(sqlProgram string, db *DB, modelDir string, session *pb.Session) *PipeReader {
	rd, wr := Pipe()
	go func() {
		defer wr.Close()
		err := submitWorkflow(wr, sqlProgram, db, modelDir, session)
		if err != nil {
			log.Errorf("submit Workflow error: %v", err)
		}
	}()
	return rd
}

func submitWorkflow(wr *PipeWriter, sqlProgram string, db *DB, modelDir string, session *pb.Session) error {
	sqls, err := parse(db.driverName, sqlProgram)
	if err != nil {
		return err
	}

	connStr := fmt.Sprintf("%s://%s", db.driverName, db.dataSourceName)
	_, err = programToIR(sqls, connStr, modelDir, true, false)
	if err != nil {
		return err
	}

	// TODO(yancey1989):
	// 1. call codegen_couler.go to genearte Couler program.
	// 2. compile Couler program into Argo YAML.
	// 3. submit Argo YAML and fetch the workflow ID.

	return wr.Write(WorkflowJob{
		JobID: "sqlflow-workflow",
	})
}

func runSQLProgram(wr *PipeWriter, sqlProgram string, db *DB, modelDir string, session *pb.Session) error {
	sqls, err := parse(db.driverName, sqlProgram)
	if err != nil {
		return err
	}

<<<<<<< HEAD
	// NOTE(tony): We generate IR and execute its translated program one-by-one since IR generation may depend on the execution
	// of the previous statement. For example, consider a SQL program
	//
	//   create table some_table as (select ...);
	//   select * from some_table to train ...
	//
	// The IR generation on the second statement would fail since it requires inspection the schema of some_table,
	// which depends on the execution of create table some_table as (select ...);.
	for _, sql := range sqls {
		var ir codegen.SingleSQLIR
		connStr := fmt.Sprintf("%s://%s", db.driverName, db.dataSourceName)
		if sql.extended != nil {
			parsed := sql.extended
			if parsed.train {
				ir, err = generateTrainIRWithInferredColumns(parsed, connStr)
			} else if parsed.analyze {
				ir, err = generateAnalyzeIR(parsed, connStr, modelDir, submitter() != SubmitterPAI)
			} else {
				ir, err = generatePredictIR(parsed, connStr, modelDir, submitter() != SubmitterPAI)
			}
		} else {
			standardSQL := codegen.StandardSQLIR(sql.standard)
			ir = &standardSQL
		}
		if err != nil {
			return err
		}
		ir.SetOriginalSQL(sql.original)
=======
	connStr := fmt.Sprintf("%s://%s", db.driverName, db.dataSourceName)
	programIR, err := programToIR(sqls, connStr, modelDir, submitter() != SubmitterPAI, true /*enableFeatureDerivation = true*/)
	if err != nil {
		return err
	}

	for _, ir := range programIR {
>>>>>>> 2bda0f9f
		if e := runSingleSQLIR(wr, ir, db, modelDir, session); e != nil {
			return e
		}
	}

	return nil
}

func runSingleSQLIR(wr *PipeWriter, sqlIR ir.SQLStatement, db *DB, modelDir string, session *pb.Session) (e error) {
	startTime := time.Now().UnixNano()
	var originalSQL string
	defer func() {
		if e != nil {
			wr.Write(EndOfExecution{
				StartTime: startTime,
				EndTime:   time.Now().UnixNano(),
				Statement: originalSQL,
			})
		}
	}()

	switch sqlIR.(type) {
	case *ir.StandardSQL:
		originalSQL = string(*sqlIR.(*ir.StandardSQL))
		if e = runStandardSQL(wr, originalSQL, db); e != nil {
			return e
		}
	case *ir.TrainClause:
		originalSQL = sqlIR.(*ir.TrainClause).OriginalSQL
		if e = runTrainIR(sqlIR.(*ir.TrainClause), wr, db, modelDir, session); e != nil {
			return e
		}
	case *ir.PredictClause:
		originalSQL = sqlIR.(*ir.PredictClause).OriginalSQL
		if e = runPredictIR(sqlIR.(*ir.PredictClause), wr, db, modelDir, session); e != nil {
			return e
		}
	case *ir.AnalyzeClause:
		originalSQL = sqlIR.(*ir.AnalyzeClause).OriginalSQL
		if e = runAnalyzeIR(sqlIR.(*ir.AnalyzeClause), wr, db, modelDir, session); e != nil {
			return e
		}
	default:
		return fmt.Errorf("got error ir type: %T", sqlIR)
	}

	return nil
}

// TODO(tony): remove the following function after all submitter has been moved to IR
func runThirdPartySubmitterTrain(wr *PipeWriter, sql string, db *DB, cwd string, session *pb.Session) error {
	pr, e := newExtendedSyntaxParser().Parse(sql)
	if e != nil {
		return e
	}

	switch submitter() {
	case SubmitterEDL:
		return elasticDLTrain(wr, pr, db, cwd, session)
	case SubmitterALPS:
		return alpsTrain(wr, pr, db, cwd, session)
	default:
		return fmt.Errorf("unrecognized SQLFLOW_submitter %s", os.Getenv("SQLFLOW_submitter"))
	}
}

func runTrainIR(trainIR *ir.TrainClause, wr *PipeWriter, db *DB, modelDir string, session *pb.Session) error {
	// cwd is used to store train scripts and save output models.
	cwd, err := ioutil.TempDir("/tmp", "sqlflow")
	if err != nil {
		return err
	}
	defer os.RemoveAll(cwd)

	if submitter() != SubmitterDefault && submitter() != SubmitterPAI {
		return runThirdPartySubmitterTrain(wr, trainIR.OriginalSQL, db, cwd, session)
	}

	// ---------------------- run the IR ---------------------------
	var program bytes.Buffer
	if trainIR.ValidationSelect == "" {
		trainIR.ValidationSelect = trainIR.Select
	}
	if isXGBoostModel(trainIR.Estimator) {
		code, err := xgboost.Train(trainIR)
		if err != nil {
			return err
		}
		program.WriteString(code)
	} else {
		if submitter() != SubmitterPAI {
			code, err := tensorflow.Train(trainIR)
			if err != nil {
				return err
			}
			program.WriteString(code)
		} else {
			code, err := pai.Train(trainIR, trainIR.Into, cwd)
			if err != nil {
				return err
			}
			program.WriteString(code)
		}
	}
	cw := &logChanWriter{wr: wr}
	var buf bytes.Buffer
	buf.WriteString(fmt.Sprintf("\n==========Program======\n%s\n=======Program Output===========\n", program.String()))

	w := io.MultiWriter(cw, &buf)
	defer cw.Close()
	cmd := sqlflowCmd(cwd, db.driverName)
	cmd.Stdin = &program
	cmd.Stdout = w
	cmd.Stderr = w
	if e := cmd.Run(); e != nil {
		return fmt.Errorf("predict failed: %v\n %s", e, buf.String())
	}
	if submitter() != SubmitterPAI {
		m := model{workDir: cwd, TrainSelect: trainIR.OriginalSQL}
		if modelDir != "" {
			return m.saveTar(modelDir, trainIR.Into)
		}
		return m.save(db, trainIR.Into)
	}
	return nil
}

<<<<<<< HEAD
// TODO(tony): remove the following function after all submitter has been moved to IR
func runThirdPartySubmitterPred(wr *PipeWriter, sql string, db *DB, cwd string, session *pb.Session) error {
=======
func runPredictIR(predIR *ir.PredictClause, wr *PipeWriter, db *DB, modelDir string, session *pb.Session) error {
>>>>>>> 2bda0f9f
	// TODO(typhoonzero): remove below twice parse when all submitters moved to IR.
	pr, e := newExtendedSyntaxParser().Parse(sql)
	if e != nil {
		return e
	}
	if submitter() == SubmitterALPS {
		return alpsPred(wr, pr, db, cwd, session)
	} else if submitter() == SubmitterEDL {
		return elasticDLPredict(wr, pr, db, cwd, session)
	}

	return nil
}

func runPredictIR(predIR *codegen.PredictIR, wr *PipeWriter, db *DB, modelDir string, session *pb.Session) error {
	// cwd is used to load the saved model for prediction.
	cwd, err := ioutil.TempDir("/tmp", "sqlflow")
	if err != nil {
		return err
	}
	defer os.RemoveAll(cwd)

	if submitter() != SubmitterDefault && submitter() != SubmitterPAI {
		return runThirdPartySubmitterPred(wr, predIR.OriginalSQL, db, cwd, session)
	}

	// ------------------- run pred IR -----------------------
	var program bytes.Buffer
	if submitter() == SubmitterPAI {
		code, err := pai.Predict(predIR, predIR.TrainIR.Into, cwd)
		if err != nil {
			return err
		}
		err = createPredictionTableFromIR(predIR, db, session)
		if err != nil {
			return err
		}

		program.WriteString(code)
	} else {
		if err := recoverModelDir(db, cwd, modelDir, predIR.TrainIR.Into); err != nil {
			return err
		}
		if isXGBoostModel(predIR.TrainIR.Estimator) {
			code, err := xgboost.Pred(predIR, session)
			if err != nil {
				return err
			}
			err = createPredictionTableFromIR(predIR, db, session)
			if err != nil {
				return err
			}
			program.WriteString(code)
		} else {
			err = createPredictionTableFromIR(predIR, db, session)
			if err != nil {
				return err
			}
			code, err := tensorflow.Pred(predIR, session)
			if err != nil {
				return err
			}
			program.WriteString(code)
		}
	}

	var buf bytes.Buffer
	buf.WriteString(fmt.Sprintf("\n==========Program======\n%s\n=======Program Output===========\n", program.String()))

	cw := &logChanWriter{wr: wr}
	w := io.MultiWriter(cw, &buf)
	defer cw.Close()
	cmd := sqlflowCmd(cwd, db.driverName)
	cmd.Env = append(os.Environ())
	cmd.Stdin = &program
	cmd.Stdout = w
	cmd.Stderr = w
	if e := cmd.Run(); e != nil {
		return fmt.Errorf("predict failed: %v\n %s", e, buf.String())
	}
	return nil
}

func runAnalyzeIR(analyzeIR *ir.AnalyzeClause, wr *PipeWriter, db *DB, modelDir string, session *pb.Session) error {
	// cwd is used to load the saved model for prediction.
	cwd, err := ioutil.TempDir("/tmp", "sqlflow")
	if err != nil {
		return err
	}
	defer os.RemoveAll(cwd)

	// load the model for analyze
	if err := recoverModelDir(db, cwd, modelDir, analyzeIR.TrainIR.Into); err != nil {
		return err
	}

	cmd := exec.Command("python", "-u")
	cmd.Dir = cwd

	if !strings.HasPrefix(strings.ToUpper(analyzeIR.TrainIR.Estimator), `XGBOOST.`) {
		return fmt.Errorf("unsupported model %s", analyzeIR.TrainIR.Estimator)
	}
	code, err := xgboost.Analyze(analyzeIR)
	if err != nil {
		return err
	}
	var program bytes.Buffer
	program.WriteString(code)
	cmd.Stdin = &program
	if _, err := cmd.CombinedOutput(); err != nil {
		return err
	}

	imgFile, err := os.Open(path.Join(cwd, "summary.png"))
	if err != nil {
		return err
	}
	defer imgFile.Close()

	imgBytes, err := ioutil.ReadAll(imgFile)
	if err != nil {
		return err
	}
	imgBase64Str := base64.StdEncoding.EncodeToString(imgBytes)
	img2html := fmt.Sprintf("<div align='center'><img src='data:image/png;base64,%s' /></div>", imgBase64Str)
	wr.Write(img2html)
	return nil
}

// Create prediction table with appropriate column type.
// If prediction table already exists, it will be overwritten.
func createPredictionTable(predParsed *extendedSelect, db *DB, session *pb.Session) error {
	tableName, columnName, e := parseTableColumn(predParsed.into)
	if e != nil {
		return fmt.Errorf("invalid predParsed.into, %v", e)
	}

	dropStmt := fmt.Sprintf("drop table if exists %s;", tableName)
	if _, e := db.Exec(dropStmt); e != nil {
		return fmt.Errorf("failed executing %s: %q", dropStmt, e)
	}

	fts, e := verify(predParsed.standardSelect.String(), db)
	if e != nil {
		return e
	}

	var b bytes.Buffer
	fmt.Fprintf(&b, "create table %s (", tableName)
	for _, c := range predParsed.columns["feature_columns"] {
		name, err := getExpressionFieldName(c)
		if err != nil {
			return err
		}
		typ, ok := fts.get(name)
		if !ok {
			return fmt.Errorf("createPredictionTable: Cannot find type of field %s", name)
		}
		stype, e := universalizeColumnType(db.driverName, typ)
		if e != nil {
			return e
		}
		fmt.Fprintf(&b, "%s %s, ", name, stype)
	}

	// TODO(Yancey1989): For the current implementation, the prediction result column
	// type is derivated by the pred-select-statement, the better way is derivating
	// the result column type by the prediction result.
	typ, ok := fts.get(columnName)
	if !ok {
		// NOTE(typhoonzero): Clustering model may not have label in select statement, default use INT type
		typ = "INT"
	}
	stype, e := universalizeColumnType(db.driverName, typ)
	if e != nil {
		return e
	}
	if db.driverName == "hive" {
		fmt.Fprintf(&b, "%s %s) ROW FORMAT DELIMITED FIELDS TERMINATED BY \"\\001\" STORED AS TEXTFILE;", columnName, stype)
	} else {
		fmt.Fprintf(&b, "%s %s);", columnName, stype)
	}

	createStmt := b.String()
	if _, e := db.Exec(createStmt); e != nil {
		return fmt.Errorf("failed executing %s: %q", createStmt, e)
	}
	return nil
}

// Create prediction table using the `PredictClause`.
// TODO(typhoonzero): remove legacy `createPredictionTable` once we change all submitters to use IR.
func createPredictionTableFromIR(predIR *ir.PredictClause, db *DB, session *pb.Session) error {
	dropStmt := fmt.Sprintf("drop table if exists %s;", predIR.ResultTable)
	if _, e := db.Exec(dropStmt); e != nil {
		return fmt.Errorf("failed executing %s: %q", dropStmt, e)
	}
	// FIXME(typhoonzero): simply add LIMIT 1 at the end to get column types.
	tmpSQL := fmt.Sprintf("%s LIMIT 1;", strings.TrimRight(strings.TrimSpace(predIR.Select), ";"))
	flds, fts, e := getColumnTypes(tmpSQL, db)
	if e != nil {
		return e
	}

	var b bytes.Buffer
	labelColumnTypeFound := false
	labelColumnName := ""
	labelColumnType := ""
	fmt.Fprintf(&b, "create table %s (", predIR.ResultTable)
	for idx, colType := range fts {
		stype, e := universalizeColumnType(db.driverName, colType)
		if e != nil {
			return e
		}
		fldName := flds[idx]
		if fldName == predIR.ResultColumn {
			labelColumnTypeFound = true
			labelColumnName = fldName
			labelColumnType = stype
			continue
		}
		fmt.Fprintf(&b, "%s %s, ", fldName, stype)
	}

	// TODO(Yancey1989): For the current implementation, the prediction result column
	// type is derivated by the pred-select-statement, the better way is derivating
	// the result column type by the prediction result.
	// typ, ok := fts.get(predIR.ResultColumn)
	if !labelColumnTypeFound {
		// NOTE(typhoonzero): Clustering model may not have label in select statement, default use INT type
		labelColumnName = predIR.ResultColumn
		labelColumnType = "INT"
	}
	stype, e := universalizeColumnType(db.driverName, labelColumnType)
	if e != nil {
		return e
	}
	if db.driverName == "hive" {
		fmt.Fprintf(&b, "%s %s) ROW FORMAT DELIMITED FIELDS TERMINATED BY \"\\001\" STORED AS TEXTFILE;", labelColumnName, stype)
	} else {
		fmt.Fprintf(&b, "%s %s);", labelColumnName, stype)
	}

	createStmt := b.String()
	if _, e := db.Exec(createStmt); e != nil {
		return fmt.Errorf("failed executing %s: %q", createStmt, e)
	}
	return nil
}

func recoverModelDir(db *DB, cwd, modelDir, modelName string) error {
	if modelDir != "" {
		_, err := loadTar(modelDir, cwd, modelName)
		return err
	}

	_, err := load(db, modelName, cwd)
	return err
}

func loadModelMeta(pr *extendedSelect, db *DB, cwd, modelDir, modelName string) (*extendedSelect, error) {
	var m *model
	var e error
	if modelDir != "" {
		m, e = loadTar(modelDir, cwd, modelName)
	} else {
		m, e = load(db, modelName, cwd)
	}
	if e != nil {
		return nil, fmt.Errorf("load %v", e)
	}

	// Parse the training SELECT statement used to train
	// the model for the prediction.
	tr, e := parseOneStatement(db.driverName, m.TrainSelect)
	if e != nil {
		return nil, fmt.Errorf("parse: TrainSelect %v raise %v", m.TrainSelect, e)
	}

	if e := verifyColumnNameAndType(tr.extended, pr, db); e != nil {
		return nil, fmt.Errorf("verifyColumnNameAndType: %v", e)
	}

	pr.trainClause = tr.extended.trainClause

	return pr, nil
}

type logChanWriter struct {
	wr *PipeWriter

	m    sync.Mutex
	buf  bytes.Buffer
	prev string
}

func (cw *logChanWriter) Write(p []byte) (n int, err error) {
	// Both cmd.Stdout and cmd.Stderr are writing to cw
	cw.m.Lock()
	defer cw.m.Unlock()

	n, err = cw.buf.Write(p)
	if err != nil {
		return n, err
	}

	for {
		line, err := cw.buf.ReadString('\n')
		cw.prev = cw.prev + line
		// ReadString returns err != nil if and only if the returned Data
		// does not end in delim.
		if err != nil {
			break
		}

		if err := cw.wr.Write(cw.prev); err != nil {
			return len(cw.prev), err
		}
		cw.prev = ""
	}
	return n, nil
}

func (cw *logChanWriter) Close() {
	if len(cw.prev) > 0 {
		cw.wr.Write(cw.prev)
		cw.prev = ""
	}
}

// ----------------------- useful for testing --------------------------

func getDefaultSession() *pb.Session {
	return &pb.Session{}
}<|MERGE_RESOLUTION|>--- conflicted
+++ resolved
@@ -113,10 +113,15 @@
 	}
 
 	connStr := fmt.Sprintf("%s://%s", db.driverName, db.dataSourceName)
-	_, err = programToIR(sqls, connStr, modelDir, true, false)
-	if err != nil {
-		return err
-	}
+
+	_ = sqls
+	_ = connStr
+	/*
+		_, err = programToIR(sqls, connStr, modelDir, true, false)
+		if err != nil {
+			return err
+		}
+	*/
 
 	// TODO(yancey1989):
 	// 1. call codegen_couler.go to genearte Couler program.
@@ -134,7 +139,6 @@
 		return err
 	}
 
-<<<<<<< HEAD
 	// NOTE(tony): We generate IR and execute its translated program one-by-one since IR generation may depend on the execution
 	// of the previous statement. For example, consider a SQL program
 	//
@@ -144,35 +148,26 @@
 	// The IR generation on the second statement would fail since it requires inspection the schema of some_table,
 	// which depends on the execution of create table some_table as (select ...);.
 	for _, sql := range sqls {
-		var ir codegen.SingleSQLIR
+		var r ir.SQLStatement
 		connStr := fmt.Sprintf("%s://%s", db.driverName, db.dataSourceName)
 		if sql.extended != nil {
 			parsed := sql.extended
 			if parsed.train {
-				ir, err = generateTrainIRWithInferredColumns(parsed, connStr)
+				r, err = generateTrainIRWithInferredColumns(parsed, connStr)
 			} else if parsed.analyze {
-				ir, err = generateAnalyzeIR(parsed, connStr, modelDir, submitter() != SubmitterPAI)
+				r, err = generateAnalyzeIR(parsed, connStr, modelDir, submitter() != SubmitterPAI)
 			} else {
-				ir, err = generatePredictIR(parsed, connStr, modelDir, submitter() != SubmitterPAI)
+				r, err = generatePredictIR(parsed, connStr, modelDir, submitter() != SubmitterPAI)
 			}
 		} else {
-			standardSQL := codegen.StandardSQLIR(sql.standard)
-			ir = &standardSQL
+			standardSQL := ir.StandardSQL(sql.standard)
+			r = &standardSQL
 		}
 		if err != nil {
 			return err
 		}
-		ir.SetOriginalSQL(sql.original)
-=======
-	connStr := fmt.Sprintf("%s://%s", db.driverName, db.dataSourceName)
-	programIR, err := programToIR(sqls, connStr, modelDir, submitter() != SubmitterPAI, true /*enableFeatureDerivation = true*/)
-	if err != nil {
-		return err
-	}
-
-	for _, ir := range programIR {
->>>>>>> 2bda0f9f
-		if e := runSingleSQLIR(wr, ir, db, modelDir, session); e != nil {
+		r.SetOriginalSQL(sql.original)
+		if e := runSingleSQLIR(wr, r, db, modelDir, session); e != nil {
 			return e
 		}
 	}
@@ -299,12 +294,8 @@
 	return nil
 }
 
-<<<<<<< HEAD
 // TODO(tony): remove the following function after all submitter has been moved to IR
 func runThirdPartySubmitterPred(wr *PipeWriter, sql string, db *DB, cwd string, session *pb.Session) error {
-=======
-func runPredictIR(predIR *ir.PredictClause, wr *PipeWriter, db *DB, modelDir string, session *pb.Session) error {
->>>>>>> 2bda0f9f
 	// TODO(typhoonzero): remove below twice parse when all submitters moved to IR.
 	pr, e := newExtendedSyntaxParser().Parse(sql)
 	if e != nil {
@@ -319,7 +310,7 @@
 	return nil
 }
 
-func runPredictIR(predIR *codegen.PredictIR, wr *PipeWriter, db *DB, modelDir string, session *pb.Session) error {
+func runPredictIR(predIR *ir.PredictClause, wr *PipeWriter, db *DB, modelDir string, session *pb.Session) error {
 	// cwd is used to load the saved model for prediction.
 	cwd, err := ioutil.TempDir("/tmp", "sqlflow")
 	if err != nil {
