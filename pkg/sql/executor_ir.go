// Copyright 2019 The SQLFlow Authors. All rights reserved.
// Licensed under the Apache License, Version 2.0 (the "License");
// you may not use this file except in compliance with the License.
// You may obtain a copy of the License at
//
// http://www.apache.org/licenses/LICENSE-2.0
//
// Unless required by applicable law or agreed to in writing, software
// distributed under the License is distributed on an "AS IS" BASIS,
// WITHOUT WARRANTIES OR CONDITIONS OF ANY KIND, either express or implied.
// See the License for the specific language governing permissions and
// limitations under the License.

package sql

import (
	"bytes"
	"fmt"
<<<<<<< HEAD
	"io"
	"io/ioutil"
	"os"
	"os/exec"
	"path"
	"regexp"
=======
>>>>>>> cee526f3
	"strings"
	"time"

	pb "sqlflow.org/sqlflow/pkg/proto"
<<<<<<< HEAD
	"sqlflow.org/sqlflow/pkg/sql/codegen/couler"
	"sqlflow.org/sqlflow/pkg/sql/codegen/pai"
	"sqlflow.org/sqlflow/pkg/sql/codegen/tensorflow"
	"sqlflow.org/sqlflow/pkg/sql/codegen/xgboost"
=======
>>>>>>> cee526f3
	"sqlflow.org/sqlflow/pkg/sql/ir"
)

// EndOfExecution will push to the pipe when one SQL statement execution is finished.
type EndOfExecution struct {
	StartTime int64
	EndTime   int64
	Statement string
}

// WorkflowJob indicates the Argo Workflow ID
type WorkflowJob struct {
	JobID string
}

// RunSQLProgram run a SQL program.
func RunSQLProgram(sqlProgram string, db *DB, modelDir string, session *pb.Session) *PipeReader {
	rd, wr := Pipe()
	go func() {
		defer wr.Close()
		err := runSQLProgram(wr, sqlProgram, db, modelDir, session)

		if err != nil {
			log.Errorf("runSQLProgram error: %v", err)
			if err != ErrClosedPipe {
				if err := wr.Write(err); err != nil {
					log.Errorf("runSQLProgram error(piping): %v", err)
				}
			}
		}
	}()
	return rd
}

// SubmitWorkflow submits an Argo workflow
func SubmitWorkflow(sqlProgram string, db *DB, modelDir string, session *pb.Session) *PipeReader {
	rd, wr := Pipe()
	go func() {
		defer wr.Close()
		err := submitWorkflow(wr, sqlProgram, db, modelDir, session)
		if err != nil {
			log.Errorf("submit Workflow error: %v", err)
		}
	}()
	return rd
}

func submitWorkflow(wr *PipeWriter, sqlProgram string, db *DB, modelDir string, session *pb.Session) error {
	sqls, err := parse(db.driverName, sqlProgram)
	if err != nil {
		return err
	}
	// TODO(yancey1989): seperate the IR generation to mutiple steps:
	// For example, a TRAIN statment:
	// 		SELECT ... TO TRAIN ...
	// the multiple ir generator steps pipeline can be:
	// sql -> parsed result -> infer columns -> load train ir from saved model ..
	spIRs := []ir.SQLStatement{}
	for _, sql := range sqls {
		var r ir.SQLStatement
		connStr := fmt.Sprintf("%s://%s", db.driverName, db.dataSourceName)
		if sql.extended != nil {
			parsed := sql.extended
			if parsed.train {
				r, err = generateTrainIR(parsed, connStr)
			} else if parsed.analyze {
				r, err = generateAnalyzeIR(parsed, connStr, modelDir, false)
			} else {
				r, err = generatePredictIR(parsed, connStr, modelDir, false)
			}
		} else {
			standardSQL := ir.StandardSQL(sql.standard)
			r = &standardSQL
		}
		if err != nil {
			return err
		}
		r.SetOriginalSQL(sql.original)
		spIRs = append(spIRs, r)
	}

	// 1. call codegen_couler.go to genearte Couler program.
	program, err := couler.Run(spIRs)
	if err != nil {
		return fmt.Errorf("Generate Couler program error: %v", err)
	}

	coulerFile, err := ioutil.TempFile("/tmp", "sqlflow-couler*.py")
	if err != nil {
		return fmt.Errorf("")
	}
	coulerFile.Write([]byte(program))
	defer coulerFile.Close()

	// 2. compile Couler program into Argo YAML.
	argoYaml, err := ioutil.TempFile("/tmp", "sqlflow-argo*.yaml")
	cmd := exec.Command("couler", "run", "--mode", "argo", "--file", coulerFile.Name(), ">", argoYaml.Name())
	cmd.Env = append(os.Environ())
	if _, err := cmd.CombinedOutput(); err != nil {
		return fmt.Errorf("generate Argo workflow yaml error: %v", err)
	}

	// 3. submit Argo YAML and fetch the workflow ID.
	cmd = exec.Command("kubectl", "create", "-f", argoYaml.Name())
	output, err := cmd.CombinedOutput()
	if err != nil {
		fmt.Println(string(output))
		return fmt.Errorf("submit Argo YAML error: %v", err)
	}
	reWorkflow := regexp.MustCompile(`.+/(.+) .+`)
	wf := reWorkflow.FindStringSubmatch(string(output))
	var workflowID string
	if len(wf) == 2 {
		workflowID = wf[1]
	} else {
		return fmt.Errorf("parse workflow ID error: %v", err)
	}

	return wr.Write(WorkflowJob{
		JobID: workflowID,
	})
}

func runSQLProgram(wr *PipeWriter, sqlProgram string, db *DB, modelDir string, session *pb.Session) error {
	sqls, err := parse(db.driverName, sqlProgram)
	if err != nil {
		return err
	}
	// NOTE(tony): We generate IR and execute its translated program one-by-one since IR generation may depend on the execution
	// of the previous statement. For example, consider a SQL program
	//
	//   create table some_table as (select ...);
	//   select * from some_table to train ...
	//
	// The IR generation on the second statement would fail since it requires inspection the schema of some_table,
	// which depends on the execution of create table some_table as (select ...);.
	for _, sql := range sqls {
		var r ir.SQLStatement
		connStr := fmt.Sprintf("%s://%s", db.driverName, db.dataSourceName)
		if sql.extended != nil {
			parsed := sql.extended
			if parsed.train {
				r, err = generateTrainIRWithInferredColumns(parsed, connStr)
			} else if parsed.analyze {
<<<<<<< HEAD
				r, err = generateAnalyzeIR(parsed, connStr, modelDir, true)
			} else {
				r, err = generatePredictIR(parsed, connStr, modelDir, true)
=======
				r, err = generateAnalyzeIR(parsed, connStr, modelDir, submitter().GetTrainIRFromModel())
			} else {
				r, err = generatePredictIR(parsed, connStr, modelDir, submitter().GetTrainIRFromModel())
>>>>>>> cee526f3
			}
		} else {
			standardSQL := ir.StandardSQL(sql.standard)
			r = &standardSQL
		}
		if err != nil {
			return err
		}
		r.SetOriginalSQL(sql.original)
		if e := runSingleSQLIR(wr, r, db, modelDir, session); e != nil {
			return e
		}
	}
	return nil
}

func runSingleSQLIR(wr *PipeWriter, sqlIR ir.SQLStatement, db *DB, modelDir string, session *pb.Session) (e error) {
	startTime := time.Now().UnixNano()
	var originalSQL string
	defer func() {
		if e != nil {
			wr.Write(EndOfExecution{
				StartTime: startTime,
				EndTime:   time.Now().UnixNano(),
				Statement: originalSQL,
			})
		}
	}()
	if e := submitter().Setup(wr, db, modelDir, session); e != nil {
		return e
	}
	defer submitter().Teardown()
	return sqlIR.Execute(submitter())
}

// Create prediction table with appropriate column type.
// If prediction table already exists, it will be overwritten.
func createPredictionTable(predParsed *extendedSelect, db *DB, session *pb.Session) error {
	tableName, columnName, e := parseTableColumn(predParsed.into)
	if e != nil {
		return fmt.Errorf("invalid predParsed.into, %v", e)
	}

	dropStmt := fmt.Sprintf("drop table if exists %s;", tableName)
	if _, e := db.Exec(dropStmt); e != nil {
		return fmt.Errorf("failed executing %s: %q", dropStmt, e)
	}

	fts, e := verify(predParsed.standardSelect.String(), db)
	if e != nil {
		return e
	}
	var b bytes.Buffer
	fmt.Fprintf(&b, "create table %s (", tableName)
	for _, c := range predParsed.columns["feature_columns"] {
		name, err := getExpressionFieldName(c)
		if err != nil {
			return err
		}
		typ, ok := fts.get(name)
		if !ok {
			return fmt.Errorf("createPredictionTable: Cannot find type of field %s", name)
		}
		stype, e := universalizeColumnType(db.driverName, typ)
		if e != nil {
			return e
		}
		fmt.Fprintf(&b, "%s %s, ", name, stype)
	}

	// TODO(Yancey1989): For the current implementation, the prediction result column
	// type is derivated by the pred-select-statement, the better way is derivating
	// the result column type by the prediction result.
	typ, ok := fts.get(columnName)
	if !ok {
		// NOTE(typhoonzero): Clustering model may not have label in select statement, default use INT type
		typ = "INT"
	}
	stype, e := universalizeColumnType(db.driverName, typ)
	if e != nil {
		return e
	}
	if db.driverName == "hive" {
		fmt.Fprintf(&b, "%s %s) ROW FORMAT DELIMITED FIELDS TERMINATED BY \"\\001\" STORED AS TEXTFILE;", columnName, stype)
	} else {
		fmt.Fprintf(&b, "%s %s);", columnName, stype)
	}

	createStmt := b.String()
	if _, e := db.Exec(createStmt); e != nil {
		return fmt.Errorf("failed executing %s: %q", createStmt, e)
	}
	return nil
}

// Create prediction table using the `PredictClause`.
// TODO(typhoonzero): remove legacy `createPredictionTable` once we change all submitters to use IR.
func createPredictionTableFromIR(predIR *ir.PredictClause, db *DB, session *pb.Session) error {
	dropStmt := fmt.Sprintf("drop table if exists %s;", predIR.ResultTable)
	if _, e := db.Exec(dropStmt); e != nil {
		return fmt.Errorf("failed executing %s: %q", dropStmt, e)
	}
	// FIXME(typhoonzero): simply add LIMIT 1 at the end to get column types.
	tmpSQL := fmt.Sprintf("%s LIMIT 1;", strings.TrimRight(strings.TrimSpace(predIR.Select), ";"))
	flds, fts, e := getColumnTypes(tmpSQL, db)
	if e != nil {
		return e
	}

	var b bytes.Buffer
	labelColumnTypeFound := false
	labelColumnName := ""
	labelColumnType := ""
	fmt.Fprintf(&b, "create table %s (", predIR.ResultTable)
	for idx, colType := range fts {
		stype, e := universalizeColumnType(db.driverName, colType)
		if e != nil {
			return e
		}
		fldName := flds[idx]
		if fldName == predIR.ResultColumn {
			labelColumnTypeFound = true
			labelColumnName = fldName
			labelColumnType = stype
			continue
		}
		fmt.Fprintf(&b, "%s %s, ", fldName, stype)
	}

	// TODO(Yancey1989): For the current implementation, the prediction result column
	// type is derivated by the pred-select-statement, the better way is derivating
	// the result column type by the prediction result.
	// typ, ok := fts.get(predIR.ResultColumn)
	if !labelColumnTypeFound {
		// NOTE(typhoonzero): Clustering model may not have label in select statement, default use INT type
		labelColumnName = predIR.ResultColumn
		labelColumnType = "INT"
	}
	stype, e := universalizeColumnType(db.driverName, labelColumnType)
	if e != nil {
		return e
	}
	if db.driverName == "hive" {
		fmt.Fprintf(&b, "%s %s) ROW FORMAT DELIMITED FIELDS TERMINATED BY \"\\001\" STORED AS TEXTFILE;", labelColumnName, stype)
	} else {
		fmt.Fprintf(&b, "%s %s);", labelColumnName, stype)
	}

	createStmt := b.String()
	if _, e := db.Exec(createStmt); e != nil {
		return fmt.Errorf("failed executing %s: %q", createStmt, e)
	}
	return nil
}

func loadModelMeta(pr *extendedSelect, db *DB, cwd, modelDir, modelName string) (*extendedSelect, error) {
	var m *model
	var e error
	if modelDir != "" {
		m, e = loadTar(modelDir, cwd, modelName)
	} else {
		m, e = load(db, modelName, cwd)
	}
	if e != nil {
		return nil, fmt.Errorf("load %v", e)
	}
	// Parse the training SELECT statement used to train
	// the model for the prediction.
	tr, e := parseOneStatement(db.driverName, m.TrainSelect)
	if e != nil {
		return nil, fmt.Errorf("parse: TrainSelect %v raise %v", m.TrainSelect, e)
	}

	if e := verifyColumnNameAndType(tr.extended, pr, db); e != nil {
		return nil, fmt.Errorf("verifyColumnNameAndType: %v", e)
	}

	pr.trainClause = tr.extended.trainClause

	return pr, nil
}

func getDefaultSession() *pb.Session { return &pb.Session{} } // for testing<|MERGE_RESOLUTION|>--- conflicted
+++ resolved
@@ -16,26 +16,15 @@
 import (
 	"bytes"
 	"fmt"
-<<<<<<< HEAD
-	"io"
 	"io/ioutil"
 	"os"
 	"os/exec"
-	"path"
 	"regexp"
-=======
->>>>>>> cee526f3
 	"strings"
 	"time"
 
 	pb "sqlflow.org/sqlflow/pkg/proto"
-<<<<<<< HEAD
 	"sqlflow.org/sqlflow/pkg/sql/codegen/couler"
-	"sqlflow.org/sqlflow/pkg/sql/codegen/pai"
-	"sqlflow.org/sqlflow/pkg/sql/codegen/tensorflow"
-	"sqlflow.org/sqlflow/pkg/sql/codegen/xgboost"
-=======
->>>>>>> cee526f3
 	"sqlflow.org/sqlflow/pkg/sql/ir"
 )
 
@@ -180,15 +169,9 @@
 			if parsed.train {
 				r, err = generateTrainIRWithInferredColumns(parsed, connStr)
 			} else if parsed.analyze {
-<<<<<<< HEAD
-				r, err = generateAnalyzeIR(parsed, connStr, modelDir, true)
-			} else {
-				r, err = generatePredictIR(parsed, connStr, modelDir, true)
-=======
 				r, err = generateAnalyzeIR(parsed, connStr, modelDir, submitter().GetTrainIRFromModel())
 			} else {
 				r, err = generatePredictIR(parsed, connStr, modelDir, submitter().GetTrainIRFromModel())
->>>>>>> cee526f3
 			}
 		} else {
 			standardSQL := ir.StandardSQL(sql.standard)
