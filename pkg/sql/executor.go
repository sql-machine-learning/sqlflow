// Copyright 2019 The SQLFlow Authors. All rights reserved.
// Licensed under the Apache License, Version 2.0 (the "License");
// you may not use this file except in compliance with the License.
// You may obtain a copy of the License at
//
// http://www.apache.org/licenses/LICENSE-2.0
//
// Unless required by applicable law or agreed to in writing, software
// distributed under the License is distributed on an "AS IS" BASIS,
// WITHOUT WARRANTIES OR CONDITIONS OF ANY KIND, either express or implied.
// See the License for the specific language governing permissions and
// limitations under the License.

package sql

import (
	"bytes"
	"database/sql"
	"encoding/base64"
	"fmt"
	"io"
	"io/ioutil"
	"os"
	"os/exec"
	"path"
	"strings"
	"sync"
	"time"

	pb "sqlflow.org/sqlflow/pkg/server/proto"
	"sqlflow.org/sqlflow/pkg/sql/codegen/tensorflow"
	"sqlflow.org/sqlflow/pkg/sql/codegen/xgboost"
)

// Run executes a SQL query and returns a stream of rows or messages
func Run(slct string, db *DB, modelDir string, session *pb.Session) *PipeReader {
	splittedSQL, err := splitExtendedSQL(slct)
	if err != nil {
		rd, wr := Pipe()
		// return the lexer error message to client side
		go func() {
			defer wr.Close()
			wr.Write(err)
		}()
		return rd
	}
	if len(splittedSQL) == 2 {
		return runExtendedSQL(slct, db, modelDir, session)
	}
	return runStandardSQL(slct, db)
}

// splitExtendedSQL splits an extended select statement into
// its select clause and the rest. For example,
//
// input:
//   "select ... train ... with ..."
// output:
//   ["select ...", "train ... with ..."].
//
// input:
//   "select ... predict ... using ..."
// output:
//   ["select ...", "predict ... using ..."].
//
// input:
//   "select ..."
// output:
//   ["select ..."]
func splitExtendedSQL(slct string) ([]string, error) {
	l := newLexer(slct)
	var n sqlSymType
	var typ []int
	var pos []int
	for {
		t := l.Lex(&n)
		if t < 0 {
			return []string{}, fmt.Errorf("Lex: Unknown problem %s", slct[0-t:])
		}
		if t == 0 {
			break
		}
		typ = append(typ, t)
		pos = append(pos, l.pos)
	}
	for i := 1; i < len(typ)-2; i++ {
		if (typ[i] == TRAIN && typ[i+1] == IDENT && typ[i+2] == WITH) ||
			(typ[i] == PREDICT && typ[i+1] == IDENT && typ[i+2] == USING) ||
			(typ[i] == PREDICT && typ[i+1] == IDENT && typ[i+2] == WITH) ||
			(typ[i] == ANALYZE && typ[i+1] == IDENT && typ[i+2] == WITH) ||
			(typ[i] == ANALYZE && typ[i+1] == IDENT && typ[i+2] == USING) {
			return []string{slct[:pos[i-1]], slct[pos[i-1]:]}, nil
		}
	}

	return []string{slct}, nil
}

// SplitMultipleSQL returns a list of SQL statements if the input statements contains mutiple
// SQL statements separated by ;
func SplitMultipleSQL(statements string) ([]string, error) {
	l := newLexer(statements)
	var n sqlSymType
	var sqlList []string
	splitPos := 0
	for {
		t := l.Lex(&n)
		if t < 0 {
			return []string{}, fmt.Errorf("Lex: Unknown problem %s", statements[0-t:])
		}
		if t == 0 {
			if len(sqlList) == 0 {
				// NOTE: this line support executing SQL statement without a trailing ";"
				sqlList = append(sqlList, statements)
			}
			break
		}
		if t == ';' {
			splited := statements[splitPos:l.pos]
			splited = strings.TrimSpace(splited)
			sqlList = append(sqlList, splited)
			splitPos = l.pos
		}
	}
	return sqlList, nil
}

// TODO(weiguo): isQuery is a hacky way to decide which API to call:
// https://golang.org/pkg/database/sql/#DB.Exec .
// We will need to extend our parser to be a full SQL parser in the future.
func isQuery(slct string) bool {
	s := strings.ToUpper(strings.TrimSpace(slct))
	has := strings.Contains
	if strings.HasPrefix(s, "SELECT") && !has(s, "INTO") {
		return true
	}
	if strings.HasPrefix(s, "SHOW") && (has(s, "CREATE") || has(s, "DATABASES") || has(s, "TABLES")) {
		return true
	}
	if strings.HasPrefix(s, "DESCRIBE") {
		return true
	}
	return false
}

func runStandardSQL(slct string, db *DB) *PipeReader {
	if isQuery(slct) {
		return runQuery(slct, db)
	}
	return runExec(slct, db)
}

// query runs slct and writes the retrieved rows into pipe wr.
func query(slct string, db *DB, wr *PipeWriter) error {
	defer func(startAt time.Time) {
		log.Debugf("runQuery %v finished, elapsed:%v", slct, time.Since(startAt))
	}(time.Now())

	rows, err := db.Query(slct)
	if err != nil {
		return fmt.Errorf("runQuery failed: %v", err)
	}
	defer rows.Close()

	columns, err := rows.Columns()
	if err != nil {
		return fmt.Errorf("failed to get columns: %v", err)
	}

	columnTypes, err := rows.ColumnTypes()
	if err != nil {
		return fmt.Errorf("failed to get columnTypes: %v", err)
	}

	header := make(map[string]interface{})
	header["columnNames"] = columns
	if e := wr.Write(header); e != nil {
		return e
	}

	for rows.Next() {
		if e := parseRow(columns, columnTypes, rows, wr); e != nil {
			return e
		}
	}
	return nil
}

// parseRow calls rows.Scan to retrieve the current row, and convert
// each cell value from {}interface to an accurary value.  It then
// writes the converted row into wr.
func parseRow(columns []string, columnTypes []*sql.ColumnType, rows *sql.Rows, wr *PipeWriter) error {
	// Since we don't know the table schema in advance, we create
	// a slice of empty interface and add column types at
	// runtime. Some databases support dynamic types between rows,
	// such as sqlite's affinity. So we move columnTypes inside
	// the row.Next() loop.
	count := len(columns)
	values := make([]interface{}, count)
	for i, ct := range columnTypes {
		v, e := createByType(ct.ScanType())
		if e != nil {
			return e
		}
		values[i] = v
	}

	if err := rows.Scan(values...); err != nil {
		return err
	}

	row := make([]interface{}, count)
	for i, val := range values {
		v, e := parseVal(val)
		if e != nil {
			return e
		}
		row[i] = v
	}
	if e := wr.Write(row); e != nil {
		return e
	}
	return nil
}

// runQeury creates a pipe before starting a goroutine that execute
// query, which runs slct and writes retrieved rows to a pipe.
// runQuery returns the read end of the pipe.  The caller doesn't have
// to close the pipe because the query goroutine will close it after
// data retrieval.
func runQuery(slct string, db *DB) *PipeReader {
	// FIXME(tony): how to deal with large tables?
	// TODO(tony): test on null table elements
	rd, wr := Pipe()
	go func() {
		defer wr.Close()
		if e := query(slct, db, wr); e != nil {
			log.Errorf("runQuery error:%v", e)
			if e != ErrClosedPipe {
				if err := wr.Write(e); err != nil {
					log.Errorf("runQuery error(piping):%v", err)
				}
			}
		}
	}()
	return rd
}

func runExec(slct string, db *DB) *PipeReader {
	rd, wr := Pipe()
	go func() {
		defer wr.Close()

		err := func() error {
			defer func(startAt time.Time) {
				log.Debugf("runEexc %v finished, elapsed:%v", slct, time.Since(startAt))
			}(time.Now())

			res, e := db.Exec(slct)
			if e != nil {
				return fmt.Errorf("runExec failed: %v", e)
			}
			affected, e := res.RowsAffected()
			if e != nil {
				return fmt.Errorf("failed to get affected row number: %v", e)
			}
			if affected > 1 {
				return wr.Write(fmt.Sprintf("%d rows affected", affected))
			}
			// gomaxcompute does not return affected rows number
			if affected < 0 {
				return wr.Write("OK")
			}
			return wr.Write(fmt.Sprintf("%d row affected", affected))
		}()
		if err != nil {
			log.Errorf("runExec error:%v", err)
			if err != ErrClosedPipe {
				if err := wr.Write(err); err != nil {
					log.Errorf("runExec error(piping):%v", err)
				}
			}
		}
	}()
	return rd
}

func isUnsupervisedLearning(pr *extendedSelect) bool {
	// TODO(Yancey1989): It's an immature way to determinate whether it's a unsupservised learning model or not.
	if pr.label == "" {
		return true
	}
	return false
}

func runExtendedSQL(slct string, db *DB, modelDir string, session *pb.Session) *PipeReader {
	rd, wr := Pipe()
	go func() {
		defer wr.Close()

		err := func() error {
			defer func(startAt time.Time) {
				log.Debugf("runExtendedSQL %v finished, elapsed:%v", slct, time.Since(startAt))
			}(time.Now())
			pr, e := newParser().Parse(slct)
			if e != nil {
				return e
			}

			// NOTE: the temporary directory must be in a host directory
			// which can be mounted to Docker containers.  If I don't
			// specify the "/tmp" prefix, ioutil.TempDir would by default
			// generate a directory in /private/tmp for macOS, which
			// cannot be mounted by Docker into the container.  For more
			// detailed, please refer to
			// https://docs.docker.com/docker-for-mac/osxfs/#namespaces.
			cwd, e := ioutil.TempDir("/tmp", "sqlflow")
			if e != nil {
				return e
			}
			defer os.RemoveAll(cwd)

			if pr.train {
				if os.Getenv("SQLFLOW_submitter") == "elasticdl" {
					return elasticDLTrain(wr, pr, db, cwd, session, nil)
				}
				var ds *trainAndValDataset
				if !isUnsupervisedLearning(pr) {
					// TODO(weiguo): fix the hard code 0.8
					if ds, e = newTrainAndValDataset(db, pr.standardSelect.String(), pr.standardSelect.tables[0], 0.8); e != nil {
						return e
					}
					defer releaseTrainAndValDataset(db, ds)
				}
				// FIXME(weiguo): temporary branch to alps
				if os.Getenv("SQLFLOW_submitter") == "alps" {
					return alpsTrain(wr, pr, db, cwd, session, ds)
				}
				return train(wr, pr, db, cwd, modelDir, slct, session, ds)
			}

			if pr.analyze {
				return analyze(wr, pr, db, cwd, modelDir)
			}

			// FIXME(weiguo): temporary branch to alps
			if os.Getenv("SQLFLOW_submitter") == "alps" {
				return alpsPred(wr, pr, db, cwd, session)
			} else if os.Getenv("SQLFLOW_submitter") == "elasticdl" {
				return elasticDLPredict(wr, pr, db, cwd, session, nil)
			}
			return pred(wr, pr, db, cwd, modelDir, session)
		}()

		if err != nil {
			log.Errorf("runExtendedSQL error:%v", err)
			if err != ErrClosedPipe {
				if err := wr.Write(err); err != nil {
					log.Errorf("runExtendedSQL error(piping):%v", err)
				}
			}
		}
	}()
	return rd
}

type logChanWriter struct {
	wr *PipeWriter

	m    sync.Mutex
	buf  bytes.Buffer
	prev string
}

func (cw *logChanWriter) Write(p []byte) (n int, err error) {
	// Both cmd.Stdout and cmd.Stderr are writing to cw
	cw.m.Lock()
	defer cw.m.Unlock()

	n, err = cw.buf.Write(p)
	if err != nil {
		return n, err
	}

	for {
		line, err := cw.buf.ReadString('\n')
		cw.prev = cw.prev + line
		// ReadString returns err != nil if and only if the returned Data
		// does not end in delim.
		if err != nil {
			break
		}

		if err := cw.wr.Write(cw.prev); err != nil {
			return len(cw.prev), err
		}
		cw.prev = ""
	}
	return n, nil
}

func (cw *logChanWriter) Close() {
	if len(cw.prev) > 0 {
		cw.wr.Write(cw.prev)
		cw.prev = ""
	}
}

func train(wr *PipeWriter, tr *extendedSelect, db *DB, cwd string, modelDir string, slct string, session *pb.Session, ds *trainAndValDataset) error {
	_, e := verify(tr, db)
	if e != nil {
		return e
	}
	var program bytes.Buffer
	if isXGBoostModel(tr.estimator) {
		ir, err := generateTrainIR(tr, db.String())
		if err != nil {
			return err
		}
		err = InferFeatureColumns(ir)
		if err != nil {
			return err
		}
		code, err := xgboost.Train(ir)
		if err != nil {
			return err
		}
		program.WriteString(code)
	} else {
		ir, err := generateTrainIR(tr, db.String())
		if err != nil {
			return err
		}
		err = InferFeatureColumns(ir)
		if err != nil {
			return err
		}
		// TODO(typhoonzero): change to use validation clause to fill in ir.ValidationSelect
		// Clustering model will have ds == nil
		if ds == nil {
			ir.ValidationSelect = ir.Select
		} else {
			ir.ValidationSelect = fmt.Sprintf("SELECT * FROM %s", ds.validation)
		}

		code, err := tensorflow.Train(ir)
		if err != nil {
			return err
		}
		program.WriteString(code)
	}
	cw := &logChanWriter{wr: wr}
	var buf bytes.Buffer
	buf.WriteString(fmt.Sprintf("\n==========Program======\n%s\n=======Program Output===========\n", program.String()))

	w := io.MultiWriter(cw, &buf)
	defer cw.Close()
	cmd := sqlflowCmd(cwd, db.driverName)
	cmd.Stdin = &program
	cmd.Stdout = w
	cmd.Stderr = w
	if e := cmd.Run(); e != nil {
		return fmt.Errorf("predict failed: %v\n %s", e, buf.String())
	}
	m := model{workDir: cwd, TrainSelect: slct}
	if modelDir != "" {
		return m.saveTar(modelDir, tr.save)
	}
	return m.save(db, tr.save)
}

func loadModelMeta(pr *extendedSelect, db *DB, cwd, modelDir, modelName string) (*extendedSelect, fieldTypes, error) {
	var m *model
	var e error
	if modelDir != "" {
		m, e = loadTar(modelDir, cwd, modelName)
	} else {
		m, e = load(db, modelName, cwd)
	}
	if e != nil {
		return nil, nil, fmt.Errorf("load %v", e)
	}

	// Parse the training SELECT statement used to train
	// the model for the prediction.
	tr, e := newParser().Parse(m.TrainSelect)
	if e != nil {
		return nil, nil, fmt.Errorf("parse: TrainSelect %v raise %v", m.TrainSelect, e)
	}

	if e := verifyColumnNameAndType(tr, pr, db); e != nil {
		return nil, nil, fmt.Errorf("verifyColumnNameAndType: %v", e)
	}

	pr.trainClause = tr.trainClause
	fts, e := verify(pr, db)
	if e != nil {
		return nil, nil, fmt.Errorf("verify: %v", e)
	}

	return pr, fts, nil
}

func pred(wr *PipeWriter, pr *extendedSelect, db *DB, cwd string, modelDir string, session *pb.Session) error {
	pr, _, e := loadModelMeta(pr, db, cwd, modelDir, pr.model)
	if e != nil {
		return fmt.Errorf("loadModelMeta %v", e)
	}

	var program bytes.Buffer
	if isXGBoostModel(pr.estimator) {
<<<<<<< HEAD
		ir, err := generatePredictIR(pr, db.String(), cwd, modelDir)
		if err != nil {
			return err
		}
		code, err := xgboost.Pred(ir, session)
		if err != nil {
			return err
		}
		err = createPredictionTable(pr, db, session)
		if err != nil {
			return err
=======
		if enableIR() {
			ir, err := generatePredictIR(pr, db.String(), cwd, modelDir)
			if err != nil {
				return err
			}
			code, err := xgboost.Pred(ir, session)
			if err != nil {
				return err
			}
			err = createPredictionTable(pr, db, session)
			if err != nil {
				return err
			}
			program.WriteString(code)
		} else {
			if e := genXGBoost(&program, pr, nil, fts, db, session); e != nil {
				return fmt.Errorf("genXGBoost %v", e)
			}
>>>>>>> 1fc8e5d3
		}
		buf.WriteString(code)
	} else {
<<<<<<< HEAD
		ir, err := generatePredictIR(pr, db.String(), cwd, modelDir)
		if err != nil {
			return err
=======
		if enableIR() {
			ir, err := generatePredictIR(pr, db.String(), cwd, modelDir)
			if err != nil {
				return err
			}
			code, err := tensorflow.Pred(ir, session)
			if err != nil {
				return err
			}
			err = createPredictionTable(pr, db, session)
			if err != nil {
				return err
			}
			program.WriteString(code)
		} else {
			if e := genTF(&program, pr, nil, fts, db, session); e != nil {
				return fmt.Errorf("genTF %v", e)
			}
>>>>>>> 1fc8e5d3
		}
		err = InferFeatureColumns(ir.TrainIR)
		if err != nil {
			return err
		}
		code, err := tensorflow.Pred(ir, session)
		if err != nil {
			return err
		}
		err = createPredictionTable(pr, db, session)
		if err != nil {
			return err
		}
		buf.WriteString(code)
	}

	var buf bytes.Buffer
	buf.WriteString(fmt.Sprintf("\n==========Program======\n%s\n=======Program Output===========\n", program.String()))

	cw := &logChanWriter{wr: wr}
	w := io.MultiWriter(cw, &buf)
	defer cw.Close()
	cmd := sqlflowCmd(cwd, db.driverName)
	cmd.Env = append(os.Environ())
	cmd.Stdin = &program
	cmd.Stdout = w
	cmd.Stderr = w
	if e := cmd.Run(); e != nil {
		return fmt.Errorf("predict failed: %v\n %s", e, buf.String())
	}
	return nil
}

func analyze(wr *PipeWriter, pr *extendedSelect, db *DB, cwd, modelDir string) error {
	cmd := exec.Command("python", "-u")
	cmd.Dir = cwd
	ir, err := generateAnalyzeIR(pr, db.String(), cwd, modelDir)
	if err != nil {
		return err
	}
	if !strings.HasPrefix(strings.ToUpper(ir.TrainIR.Estimator), `XGBOOST.`) {
		return fmt.Errorf("unsupported model %s", ir.TrainIR.Estimator)
	}
	code, err := xgboost.Analyze(ir)
	if err != nil {
		return err
	}
	var program bytes.Buffer
	program.WriteString(code)
	cmd.Stdin = &program
	if _, err := cmd.CombinedOutput(); err != nil {
		return err
	}

	imgFile, err := os.Open(path.Join(cwd, "summary.png"))
	if err != nil {
		return err
	}
	defer imgFile.Close()

	imgBytes, err := ioutil.ReadAll(imgFile)
	if err != nil {
		return err
	}
	imgBase64Str := base64.StdEncoding.EncodeToString(imgBytes)
	img2html := fmt.Sprintf("<div align='center'><img src='data:image/png;base64,%s' /></div>", imgBase64Str)
	wr.Write(img2html)

	return nil
}

// Create prediction table with appropriate column type.
// If prediction table already exists, it will be overwritten.
func createPredictionTable(predParsed *extendedSelect, db *DB, session *pb.Session) error {
	tableName, columnName, e := parseTableColumn(predParsed.into)
	if e != nil {
		return fmt.Errorf("invalid predParsed.into, %v", e)
	}

	dropStmt := fmt.Sprintf("drop table if exists %s;", tableName)
	if _, e := db.Exec(dropStmt); e != nil {
		return fmt.Errorf("failed executing %s: %q", dropStmt, e)
	}

	fts, e := verify(predParsed, db)
	if e != nil {
		return e
	}

	var b bytes.Buffer
	fmt.Fprintf(&b, "create table %s (", tableName)
	for _, c := range predParsed.columns["feature_columns"] {
		name, err := getExpressionFieldName(c)
		if err != nil {
			return err
		}
		typ, ok := fts.get(name)
		if !ok {
			return fmt.Errorf("createPredictionTable: Cannot find type of field %s", name)
		}
		stype, e := universalizeColumnType(db.driverName, typ)
		if e != nil {
			return e
		}
		fmt.Fprintf(&b, "%s %s, ", name, stype)
	}

	// TODO(Yancey1989): For the current implementation, the prediction result column
	// type is derivated by the pred-select-statement, the better way is derivating
	// the result column type by the prediction result.
	typ, ok := fts.get(columnName)
	if !ok {
		// NOTE(typhoonzero): Clustering model may not have label in select statement, default use INT type
		typ = "INT"
	}
	stype, e := universalizeColumnType(db.driverName, typ)
	if e != nil {
		return e
	}
	if db.driverName == "hive" {
		fmt.Fprintf(&b, "%s %s) ROW FORMAT DELIMITED FIELDS TERMINATED BY \"\\001\" STORED AS TEXTFILE;", columnName, stype)
	} else {
		fmt.Fprintf(&b, "%s %s);", columnName, stype)
	}

	createStmt := b.String()
	if _, e := db.Exec(createStmt); e != nil {
		return fmt.Errorf("failed executing %s: %q", createStmt, e)
	}
	return nil
}

// -------------------------- utilities --------------------------------------
func isXGBoostModel(estimator string) bool {
	return strings.HasPrefix(strings.ToUpper(estimator), `XGBOOST.`)
}

func enableIR() bool {
	return os.Getenv("SQLFLOW_codegen") == "ir"
}

func parseTableColumn(s string) (string, string, error) {
	pos := strings.LastIndex(s, ".")
	if pos == -1 || pos == len(s)-1 {
		return "", "", fmt.Errorf("can not separate %s to table and column", s)
	}
	return s[:pos], s[pos+1:], nil
}<|MERGE_RESOLUTION|>--- conflicted
+++ resolved
@@ -509,7 +509,6 @@
 
 	var program bytes.Buffer
 	if isXGBoostModel(pr.estimator) {
-<<<<<<< HEAD
 		ir, err := generatePredictIR(pr, db.String(), cwd, modelDir)
 		if err != nil {
 			return err
@@ -521,53 +520,12 @@
 		err = createPredictionTable(pr, db, session)
 		if err != nil {
 			return err
-=======
-		if enableIR() {
-			ir, err := generatePredictIR(pr, db.String(), cwd, modelDir)
-			if err != nil {
-				return err
-			}
-			code, err := xgboost.Pred(ir, session)
-			if err != nil {
-				return err
-			}
-			err = createPredictionTable(pr, db, session)
-			if err != nil {
-				return err
-			}
-			program.WriteString(code)
-		} else {
-			if e := genXGBoost(&program, pr, nil, fts, db, session); e != nil {
-				return fmt.Errorf("genXGBoost %v", e)
-			}
->>>>>>> 1fc8e5d3
-		}
-		buf.WriteString(code)
+		}
+		program.WriteString(code)
 	} else {
-<<<<<<< HEAD
 		ir, err := generatePredictIR(pr, db.String(), cwd, modelDir)
 		if err != nil {
 			return err
-=======
-		if enableIR() {
-			ir, err := generatePredictIR(pr, db.String(), cwd, modelDir)
-			if err != nil {
-				return err
-			}
-			code, err := tensorflow.Pred(ir, session)
-			if err != nil {
-				return err
-			}
-			err = createPredictionTable(pr, db, session)
-			if err != nil {
-				return err
-			}
-			program.WriteString(code)
-		} else {
-			if e := genTF(&program, pr, nil, fts, db, session); e != nil {
-				return fmt.Errorf("genTF %v", e)
-			}
->>>>>>> 1fc8e5d3
 		}
 		err = InferFeatureColumns(ir.TrainIR)
 		if err != nil {
@@ -581,7 +539,7 @@
 		if err != nil {
 			return err
 		}
-		buf.WriteString(code)
+		program.WriteString(code)
 	}
 
 	var buf bytes.Buffer
