--- conflicted
+++ resolved
@@ -135,7 +135,6 @@
 }
 
 func (s *alisaSubmitter) GetTrainStmtFromModel() bool { return false }
-func init()                                           { SubmitterRegister("alisa", &alisaSubmitter{&defaultSubmitter{}}) }
 
 func (s *alisaSubmitter) achieveResource(entryCode, tarball string) error {
 	if err := writeFile(filepath.Join(s.Cwd, entryFile), entryCode); err != nil {
@@ -169,7 +168,6 @@
 	return strings.TrimSpace(string(out)), nil
 }
 
-<<<<<<< HEAD
 func getBucket(bucketName string) (*oss.Bucket, error) {
 	cli, err := oss.New(os.Getenv("SQLFLOW_ALISA_OSS_ENDPOINT"), os.Getenv("SQLFLOW_ALISA_OSS_AK"), os.Getenv("SQLFLOW_ALISA_OSS_SK"))
 	if err != nil {
@@ -186,7 +184,4 @@
 	defer f.Close()
 	f.WriteString(program)
 	return nil
-}
-=======
-func (s *alisaSubmitter) GetTrainStmtFromModel() bool { return false }
->>>>>>> 06998f37
+}