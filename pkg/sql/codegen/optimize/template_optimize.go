--- conflicted
+++ resolved
@@ -63,14 +63,7 @@
                                      SolverExperiment, OptflowLocalEngine, OptflowKubemakerEngine, OptionConf)
 from optflow.core.submit import submit_experiment
 
-<<<<<<< HEAD
 from alps.framework.engine import ResourceConf
-=======
-is_pai = ("{{.IsPAI}}" == "true")
-
-if is_pai:
-    from alps.framework.engine import ResourceConf
->>>>>>> 3b6ac9d3
 
 def submit():
     attributes = json.loads('''{{.AttributeJSON}}''')
@@ -108,7 +101,6 @@
     if not optflow_version:
         raise ValueError("Environment variable SQLFLOW_OPTFLOW_VERSION must be set")
     	
-<<<<<<< HEAD
     cluster = os.environ.get("SQLFLOW_OPTFLOW_KUBEMAKER_CLUSTER")
     if not cluster:
         raise ValueError("Environment variable SQLFLOW_OPTFLOW_KUBEMAKER_CLUSTER must be set")
@@ -117,21 +109,7 @@
     sys.stderr.write('worker options: {}\n'.format(worker_options))
     # TODO(sneaxiy): support local engine
     engine = OptflowKubemakerEngine(worker=ResourceConf(**worker_options), cluster=cluster)
-         
-=======
-    if is_pai:
-        cluster = os.environ.get("SQLFLOW_OPTFLOW_KUBEMAKER_CLUSTER")
-        if not cluster:
-            raise ValueError("Environment variable SQLFLOW_OPTFLOW_KUBEMAKER_CLUSTER must be set")
- 
-        worker_options = attributes.get("worker", {})
-        sys.stderr.write('worker options: {}\n'.format(worker_options))
-        engine = OptflowKubemakerEngine(worker=ResourceConf(**worker_options), cluster=cluster)
-    else:
-        # TODO(sneaxiy): support local engine
-        engine = OptflowLocalEngine()
-    
->>>>>>> 3b6ac9d3
+
     user_id = "{{.UserID}}"
     if not user_id:
         user_id = "jinle.zjl"
