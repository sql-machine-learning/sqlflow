--- conflicted
+++ resolved
@@ -25,7 +25,6 @@
 	"sqlflow.org/sqlflow/pkg/ir"
 	pb "sqlflow.org/sqlflow/pkg/proto"
 	"sqlflow.org/sqlflow/pkg/sql/codegen/attribute"
-	"sqlflow.org/sqlflow/pkg/util"
 )
 
 var commonAttributes = attribute.Dictionary{
@@ -69,13 +68,6 @@
 	"train.evaluator_gpu": {attribute.Int, 0, "", nil},
 }
 
-<<<<<<< HEAD
-func generateFeatureColumnCode(fc ir.FeatureColumn) (string, error) {
-	return codegen.GenerateFeatureColumnCode(fc, "tf")
-}
-
-=======
->>>>>>> 71400a83
 func attrToPythonValue(attr interface{}) string {
 	switch attr.(type) {
 	case bool:
@@ -89,11 +81,7 @@
 	case float64: // FIXME(typhoonzero): may never use
 		return fmt.Sprintf("%f", attr.(float64))
 	case []int:
-<<<<<<< HEAD
-		return util.IntArrayToJSONString(attr.([]int))
-=======
 		return codegen.IntArrayToJSONString(attr.([]int))
->>>>>>> 71400a83
 		// TODO(typhoonzero): support []float etc.
 	case []interface{}:
 		tmplist := attr.([]interface{})
@@ -103,11 +91,7 @@
 				for _, v := range tmplist {
 					intlist = append(intlist, v.(int))
 				}
-<<<<<<< HEAD
-				return util.IntArrayToJSONString(intlist)
-=======
 				return codegen.IntArrayToJSONString(intlist)
->>>>>>> 71400a83
 			}
 		}
 		// TODO(typhoonzero): support []float etc.
@@ -349,11 +333,7 @@
 	}
 	var program bytes.Buffer
 	var trainTemplate = template.Must(template.New("Train").Funcs(template.FuncMap{
-<<<<<<< HEAD
-		"intArrayToJSONString": util.IntArrayToJSONString,
-=======
 		"intArrayToJSONString": codegen.IntArrayToJSONString,
->>>>>>> 71400a83
 		"attrToPythonValue":    attrToPythonValue,
 		"DTypeToString":        DTypeToString,
 	}).Parse(tfTrainTemplateText))
@@ -406,11 +386,7 @@
 	}
 	var program bytes.Buffer
 	var predTemplate = template.Must(template.New("Pred").Funcs(template.FuncMap{
-<<<<<<< HEAD
-		"intArrayToJSONString": util.IntArrayToJSONString,
-=======
 		"intArrayToJSONString": codegen.IntArrayToJSONString,
->>>>>>> 71400a83
 		"attrToPythonValue":    attrToPythonValue,
 		"DTypeToString":        DTypeToString,
 	}).Parse(tfPredTemplateText))
@@ -454,11 +430,7 @@
 	}
 	var program bytes.Buffer
 	var tmpl = template.Must(template.New("Explain").Funcs(template.FuncMap{
-<<<<<<< HEAD
-		"intArrayToJSONString": util.IntArrayToJSONString,
-=======
 		"intArrayToJSONString": codegen.IntArrayToJSONString,
->>>>>>> 71400a83
 		"attrToPythonValue":    attrToPythonValue,
 		"DTypeToString":        DTypeToString,
 	}).Parse(boostedTreesExplainTemplateText))
@@ -499,11 +471,7 @@
 	}
 	var program bytes.Buffer
 	var tmpl = template.Must(template.New("Evaluate").Funcs(template.FuncMap{
-<<<<<<< HEAD
-		"intArrayToJSONString": util.IntArrayToJSONString,
-=======
 		"intArrayToJSONString": codegen.IntArrayToJSONString,
->>>>>>> 71400a83
 		"attrToPythonValue":    attrToPythonValue,
 		"DTypeToString":        DTypeToString,
 	}).Parse(tfEvaluateTemplateText))
@@ -522,15 +490,7 @@
 			modelParams[strings.Replace(attrKey, "model.", "", 1)] = attr
 		}
 	}
-<<<<<<< HEAD
-
-	featureColumnsCode, fieldDescs, err = deriveFeatureColumnCode(stmt)
-	if err != nil {
-		return nil, nil, nil, err
-	}
-=======
 	featureColumnsCode, fieldDescs, err = deriveFeatureColumnCodeAndFieldDescs(stmt)
->>>>>>> 71400a83
 	return
 }
 
