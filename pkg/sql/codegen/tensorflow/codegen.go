--- conflicted
+++ resolved
@@ -178,7 +178,8 @@
 	return false
 }
 
-func isPAI() bool {
+// IsPAI tells if we are using PAI platform currently
+func IsPAI() bool {
 	return os.Getenv("SQLFLOW_submitter") == "pai" || os.Getenv("SQLFLOW_submitter") == "alisa"
 }
 
@@ -294,7 +295,7 @@
 	// Need to create tmp table for train/validate when using PAI
 	paiTrainTable := ""
 	paiValidateTable := ""
-	if isPAI() && trainStmt.TmpTrainTable != "" {
+	if IsPAI() && trainStmt.TmpTrainTable != "" {
 		paiTrainTable = trainStmt.TmpTrainTable
 		paiValidateTable = trainStmt.TmpValidateTable
 	}
@@ -311,7 +312,7 @@
 		TrainParams:       trainParams,
 		ValidationParams:  validateParams,
 		Save:              "model_save",
-		IsPAI:             isPAI(),
+		IsPAI:             IsPAI(),
 		PAITrainTable:     paiTrainTable,
 		PAIValidateTable:  paiValidateTable,
 	}
@@ -348,12 +349,8 @@
 		labelFM.Name = predStmt.ResultColumn
 	}
 
-<<<<<<< HEAD
-	isPAI := (os.Getenv("SQLFLOW_submitter") == "pai" || os.Getenv("SQLFLOW_submitter") == "alisa")
-=======
->>>>>>> 8981dc90
 	paiPredictTable := ""
-	if isPAI() && predStmt.TmpPredictTable != "" {
+	if IsPAI() && predStmt.TmpPredictTable != "" {
 		paiPredictTable = predStmt.TmpPredictTable
 	}
 
@@ -371,7 +368,7 @@
 		HiveLocation:      session.HiveLocation,
 		HDFSUser:          session.HdfsUser,
 		HDFSPass:          session.HdfsPass,
-		IsPAI:             isPAI(),
+		IsPAI:             IsPAI(),
 		PAIPredictTable:   paiPredictTable,
 	}
 	var program bytes.Buffer
