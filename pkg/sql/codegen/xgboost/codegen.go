--- conflicted
+++ resolved
@@ -205,7 +205,6 @@
 
 // Train generates a Python program for train a XgBoost model.
 func Train(trainStmt *ir.TrainStmt, session *pb.Session) (string, error) {
-<<<<<<< HEAD
 	return DistTrain(trainStmt, session, 1, "")
 }
 
@@ -229,12 +228,7 @@
 }
 
 func newTrainFiller(trainStmt *ir.TrainStmt, session *pb.Session, nworkers int, ossURI string) (*trainFiller, error) {
-	params := parseAttribute(trainStmt.Attributes)
-	booster, err := resolveModelType(trainStmt.Estimator)
-=======
-	err := resolveModelParams(trainStmt)
->>>>>>> da73ed1a
-	if err != nil {
+	if err := resolveModelParams(trainStmt); err != nil {
 		return nil, err
 	}
 	params := parseAttribute(trainStmt.Attributes)
