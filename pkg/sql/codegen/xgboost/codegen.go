--- conflicted
+++ resolved
@@ -60,7 +60,6 @@
 }
 var fullAttrValidator = attribute.Dictionary{}
 
-<<<<<<< HEAD
 func objectiveChecker(obj interface{}) error {
 	s, ok := obj.(string)
 	if !ok {
@@ -114,10 +113,6 @@
 	case "XGBOOST.XGBRANKER", "XGBRANKER":
 		defaultAttributes := map[string]interface{}{"objective": "rank:pairwise"}
 		updateIfKeyDoesNotExist(ir.Attributes, defaultAttributes)
-=======
-func resolveModelType(estimator string) (string, error) {
-	switch strings.ToUpper(estimator) {
->>>>>>> 24ab560a
 	case "XGBOOST.GBTREE":
 		defaultAttributes := map[string]interface{}{"booster": "gbtree"}
 		updateIfKeyDoesNotExist(ir.Attributes, defaultAttributes)
