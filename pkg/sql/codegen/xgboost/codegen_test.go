--- conflicted
+++ resolved
@@ -59,12 +59,7 @@
 		TrainIR:     trainIR,
 	}
 }
-<<<<<<< HEAD
-
-func mockTrainIR() *codegen.TrainIR {
-=======
 func mockTrainIR() *ir.TrainClause {
->>>>>>> b582bf3d
 	cfg := &mysql.Config{
 		User:                 "root",
 		Passwd:               "root",
