--- conflicted
+++ resolved
@@ -35,38 +35,12 @@
 feature_field_meta = json.loads('''{{.FieldMetaJSON}}''')
 label_field_meta = json.loads('''{{.LabelJSON}}''')
 
-<<<<<<< HEAD
-# NOTE(tony): sorting is necessary to achieve consistent feature orders between training job and prediction/analysis job
-feature_column_name = sorted([k["name"] for k in feature_field_meta])
-label_name = label_field_meta["name"]
-
-feature_spec = {k['name']: k for k in feature_field_meta}
-conn = connect_with_data_source('''{{.DataSource}}''')
-
-def xgb_dataset(fn, dataset_sql):
-    gen = db_generator(conn.driver, conn, dataset_sql, feature_column_name, label_name, feature_spec)
-    with open(fn, 'w') as f:
-        for item in gen():
-            features, label = item
-            row_data = [str(label[0])] + ["%d:%f" % (i, v) for i, v in enumerate(features)]
-            f.write("\t".join(row_data) + "\n")
-    # TODO(yancey1989): generate group and weight text file if necessary
-    return xgb.DMatrix(fn)
-
-dtrain = xgb_dataset('train.txt', '''{{.TrainSelect}}''')
-# FIXME(weiguoz): bring dtest back when VALIDATE clause is ready
-# dtest = xgb_dataset('test.txt', '''{{.ValidationSelect}}''')
-
-bst = xgb.train(model_params, dtrain, **train_params)
-bst.save_model("my_model")
-=======
 train(datasource='''{{.DataSource}}''',
       select='''{{.TrainSelect}}''',
       model_params=model_params,
       train_params=train_params,
       feature_field_meta=feature_field_meta,
       label_field_meta=label_field_meta)
->>>>>>> b44d6788
 `
 
 var trainTemplate = template.Must(template.New("Train").Parse(trainTemplateText))