--- conflicted
+++ resolved
@@ -53,13 +53,9 @@
       feature_column_names=feature_column_names,
       label_meta=label_meta,
       validation_select='''{{.ValidationSelect}}''',
-<<<<<<< HEAD
-	  cache="{{.DiskCache}}" == "true",
+      disk_cache="{{.DiskCache}}" == "true",
 	  batch_size={{.BatchSize}},
 	  epoch={{.Epoch}},
-=======
-      disk_cache="{{.DiskCache}}" == "true",
->>>>>>> 4a09c552
       is_pai="{{.IsPAI}}" == "true",
       pai_train_table="{{.PAITrainTable}}",
       pai_validate_table="{{.PAIValidateTable}}")
