// Copyright 2020 The SQLFlow Authors. All rights reserved.
// Licensed under the Apache License, Version 2.0 (the "License");
// you may not use this file except in compliance with the License.
// You may obtain a copy of the License at
//
// http://www.apache.org/licenses/LICENSE-2.0
//
// Unless required by applicable law or agreed to in writing, software
// distributed under the License is distributed on an "AS IS" BASIS,
// WITHOUT WARRANTIES OR CONDITIONS OF ANY KIND, either express or implied.
// See the License for the specific language governing permissions and
// limitations under the License.

package pai

import (
	"bytes"
	"fmt"
	"log"
	"os"
	"strings"
	"text/template"

	"sqlflow.org/sqlflow/pkg/database"
	"sqlflow.org/sqlflow/pkg/ir"
	pb "sqlflow.org/sqlflow/pkg/proto"
	"sqlflow.org/sqlflow/pkg/sql/codegen/xgboost"
	"sqlflow.org/sqlflow/pkg/verifier"
)

const (
	// ModelTypeTF is the mode type that trained by PAI Tensorflow.
	ModelTypeTF = iota
	// ModelTypeRandomForests is the model type that trained by PAI random forests.
	ModelTypeRandomForests
	// ModelTypeXGBoost is the model type that use PAI Tensorflow to train XGBoost models.
	ModelTypeXGBoost
)

const entryFile = "entry.py"

// checkpointURL returns the saved model path on OSS
func checkpointURL(modelName string) (string, error) {
	ossURIParts := strings.Split(os.Getenv("SQLFLOW_OSS_CHECKPOINT_DIR"), "?")
	if len(ossURIParts) != 2 {
		return "", fmt.Errorf("SQLFLOW_OSS_CHECKPOINT_DIR must be of format: oss://bucket/?role_arn=xxx&host=xxx")
	}
	ossDir := strings.Join([]string{strings.TrimRight(ossURIParts[0], "/"), modelName}, "/")
	// Form URI like: oss://bucket/your/path/modelname/?args=...
	return strings.Join([]string{ossDir + "/", ossURIParts[1]}, "?"), nil
}

func maxComputeTableURL(table string) (string, error) {
	parts := strings.Split(table, ".")
	if len(parts) != 2 {
		return "", fmt.Errorf("odps table: %s should be format db.table", table)
	}
	return fmt.Sprintf("odps://%s/tables/%s", parts[0], parts[1]), nil
}

<<<<<<< HEAD
func getTFPAICmd(cc *ClusterConfig, tarball, modelName, ossModelPath, trainTable, valTable, resTable string) (string, error) {
	jobName := strings.Replace(strings.Join([]string{"sqlflow", modelName}, "_"), ".", "_", 0)
	cfString, err := json.Marshal(cc)
	if err != nil {
		return "", err
	}
	cfQuote := strconv.Quote(string(cfString))
	ckpDir, err := FormatCkptDir(ossModelPath)
	if err != nil {
		return "", err
	}

	// submit table should format as: odps://<project>/tables/<table>,odps://<project>/tables/<table>...
	submitTables, err := formatODPSTables(trainTable)
	if err != nil {
		return "", err
	}
	if trainTable != valTable && valTable != "" {
		valTable, err := formatODPSTables(valTable)
		if err != nil {
			return "", err
		}
		submitTables = fmt.Sprintf("%s,%s", submitTables, valTable)
	}
	outputTables := ""
	if resTable != "" {
		table, err := formatODPSTables(resTable)
		if err != nil {
			return "", err
		}
		outputTables = fmt.Sprintf("-Doutputs=%s", table)
	}
	if cc.Worker.Count > 1 {
		return fmt.Sprintf("pai -name tensorflow1120 -DjobName=%s -Dtags=dnn -Dscript=%s -DentryFile=entry.py -Dtables=%s %s -DcheckpointDir=\"%s\" -Dcluster=%s", jobName, tarball, submitTables, outputTables, ckpDir, cfQuote), nil
	}
	return fmt.Sprintf("pai -name tensorflow1120 -DjobName=%s -Dtags=dnn -DgpuRequired='' -Dscript=%s -DentryFile=entry.py -Dtables=%s %s -DcheckpointDir=\"%s\"", jobName, tarball, submitTables, outputTables, ckpDir), nil
}

func getTrainRandomForestsPAICmd(ir *ir.TrainStmt, session *pb.Session) (string, error) {
	// default use numTrees = 1
	treeNum := 1
	treeNumAttr, ok := ir.Attributes["tree_num"]
	if ok {
		treeNum = treeNumAttr.(int)
	}
	featureCols := []string{}
	for _, fclist := range ir.Features {
		for _, fc := range fclist {
			featureCols = append(featureCols, fc.GetFieldDesc()[0].Name)
		}
	}

	return fmt.Sprintf(`pai -name randomforests -DinputTableName="%s" -DmodelName="%s" -DlabelColName="%s" -DfeatureColNames="%s" -DtreeNum="%d"`,
		ir.TmpTrainTable, ir.Into, ir.Label.GetFieldDesc()[0].Name, strings.Join(featureCols, ","), treeNum), nil
}

=======
>>>>>>> ec9a5374
// getColumnTypes is quiet like verify but accept a SQL string as input, and returns
// an ordered list of the field types.
// FIXME(typhoonzero): copied from executor_ir.go
func getColumnTypes(slct string, db *database.DB) ([]string, []string, error) {
	rows, err := db.Query(slct)
	if err != nil {
		return nil, nil, err
	}
	defer rows.Close()

	if !rows.Next() {
		return nil, nil, fmt.Errorf("query %s gives 0 row", slct)
	}

	if rows.Err() != nil {
		return nil, nil, err
	}

	columnTypes, err := rows.ColumnTypes()
	if err != nil {
		return nil, nil, err
	}

	ft := []string{}
	flds := []string{}
	for _, ct := range columnTypes {
		_, fld := verifier.Decomp(ct.Name())
		typeName := ct.DatabaseTypeName()
		flds = append(flds, fld)
		ft = append(ft, typeName)
	}

	return flds, ft, nil
}

func genRequirements(isXGBoost bool) (string, error) {
	filler := requirementsFiller{
		IsXGBoost: isXGBoost,
	}
	var tpl = template.Must(template.New("requirements").Parse(paiRequirementsTmplText))
	var code bytes.Buffer
	if e := tpl.Execute(&code, filler); e != nil {
		return "", e
	}
	return code.String(), nil
}

// Train generates a Python program a PAI command arguments to train a Tensorflow model.
func Train(ir *ir.TrainStmt, session *pb.Session, tarball, modelName, ossModelPath, cwd string) (code, paiCmd, requirements string, e error) {
	cc, e := GetClusterConfig(ir.Attributes)
	if e != nil {
		return "", "", "", e
	}
	if strings.ToLower(ir.Estimator) == "randomforests" {
		if paiCmd, e = getTrainRandomForestsPAICmd(ir, session); e != nil {
			return
		}
	} else if strings.HasPrefix(strings.ToLower(ir.Estimator), "xgboost") {
		if code, e = xgboost.Train(ir, session); e != nil {
			return
		}
		var ossURI string
		if ossURI, e = FormatCkptDir(ossModelPath); e != nil {
			return
		}
		var tpl = template.Must(template.New("xgbSaveModel").Parse(xgbSaveModelTmplText))
		var saveCode bytes.Buffer
		if e = tpl.Execute(&saveCode, &xgbSaveModelFiller{OSSModelDir: ossURI}); e != nil {
			return
		}
		code = code + saveCode.String()
		if cc.Worker.Count > 1 {
			return "", "", "", fmt.Errorf("when running xgboost on PAI, we only support run with one worker")
		}
		if paiCmd, e = getTFPAICmd(cc, tarball, modelName, ossModelPath, ir.TmpTrainTable, ir.TmpValidateTable, ""); e != nil {
			return
		}
		requirements, e = genRequirements(true)
	} else {
		code, e = TFTrainAndSave(ir, session, ossModelPath, cc)
		if e != nil {
			return
		}
		if paiCmd, e = getTFPAICmd(cc, tarball, modelName, ossModelPath, ir.TmpTrainTable, ir.TmpValidateTable, ""); e != nil {
			return
		}
		requirements, e = genRequirements(false)
	}
	return
}

<<<<<<< HEAD
// TFTrainAndSave generates PAI-TF train program.
func TFTrainAndSave(ir *ir.TrainStmt, session *pb.Session, modelPath string, cc *ClusterConfig) (string, error) {
	code, err := tensorflow.Train(ir, session)
	if err != nil {
		return "", err
	}

	// append code snippet to save model
	var tpl = template.Must(template.New("SaveModel").Parse(tfSaveModelTmplText))
	ckptDir, err := FormatCkptDir(modelPath)
	if err != nil {
		return "", err
	}
	filler := saveModelFiller{
		OSSModelDir: ckptDir,
		Estimator:   ir.Estimator,
		NumWorkers:  cc.Worker.Count,
	}
	var saveCode bytes.Buffer
	if err = tpl.Execute(&saveCode, filler); err != nil {
		return "", err
	}
	return code + saveCode.String(), nil
}

func getPredictRandomForestsPAICmd(ir *ir.PredictStmt, session *pb.Session) (string, error) {
	// NOTE(typhoonzero): for PAI random forests predicting, we can not load the TrainStmt
	// since the model saving is fully done by PAI. We directly use the columns in SELECT
	// statement for prediction, error will be reported by PAI job if the columns not match.
	db, err := database.OpenAndConnectDB(session.DbConnStr)
	if err != nil {
		return "", err
	}
	flds, _, err := getColumnTypes(ir.Select, db)
	if err != nil {
		return "", err
	}
	// drop result table if exists
	db.Exec(fmt.Sprintf("DROP TABLE IF EXISTS %s;", ir.ResultTable))

	return fmt.Sprintf(`pai -name prediction -DmodelName="%s" -DinputTableName="%s" -DoutputTableName="%s" -DfeatureColNames="%s"`,
		ir.Using, ir.TmpPredictTable, ir.ResultTable, strings.Join(flds, ",")), nil
}

// Predict generates a Python program for predict data on PAI.
func Predict(ir *ir.PredictStmt, session *pb.Session, tarball, modelName, ossModelPath, cwd string, modelType int) (code, paiCmd, requirements string, e error) {
	if modelType == ModelTypeRandomForests {
		requirements, e = genRequirements(false)
=======
// Predict generates a Python program for train a TensorFlow model.
func Predict(ir *ir.PredictStmt, session *pb.Session, tarball, modelName, ossModelPath, cwd string, isDeepModel bool) (code, paiCmd, requirements string, e error) {
	if !isDeepModel {
>>>>>>> ec9a5374
		log.Printf("predicting using pai random forests")
		if paiCmd, e = getPredictRandomForestsPAICmd(ir, session); e != nil {
			return
		}
	} else if modelType == ModelTypeXGBoost {
		requirements, e = genRequirements(true)
		var ossURI string
		if ossURI, e = FormatCkptDir(ossModelPath); e != nil {
			return
		}
		var xgbPredCode bytes.Buffer
		var tpl = template.Must(template.New("xgbPredTemplate").Parse(xgbPredTemplateText))
		filler := &xgbPredictFiller{
			OSSModelDir:      ossURI,
			DataSource:       session.DbConnStr,
			PredSelect:       ir.Select,
			ResultTable:      ir.ResultTable,
			HDFSNameNodeAddr: session.HdfsNamenodeAddr,
			HiveLocation:     session.HiveLocation,
			HDFSUser:         session.HdfsUser,
			HDFSPass:         session.HdfsPass,
		}
		if e = tpl.Execute(&xgbPredCode, filler); e != nil {
			return
		}
		code = xgbPredCode.String()

		cc, err := GetClusterConfig(ir.Attributes)
		if err != nil {
			return
		}
		// NOTE(typhoonzero): submit a PAI TF job to install xgboost and run.
		if paiCmd, e = getTFPAICmd(cc, tarball, modelName, ossModelPath, ir.TmpPredictTable, "", ir.ResultTable); e != nil {
			return
		}
	} else {
		requirements, e = genRequirements(false)
		cc, err := GetClusterConfig(ir.Attributes)
		if err != nil {
			return
		}
		if code, e = TFLoadAndPredict(ir, session, ossModelPath); e != nil {
			return
		}
		if paiCmd, e = getTFPAICmd(cc, tarball, modelName, ossModelPath, ir.TmpPredictTable, "", ir.ResultTable); e != nil {
			return
		}
	}
	return
}

// Explain generates a Python program for train a TensorFlow model.
func Explain(ir *ir.ExplainStmt, session *pb.Session, tarball, modelName, ossModelPath, cwd string, modelType int) (code, paiCmd, requirements string, e error) {
	if ir.Into == "" {
		return "", "", "", fmt.Errorf("explain PAI random forests model need INTO clause to output the explain result to a table")
	}
	cc, err := GetClusterConfig(ir.Attributes)
	if err != nil {
		return "", "", "", err
	}
	if modelType == ModelTypeRandomForests {
		requirements, e = genRequirements(false)
		log.Printf("explain using pai random forests")
		if paiCmd, e = getExplainRandomForestsPAICmd(ir, session); e != nil {
			return
		}
	} else if modelType == ModelTypeXGBoost {
		requirements, e = genRequirements(true)
		log.Printf("explain using pai xgboost")
		var ossURI string
		if ossURI, e = FormatCkptDir(ossModelPath); e != nil {
			return
		}
		var xgbPredCode bytes.Buffer
		var tpl = template.Must(template.New("xgbExplainTemplate").Parse(xgbExplainTemplateText))
		filler := &xgbExplainFiller{
			OSSModelDir:      ossURI,
			DataSource:       session.DbConnStr,
			DatasetSQL:       ir.Select,
			ResultTable:      ir.Into,
			HDFSNameNodeAddr: session.HdfsNamenodeAddr,
			HiveLocation:     session.HiveLocation,
			HDFSUser:         session.HdfsUser,
			HDFSPass:         session.HdfsPass,
		}
		if e = tpl.Execute(&xgbPredCode, filler); e != nil {
			return
		}
		code = xgbPredCode.String()

		var cc *ClusterConfig
		if cc, e = GetClusterConfig(ir.Attributes); e != nil {
			return
		}
		// NOTE(typhoonzero): submit a PAI TF job to install xgboost and run.
		if paiCmd, e = getTFPAICmd(cc, tarball, modelName, ossModelPath, ir.TmpExplainTable, "", ir.Into); e != nil {
			return
		}
	} else {
		requirements, e = genRequirements(false)
		// run explain PAI TF
		if code, e = TFLoadAndExplain(ir, session, ossModelPath); e != nil {
			return
		}
		if paiCmd, e = getTFPAICmd(cc, tarball, modelName, ossModelPath, ir.TmpExplainTable, "", ir.Into); e != nil {
			return
		}
	}
	return
}<|MERGE_RESOLUTION|>--- conflicted
+++ resolved
@@ -58,65 +58,6 @@
 	return fmt.Sprintf("odps://%s/tables/%s", parts[0], parts[1]), nil
 }
 
-<<<<<<< HEAD
-func getTFPAICmd(cc *ClusterConfig, tarball, modelName, ossModelPath, trainTable, valTable, resTable string) (string, error) {
-	jobName := strings.Replace(strings.Join([]string{"sqlflow", modelName}, "_"), ".", "_", 0)
-	cfString, err := json.Marshal(cc)
-	if err != nil {
-		return "", err
-	}
-	cfQuote := strconv.Quote(string(cfString))
-	ckpDir, err := FormatCkptDir(ossModelPath)
-	if err != nil {
-		return "", err
-	}
-
-	// submit table should format as: odps://<project>/tables/<table>,odps://<project>/tables/<table>...
-	submitTables, err := formatODPSTables(trainTable)
-	if err != nil {
-		return "", err
-	}
-	if trainTable != valTable && valTable != "" {
-		valTable, err := formatODPSTables(valTable)
-		if err != nil {
-			return "", err
-		}
-		submitTables = fmt.Sprintf("%s,%s", submitTables, valTable)
-	}
-	outputTables := ""
-	if resTable != "" {
-		table, err := formatODPSTables(resTable)
-		if err != nil {
-			return "", err
-		}
-		outputTables = fmt.Sprintf("-Doutputs=%s", table)
-	}
-	if cc.Worker.Count > 1 {
-		return fmt.Sprintf("pai -name tensorflow1120 -DjobName=%s -Dtags=dnn -Dscript=%s -DentryFile=entry.py -Dtables=%s %s -DcheckpointDir=\"%s\" -Dcluster=%s", jobName, tarball, submitTables, outputTables, ckpDir, cfQuote), nil
-	}
-	return fmt.Sprintf("pai -name tensorflow1120 -DjobName=%s -Dtags=dnn -DgpuRequired='' -Dscript=%s -DentryFile=entry.py -Dtables=%s %s -DcheckpointDir=\"%s\"", jobName, tarball, submitTables, outputTables, ckpDir), nil
-}
-
-func getTrainRandomForestsPAICmd(ir *ir.TrainStmt, session *pb.Session) (string, error) {
-	// default use numTrees = 1
-	treeNum := 1
-	treeNumAttr, ok := ir.Attributes["tree_num"]
-	if ok {
-		treeNum = treeNumAttr.(int)
-	}
-	featureCols := []string{}
-	for _, fclist := range ir.Features {
-		for _, fc := range fclist {
-			featureCols = append(featureCols, fc.GetFieldDesc()[0].Name)
-		}
-	}
-
-	return fmt.Sprintf(`pai -name randomforests -DinputTableName="%s" -DmodelName="%s" -DlabelColName="%s" -DfeatureColNames="%s" -DtreeNum="%d"`,
-		ir.TmpTrainTable, ir.Into, ir.Label.GetFieldDesc()[0].Name, strings.Join(featureCols, ","), treeNum), nil
-}
-
-=======
->>>>>>> ec9a5374
 // getColumnTypes is quiet like verify but accept a SQL string as input, and returns
 // an ordered list of the field types.
 // FIXME(typhoonzero): copied from executor_ir.go
@@ -179,7 +120,7 @@
 			return
 		}
 		var ossURI string
-		if ossURI, e = FormatCkptDir(ossModelPath); e != nil {
+		if ossURI, e = checkpointURL(ossModelPath); e != nil {
 			return
 		}
 		var tpl = template.Must(template.New("xgbSaveModel").Parse(xgbSaveModelTmplText))
@@ -208,60 +149,9 @@
 	return
 }
 
-<<<<<<< HEAD
-// TFTrainAndSave generates PAI-TF train program.
-func TFTrainAndSave(ir *ir.TrainStmt, session *pb.Session, modelPath string, cc *ClusterConfig) (string, error) {
-	code, err := tensorflow.Train(ir, session)
-	if err != nil {
-		return "", err
-	}
-
-	// append code snippet to save model
-	var tpl = template.Must(template.New("SaveModel").Parse(tfSaveModelTmplText))
-	ckptDir, err := FormatCkptDir(modelPath)
-	if err != nil {
-		return "", err
-	}
-	filler := saveModelFiller{
-		OSSModelDir: ckptDir,
-		Estimator:   ir.Estimator,
-		NumWorkers:  cc.Worker.Count,
-	}
-	var saveCode bytes.Buffer
-	if err = tpl.Execute(&saveCode, filler); err != nil {
-		return "", err
-	}
-	return code + saveCode.String(), nil
-}
-
-func getPredictRandomForestsPAICmd(ir *ir.PredictStmt, session *pb.Session) (string, error) {
-	// NOTE(typhoonzero): for PAI random forests predicting, we can not load the TrainStmt
-	// since the model saving is fully done by PAI. We directly use the columns in SELECT
-	// statement for prediction, error will be reported by PAI job if the columns not match.
-	db, err := database.OpenAndConnectDB(session.DbConnStr)
-	if err != nil {
-		return "", err
-	}
-	flds, _, err := getColumnTypes(ir.Select, db)
-	if err != nil {
-		return "", err
-	}
-	// drop result table if exists
-	db.Exec(fmt.Sprintf("DROP TABLE IF EXISTS %s;", ir.ResultTable))
-
-	return fmt.Sprintf(`pai -name prediction -DmodelName="%s" -DinputTableName="%s" -DoutputTableName="%s" -DfeatureColNames="%s"`,
-		ir.Using, ir.TmpPredictTable, ir.ResultTable, strings.Join(flds, ",")), nil
-}
-
-// Predict generates a Python program for predict data on PAI.
+// Predict generates a Python program for train a TensorFlow model.
 func Predict(ir *ir.PredictStmt, session *pb.Session, tarball, modelName, ossModelPath, cwd string, modelType int) (code, paiCmd, requirements string, e error) {
 	if modelType == ModelTypeRandomForests {
-		requirements, e = genRequirements(false)
-=======
-// Predict generates a Python program for train a TensorFlow model.
-func Predict(ir *ir.PredictStmt, session *pb.Session, tarball, modelName, ossModelPath, cwd string, isDeepModel bool) (code, paiCmd, requirements string, e error) {
-	if !isDeepModel {
->>>>>>> ec9a5374
 		log.Printf("predicting using pai random forests")
 		if paiCmd, e = getPredictRandomForestsPAICmd(ir, session); e != nil {
 			return
@@ -269,7 +159,7 @@
 	} else if modelType == ModelTypeXGBoost {
 		requirements, e = genRequirements(true)
 		var ossURI string
-		if ossURI, e = FormatCkptDir(ossModelPath); e != nil {
+		if ossURI, e = checkpointURL(ossModelPath); e != nil {
 			return
 		}
 		var xgbPredCode bytes.Buffer
@@ -332,7 +222,7 @@
 		requirements, e = genRequirements(true)
 		log.Printf("explain using pai xgboost")
 		var ossURI string
-		if ossURI, e = FormatCkptDir(ossModelPath); e != nil {
+		if ossURI, e = checkpointURL(ossModelPath); e != nil {
 			return
 		}
 		var xgbPredCode bytes.Buffer
