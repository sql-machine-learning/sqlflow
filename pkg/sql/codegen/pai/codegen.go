--- conflicted
+++ resolved
@@ -230,11 +230,7 @@
 }
 
 // TFTrainAndSave generates PAI-TF train program.
-<<<<<<< HEAD
-func TFTrainAndSave(ir *ir.TrainStmt, session *pb.Session, modelName string, cc *ClusterConfig) (string, error) {
-=======
-func TFTrainAndSave(ir *ir.TrainStmt, session *pb.Session, modelPath string) (string, error) {
->>>>>>> 8f936f04
+func TFTrainAndSave(ir *ir.TrainStmt, session *pb.Session, modelPath string, cc *ClusterConfig) (string, error) {
 	code, err := tensorflow.Train(ir, session)
 	if err != nil {
 		return "", err
