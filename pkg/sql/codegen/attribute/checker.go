// Copyright 2019 The SQLFlow Authors. All rights reserved.
// Licensed under the Apache License, Version 2.0 (the "License");
// you may not use this file except in compliance with the License.
// You may obtain a copy of the License at
//
// http://www.apache.org/licenses/LICENSE-2.0
//
// Unless required by applicable law or agreed to in writing, software
// distributed under the License is distributed on an "AS IS" BASIS,
// WITHOUT WARRANTIES OR CONDITIONS OF ANY KIND, either express or implied.
// See the License for the specific language governing permissions and
// limitations under the License.

package attribute

import (
	"fmt"
)

var equalSign = map[bool]string{true: "=", false: ""}

// Float32RangeChecker is a helper function to generate range checkers on attributes.
// lower/upper indicates the lower bound and upper bound of the attribute value.
// includeLower/includeUpper indicates the inclusion of the bound.
func Float32RangeChecker(lower, upper float32, includeLower, includeUpper bool) func(interface{}) error {
	return func(attr interface{}) error {
		if f, ok := attr.(float32); ok {
			e := Float32LowerBoundChecker(lower, includeLower)(f)
			if e == nil {
				e = Float32UpperBoundChecker(upper, includeUpper)(f)
			}
			return e
		}
		return fmt.Errorf("expected type float32, received %T", attr)
	}
}

// Float32LowerBoundChecker returns a range checker that only checks the lower bound.
func Float32LowerBoundChecker(lower float32, includeLower bool) func(interface{}) error {
	return func(attr interface{}) error {
		if f, ok := attr.(float32); ok {
			if (!includeLower && f > lower) || (includeLower && f >= lower) {
				return nil
			}
			return fmt.Errorf("range check %v <%v %v failed", lower, equalSign[includeLower], f)
		}
		return fmt.Errorf("expected type float32, received %T", attr)
	}
}

// Float32UpperBoundChecker returns a range checker that only checks the upper bound.
func Float32UpperBoundChecker(upper float32, includeUpper bool) func(interface{}) error {
	return func(attr interface{}) error {
		if f, ok := attr.(float32); ok {
			if (!includeUpper && f < upper) || (includeUpper && f <= upper) {
				return nil
			}
			return fmt.Errorf("range check %v >%v %v failed", upper, equalSign[includeUpper], f)
		}
		return fmt.Errorf("expected type float32, received %T", attr)
	}
}

// IntRangeChecker is a helper function to generate range checkers on attributes.
// lower/upper indicates the lower bound and upper bound of the attribute value.
// includeLower/includeUpper indicates the inclusion of the bound.
<<<<<<< HEAD
func IntRangeChecker(lower, upper *int, includeLower, includeUpper bool) func(interface{}) error {
	checker := func(e interface{}) error {
		i, ok := e.(int)
		if !ok {
			return fmt.Errorf("expected type int, received %T", e)
=======
func IntRangeChecker(lower, upper int, includeLower, includeUpper bool) func(interface{}) error {
	return func(attr interface{}) error {
		if f, ok := attr.(int); ok {
			e := IntLowerBoundChecker(lower, includeLower)(f)
			if e == nil {
				e = IntUpperBoundChecker(upper, includeUpper)(f)
			}
			return e
>>>>>>> 6e106ae5
		}
		return fmt.Errorf("expected type int, received %T", attr)
	}
}

// IntLowerBoundChecker returns a range checker that only checks the lower bound.
func IntLowerBoundChecker(lower int, includeLower bool) func(interface{}) error {
	return func(attr interface{}) error {
		if f, ok := attr.(int); ok {
			if f > lower || includeLower && f == lower {
				return nil
			}
			return fmt.Errorf("range check %v <%v %v failed", lower, equalSign[includeLower], f)
		}
		return fmt.Errorf("expected type int, received %T", attr)
	}
}

// IntUpperBoundChecker returns a range checker that only checks the upper bound.
func IntUpperBoundChecker(upper int, includeUpper bool) func(interface{}) error {
	return func(attr interface{}) error {
		if f, ok := attr.(int); ok {
			if f < upper || includeUpper && f == upper {
				return nil
			}
			return fmt.Errorf("range check %v >%v %v failed", upper, equalSign[includeUpper], f)
		}
		return fmt.Errorf("expected type int, received %T", attr)
	}
}

// IntChoicesChecker verifies the attribute value is in a list of choices.
func IntChoicesChecker(choices []int) func(interface{}) error {
	checker := func(e interface{}) error {
		i, ok := e.(int)
		if !ok {
			return fmt.Errorf("expected type int, received %T", e)
		}
		found := false
		for _, possibleValue := range choices {
			if i == possibleValue {
				found = true
				break
			}
		}
		if found == false {
			return fmt.Errorf("attribute value out of range(%v), actual: %d", choices, i)
		}
		return nil
	}
	return checker
}

// EmptyChecker returns a checker function that do **not** check the input.
func EmptyChecker() func(interface{}) error {
	checker := func(e interface{}) error {
		return nil
	}
	return checker
}<|MERGE_RESOLUTION|>--- conflicted
+++ resolved
@@ -64,13 +64,6 @@
 // IntRangeChecker is a helper function to generate range checkers on attributes.
 // lower/upper indicates the lower bound and upper bound of the attribute value.
 // includeLower/includeUpper indicates the inclusion of the bound.
-<<<<<<< HEAD
-func IntRangeChecker(lower, upper *int, includeLower, includeUpper bool) func(interface{}) error {
-	checker := func(e interface{}) error {
-		i, ok := e.(int)
-		if !ok {
-			return fmt.Errorf("expected type int, received %T", e)
-=======
 func IntRangeChecker(lower, upper int, includeLower, includeUpper bool) func(interface{}) error {
 	return func(attr interface{}) error {
 		if f, ok := attr.(int); ok {
@@ -79,7 +72,6 @@
 				e = IntUpperBoundChecker(upper, includeUpper)(f)
 			}
 			return e
->>>>>>> 6e106ae5
 		}
 		return fmt.Errorf("expected type int, received %T", attr)
 	}
