--- conflicted
+++ resolved
@@ -55,12 +55,7 @@
 // Submitter extends ir.Executor
 type Submitter interface {
 	ir.Executor
-<<<<<<< HEAD
-	Setup(*PipeWriter, *database.DB, string, string, *pb.Session)
-=======
-	Setup(*pipe.Writer, *database.DB, string, *pb.Session) error
-	Teardown()
->>>>>>> af3f224e
+	Setup(*pipe.Writer, *database.DB, string, string, *pb.Session)
 	GetTrainStmtFromModel() bool
 }
 
@@ -111,13 +106,8 @@
 	Session  *pb.Session
 }
 
-<<<<<<< HEAD
-func (s *defaultSubmitter) Setup(w *PipeWriter, db *database.DB, modelDir string, cwd string, session *pb.Session) {
-=======
-func (s *defaultSubmitter) Setup(w *pipe.Writer, db *database.DB, modelDir string, session *pb.Session) error {
+func (s *defaultSubmitter) Setup(w *pipe.Writer, db *database.DB, modelDir string, cwd string, session *pb.Session) {
 	// cwd is used to store train scripts and save output models.
-	cwd, err := ioutil.TempDir("/tmp", "sqlflow")
->>>>>>> af3f224e
 	s.Writer, s.Db, s.ModelDir, s.Cwd, s.Session = w, db, modelDir, cwd, session
 }
 
