--- conflicted
+++ resolved
@@ -59,16 +59,6 @@
 	Text  string
 }
 
-<<<<<<< HEAD
-=======
-// Submitter extends ir.Executor
-type Submitter interface {
-	ir.Executor
-	Setup(*pipe.Writer, *database.DB, string, string, *pb.Session)
-	GetTrainStmtFromModel() bool
-}
-
->>>>>>> f10c001a
 type logChanWriter struct {
 	wr   *pipe.Writer
 	m    sync.Mutex
@@ -108,22 +98,7 @@
 	}
 }
 
-<<<<<<< HEAD
 type defaultSubmitter struct{}
-=======
-type defaultSubmitter struct {
-	Writer   *pipe.Writer
-	Db       *database.DB
-	ModelDir string
-	Cwd      string
-	Session  *pb.Session
-}
-
-func (s *defaultSubmitter) Setup(w *pipe.Writer, db *database.DB, modelDir string, cwd string, session *pb.Session) {
-	// cwd is used to store train scripts and save output models.
-	s.Writer, s.Db, s.ModelDir, s.Cwd, s.Session = w, db, modelDir, cwd, session
-}
->>>>>>> f10c001a
 
 func (s *defaultSubmitter) SaveModel(cl *ir.TrainStmt, req *requestContext) error {
 	m := model{workDir: req.Cwd, TrainSelect: cl.OriginalSQL}
@@ -134,22 +109,8 @@
 	return m.save(modelURI, cl, req.Session)
 }
 
-<<<<<<< HEAD
-func (s *defaultSubmitter) LoadModel(cl *ir.TrainStmt, req *requestContext) error {
-	modelURI := cl.Into
-	if req.ModelSaveDir != "" {
-		modelURI = fmt.Sprintf("file://%s/%s", req.ModelSaveDir, cl.Into)
-	}
-	_, err := load(modelURI, req.Cwd, req.Conn)
-	return err
-}
-
 func (s *defaultSubmitter) runCommand(program string, req *requestContext) error {
 	cw := &logChanWriter{wr: req.Wr}
-=======
-func (s *defaultSubmitter) runCommand(program string) error {
-	cw := &logChanWriter{wr: s.Writer}
->>>>>>> f10c001a
 	var output bytes.Buffer
 	w := io.MultiWriter(cw, &output)
 	defer cw.Close()
@@ -180,46 +141,24 @@
 	return e
 }
 
-<<<<<<< HEAD
 func (s *defaultSubmitter) ExecutePredict(cl *ir.PredictStmt, req *requestContext) (e error) {
-	if e = s.LoadModel(cl.TrainStmt, req); e == nil {
-		if e = createPredictionTableFromIR(cl, req.Conn, req.Session); e == nil {
-			var code string
-			if isXGBoostModel(cl.TrainStmt.Estimator) {
-				code, e = xgboost.Pred(cl, req.Session)
-			} else {
-				code, e = tensorflow.Pred(cl, req.Session)
-			}
-			if e == nil {
-				e = s.runCommand(code, req)
-			}
-=======
-func (s *defaultSubmitter) ExecutePredict(cl *ir.PredictStmt) (e error) {
-	// NOTE(typhoonzero): model is already loaded under s.Cwd
-	if e = createPredictionTableFromIR(cl, s.Db, s.Session); e == nil {
+	// NOTE(typhoonzero): model is already loaded under req.Cwd
+	if e = createPredictionTableFromIR(cl, req.Conn, req.Session); e == nil {
 		var code string
 		if isXGBoostModel(cl.TrainStmt.Estimator) {
-			code, e = xgboost.Pred(cl, s.Session)
+			code, e = xgboost.Pred(cl, req.Session)
 		} else {
-			code, e = tensorflow.Pred(cl, s.Session)
+			code, e = tensorflow.Pred(cl, req.Session)
 		}
 		if e == nil {
-			e = s.runCommand(code)
->>>>>>> f10c001a
+			e = s.runCommand(code, req)
 		}
 	}
 	return e
 }
 
-<<<<<<< HEAD
 func (s *defaultSubmitter) ExecuteAnalyze(cl *ir.AnalyzeStmt, req *requestContext) error {
-	if err := s.LoadModel(cl.TrainStmt, req); err != nil {
-		return err
-	}
-=======
-func (s *defaultSubmitter) ExecuteAnalyze(cl *ir.AnalyzeStmt) error {
 	// NOTE(typhoonzero): model is already loaded under s.Cwd
->>>>>>> f10c001a
 	if !isXGBoostModel(cl.TrainStmt.Estimator) {
 		return fmt.Errorf("unsupported model %s", cl.TrainStmt.Estimator)
 	}
