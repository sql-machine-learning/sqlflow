// Copyright 2020 The SQLFlow Authors. All rights reserved.
// Licensed under the Apache License, Version 2.0 (the "License");
// you may not use this file except in compliance with the License.
// You may obtain a copy of the License at
//
// http://www.apache.org/licenses/LICENSE-2.0
//
// Unless required by applicable law or agreed to in writing, software
// distributed under the License is distributed on an "AS IS" BASIS,
// WITHOUT WARRANTIES OR CONDITIONS OF ANY KIND, either express or implied.
// See the License for the specific language governing permissions and
// limitations under the License.

package sql

import (
<<<<<<< HEAD
=======
	"fmt"
	"os"
>>>>>>> 781c2f0e
	"testing"

	"github.com/stretchr/testify/assert"
	"sqlflow.org/sqlflow/pkg/sql/codegen/pai"
)

func TestAlisaSubmitter(t *testing.T) {
	a := assert.New(t)
	_, ok := GetSubmitter("alisa").(*alisaSubmitter)
	a.True(ok)
}

func TestFindPyModulePath(t *testing.T) {
	a := assert.New(t)
	_, err := findPyModulePath("sqlflow_submitter")
	a.NoError(err)
}

func TestGetPAICmd(t *testing.T) {
	a := assert.New(t)
	cc := &pai.ClusterConfig{
		Worker: pai.WorkerConfig{
			Count: 1,
			CPU:   2,
			GPU:   0,
		},
		PS: pai.PSConfig{
			Count: 2,
			CPU:   4,
			GPU:   0,
		},
	}
	os.Setenv("SQLFLOW_OSS_CHECKPOINT_DIR", "oss://bucket/?role_arn=xxx&host=xxx")
	defer os.Unsetenv("SQLFLOW_OSS_CHECKPOINT_DIR")
	paiCmd, err := getPAIcmd(cc, "my_model", "testdb.test", "", "testdb.result")
	a.NoError(err)
	ckpDir, err := pai.FormatCkptDir("my_model")
	a.NoError(err)
	expected := fmt.Sprintf("pai -name tensorflow1120 -DjobName=sqlflow_my_model -Dtags=dnn -Dscript=file://@@task.tar.gz -DentryFile=entry.py -Dtables=odps://testdb/tables/test -Doutputs=odps://testdb/tables/result -DcheckpointDir=\"%s\"", ckpDir)
	a.Equal(expected, paiCmd)
}<|MERGE_RESOLUTION|>--- conflicted
+++ resolved
@@ -14,11 +14,8 @@
 package sql
 
 import (
-<<<<<<< HEAD
-=======
 	"fmt"
 	"os"
->>>>>>> 781c2f0e
 	"testing"
 
 	"github.com/stretchr/testify/assert"
