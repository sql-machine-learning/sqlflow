# Copyright 2020 The SQLFlow Authors. All rights reserved.
# Licensed under the Apache License, Version 2.0 (the "License");
# you may not use this file except in compliance with the License.
# You may obtain a copy of the License at
#
# http://www.apache.org/licenses/LICENSE-2.0
#
# Unless required by applicable law or agreed to in writing, software
# distributed under the License is distributed on an "AS IS" BASIS,
# WITHOUT WARRANTIES OR CONDITIONS OF ANY KIND, either express or implied.
# See the License for the specific language governing permissions and
# limitations under the License.

import inspect
import sys
import warnings
from os import path

import six
import tensorflow as tf
from runtime import oss
from runtime.model_metadata import save_model_metadata
from runtime.pai.pai_distributed import (
    dump_into_tf_config, make_distributed_info_without_evaluator)
from runtime.seeding import get_tf_random_seed
from runtime.tensorflow import metrics
from runtime.tensorflow.get_tf_version import tf_is_version2
from runtime.tensorflow.input_fn import input_fn
from runtime.tensorflow.keras_with_feature_column_input import \
    init_model_with_feature_column
from runtime.tensorflow.train_estimator import estimator_train_compiled
from runtime.tensorflow.train_keras import keras_compile, keras_train_compiled


def keras_train_and_save(estimator, model_params, save, FLAGS,
                         train_dataset_fn, val_dataset_fn, label_meta, epochs,
                         verbose, metric_names, validation_steps,
                         load_pretrained_model, model_meta):
    print("Start training using keras model...")
    classifier, has_none_optimizer = keras_compile(estimator, model_params,
                                                   save, metric_names)
    train_dataset = train_dataset_fn()
    if val_dataset_fn != None:
        validate_dataset = val_dataset_fn()
    else:
        validate_dataset = None

    if load_pretrained_model:
        # FIXME(typhoonzero): copied from runtime.tensorflow.train_keras
        inputs, targets = next(iter(train_dataset.take(1)))
        classifier.evaluate(inputs, targets)
        classifier.load_weights(save)

    if len(FLAGS.worker_hosts.split(",")) > 1:
        keras_train_distributed(classifier, model_params, save, model_meta,
                                FLAGS, train_dataset_fn, val_dataset_fn)
    else:
        keras_train_compiled(classifier, save, train_dataset, validate_dataset,
                             label_meta, epochs, verbose, model_meta,
                             validation_steps, has_none_optimizer)

    print("saving keras model to: %s" % FLAGS.sqlflow_oss_modeldir)
<<<<<<< HEAD
    oss.save_file(FLAGS.sqlflow_oss_modeldir, save)
    oss.save_file(FLAGS.sqlflow_oss_modeldir, "model_meta.json")
=======
    if len(FLAGS.worker_hosts.split(",")) > 1:
        model.save_dir(FLAGS.sqlflow_oss_modeldir, save)
    else:
        model.save_file(FLAGS.sqlflow_oss_modeldir, save)
    model.save_file(FLAGS.sqlflow_oss_modeldir, "model_meta.json")
>>>>>>> 3c00169f


def keras_train_distributed(classifier,
                            model_params,
                            save,
                            model_meta,
                            FLAGS,
                            train_dataset_fn,
                            val_dataset_fn,
                            is_pai=True):
    # train keras model distributed
    cluster, task_type, task_index = make_distributed_info_without_evaluator(
        FLAGS)
    dump_into_tf_config(cluster, task_type, task_index)
    dist_strategy = tf.contrib.distribute.ParameterServerStrategy()

    run_config = tf.estimator.RunConfig(tf_random_seed=get_tf_random_seed(),
                                        save_checkpoints_steps=100,
                                        train_distribute=dist_strategy,
                                        session_config=tf.ConfigProto(
                                            log_device_placement=True,
                                            device_filters=None))
    model_dir = FLAGS.checkpointDir

    keras_estimator = tf.keras.estimator.model_to_estimator(
        classifier, model_dir=model_dir, config=run_config)
    estimator_train_compiled(
        keras_estimator,
        train_dataset_fn,
        val_dataset_fn,
        # TODO(typhoonzero): do pass train settings.
        100,
        None,
        60,
        120)
    # FIXME(typhoonzero): predict keras distributed model should also call model_to_estimator.
    # export saved model for prediction
    if "feature_columns" in model_params:
        all_feature_columns = model_params["feature_columns"]
    elif "linear_feature_columns" in model_params and "dnn_feature_columns" in model_params:
        import copy
        all_feature_columns = copy.copy(model_params["linear_feature_columns"])
        all_feature_columns.extend(model_params["dnn_feature_columns"])
    else:
        raise Exception("No expected feature columns in model params")
    serving_input_fn = tf.estimator.export.build_parsing_serving_input_receiver_fn(
        tf.feature_column.make_parse_example_spec(all_feature_columns))
    export_path = keras_estimator.export_saved_model(save, serving_input_fn)

    # write the path under current directory
    export_path_str = str(export_path.decode("utf-8"))
    with open("exported_path", "w") as fn:
        fn.write(export_path_str)
    # write model metadata to model_meta.json
    save_model_metadata("model_meta.json", model_meta)
    print("Done training, model exported to: %s" % export_path_str)<|MERGE_RESOLUTION|>--- conflicted
+++ resolved
@@ -60,16 +60,11 @@
                              validation_steps, has_none_optimizer)
 
     print("saving keras model to: %s" % FLAGS.sqlflow_oss_modeldir)
-<<<<<<< HEAD
-    oss.save_file(FLAGS.sqlflow_oss_modeldir, save)
+    if len(FLAGS.worker_hosts.split(",")) > 1:
+        oss.save_dir(FLAGS.sqlflow_oss_modeldir, save)
+    else:
+        oss.save_file(FLAGS.sqlflow_oss_modeldir, save)
     oss.save_file(FLAGS.sqlflow_oss_modeldir, "model_meta.json")
-=======
-    if len(FLAGS.worker_hosts.split(",")) > 1:
-        model.save_dir(FLAGS.sqlflow_oss_modeldir, save)
-    else:
-        model.save_file(FLAGS.sqlflow_oss_modeldir, save)
-    model.save_file(FLAGS.sqlflow_oss_modeldir, "model_meta.json")
->>>>>>> 3c00169f
 
 
 def keras_train_distributed(classifier,
