--- conflicted
+++ resolved
@@ -14,17 +14,10 @@
 import pickle
 import types
 
-<<<<<<< HEAD
+from runtime.pai import model
 from runtime.pai.pai_distributed import define_tf_flags, set_oss_environs
-from runtime.tensorflow import is_tf_estimator, train
-=======
 from runtime.tensorflow import is_tf_estimator, predict, train
 from runtime.tensorflow.diag import SQLFlowDiagnostic
-from runtime.tensorflow.pai_distributed import (define_tf_flags,
-                                                set_oss_environs)
->>>>>>> 93a1c243
-
-from .. import model
 
 
 def load_oss_model(params, oss_model_dir, estimator):
