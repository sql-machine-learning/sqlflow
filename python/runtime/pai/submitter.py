# Copyright 2020 The SQLFlow Authors. All rights reserved.
# Licensed under the Apache License, Version 2.0 (the "License");
# you may not use this file except in compliance with the License.
# You may obtain a copy of the License at
#
# http://www.apache.org/licenses/LICENSE-2.0
#
# Unless required by applicable law or agreed to in writing, software
# distributed under the License is distributed on an "AS IS" BASIS,
# WITHOUT WARRANTIES OR CONDITIONS OF ANY KIND, either express or implied.
# See the License for the specific language governing permissions and
# limitations under the License.
import json
import os
import pickle
import random
import shutil
import string
import subprocess
import tempfile
from os import path

from runtime import db
from runtime.dbapi.maxcompute import MaxComputeConnection
from runtime.diagnostics import SQLFlowDiagnostic
from runtime.model import EstimatorType, oss
from runtime.pai import cluster_conf
from runtime.pai.kmeans import get_train_kmeans_pai_cmd
from runtime.pai.random_forest import get_train_random_forest_pai_cmd

LIFECYCLE_ON_TMP_TABLE = 7
JOB_ARCHIVE_FILE = "job.tar.gz"
PARAMS_FILE = "params.txt"
TRAIN_PARAMS_FILE = "train_params.pkl"
ENTRY_FILE = "entry.py"

TF_REQUIREMENT = """
adanet==0.8.0
numpy==1.16.2
pandas==0.24.2
plotille==3.7
seaborn==0.9.0
shap==0.28.5
scikit-learn==0.20.4
tensorflow-datasets==3.0.0
"""

XGB_REQUIREMENT = TF_REQUIREMENT + """
xgboost==0.82
sklearn2pmml==0.56.0
sklearn_pandas==1.6.0
"""


def get_requirement(model_name):
    """Get required python package according to estimator name

    Args:
        estimator: name of the model

    Returns:
        A string with multilines, each line is a requirement
    """
    if model_name.lower().startswith("xgboost"):
        return XGB_REQUIREMENT
    else:
        return TF_REQUIREMENT


def gen_rand_string(slen=16):
    """generate random string with given len

    Args:
        slen: int, the length of the output string

    Returns:
        A random string with slen length
    """
    return ''.join(random.sample(string.ascii_letters + string.digits, slen))


def create_tmp_table_from_select(select, datasource):
    """Create temp table for given select query

    Args:
        select: string, the selection statement
        datasource: string, the datasource to connect
    """
    if not select:
        return None
    conn = db.connect_with_data_source(datasource)
    project = get_project(datasource)
    tmp_tb_name = gen_rand_string()
    create_sql = "CREATE TABLE %s LIFECYCLE %s AS %s" % (
        tmp_tb_name, LIFECYCLE_ON_TMP_TABLE, select)
    # (NOTE: lhw) maxcompute conn doesn't support close
    # we should unify db interface
    if not conn.execute(create_sql):
        raise SQLFlowDiagnostic("Can't crate tmp table for %s" % select)
    return "%s.%s" % (project, tmp_tb_name)


def drop_tables(tables, datasource):
    """Drop given tables in datasource"""
    conn = db.connect_with_data_source(datasource)
    try:
        for table in tables:
            if table != "":
                drop_sql = "DROP TABLE IF EXISTS %s" % table
                conn.execute(drop_sql)
    except:  # noqa: E722
        # odps will clear table itself, so even fail here, we do
        # not need to raise error
        print("Encounter error on drop tmp table")


def create_train_and_eval_tmp_table(train_select, valid_select, datasource):
    train_table = create_tmp_table_from_select(train_select, datasource)
    valid_table = create_tmp_table_from_select(valid_select, datasource)
    return train_table, valid_table


def get_oss_model_url(model_full_path):
    """Get OSS model save url

    Args:
        model_full_path: string, the path in OSS bucket

    Returns:
        The OSS url of the model
    """
    return "oss://%s/%s" % (oss.SQLFLOW_MODELS_BUCKET, model_full_path)


def parse_maxcompute_dsn(datasource):
    return MaxComputeConnection.get_uri_parts(datasource)


def drop_pai_model(datasource, model_name):
    """Drop PAI model

    Args:
        datasource: current datasource
        model_name: name of the model to drop
    """
    user, passwd, address, database = parse_maxcompute_dsn(datasource)
    cmd = "drop offlinemodel if exists %s" % model_name
    subprocess.run([
        "odpscmd", "-u", user, "-p", passwd, "--project", database,
        "--endpoint", address, "-e", cmd
    ],
                   check=True)


def create_pai_hyper_param_file(cwd, filename, model_path):
    """Create param needed by PAI training

    Args:
        cwd: current working dir
        filename: the output file name
        model_path: the model saving path
    """
    with open(path.join(cwd, filename), "w") as file:
        oss_ak = os.getenv("SQLFLOW_OSS_AK")
        oss_sk = os.getenv("SQLFLOW_OSS_SK")
        oss_ep = os.getenv("SQLFLOW_OSS_MODEL_ENDPOINT")
        if oss_ak == "" or oss_sk == "" or oss_ep == "":
            raise SQLFlowDiagnostic(
                "must define SQLFLOW_OSS_AK, SQLFLOW_OSS_SK, "
                "SQLFLOW_OSS_MODEL_ENDPOINT when submitting to PAI")
        file.write("sqlflow_oss_ak=\"%s\"\n" % oss_ak)
        file.write("sqlflow_oss_sk=\"%s\"\n" % oss_sk)
        file.write("sqlflow_oss_ep=\"%s\"\n" % oss_ep)
        oss_model_url = get_oss_model_url(model_path)
        file.write("sqlflow_oss_modeldir=\"%s\"\n" % oss_model_url)
        file.flush()


def find_python_module_path(module):
    """Find the location of a given python package

    Args:
        module: given Python module

    Returns:
        The path of the Python module
    """
    proc = os.popen("python -c \"import %s;print(%s.__path__[0])\"" %
                    (module, module))
    output = proc.readline()
    return output.strip()


def copy_python_package(module, dest):
    """Copy given Python module to dist

    Args:
        module: The module to copy
        dest: the destination directory
    """
    module_path = find_python_module_path(module)
    if not module_path:
        raise SQLFlowDiagnostic("Can't find module %s" % module)
    shutil.copytree(module_path, path.join(dest, path.basename(module_path)))


def copy_custom_package(estimator, dst):
    """Copy custom Python package to dest"""
    model_name_parts = estimator.split(".")
    pkg_name = model_name_parts[0]
    if (len(model_name_parts) == 2 and pkg_name != "sqlflow_models"
            and pkg_name != "xgboost"):
        copy_python_package(pkg_name, dst)


def submit_pai_task(pai_cmd, datasource):
    """Submit given cmd to PAI which manipulate datasource

    Args:
        pai_cmd: The command to submit
        datasource: The datasource this cmd will manipulate
    """
    user, passwd, address, project = parse_maxcompute_dsn(datasource)
    cmd = [
        "odpscmd", "--instance-priority", "9", "-u", user, "-p", passwd,
        "--project", project, "--endpoint", address, "-e", pai_cmd
    ]
    print(" ".join(cmd))
    if subprocess.call(cmd) != 0:
        raise SQLFlowDiagnostic("Execute odps cmd fail: cmd is %s" %
                                " ".join(cmd))


def get_oss_model_save_path(datasource, model_name):
    if not model_name:
        return None
    user, _, _, project = parse_maxcompute_dsn(datasource)
    user = user or "unknown"
    return "/".join([project, user, model_name])


def get_datasource_dsn(datasource):
    return datasource.split("://")[1]


def get_project(datasource):
    """Get the project info from given datasource

    Args:
        datasource: The odps url to extract project
    """
    _, _, _, project = parse_maxcompute_dsn(datasource)
    return project


def clean_oss_model_path(oss_path):
    bucket = oss.get_models_bucket()
    oss.delete_oss_dir_recursive(bucket, oss_path)


def max_compute_table_url(table):
    parts = table.split(".")
    if len(parts) != 2:
        raise SQLFlowDiagnostic("odps table: %s should be format db.table" %
                                table)
    return "odps://%s/tables/%s" % (parts[0], parts[1])


def get_pai_tf_cmd(cluster_config, tarball, params_file, entry_file,
                   model_name, oss_model_path, train_table, val_table,
                   res_table, project):
    """Get PAI-TF cmd for training

    Args:
        cluster_config: PAI cluster config
        tarball: the zipped resource name
        params_file: PAI param file name
        entry_file: entry file in the tarball
        model_name: trained model name
        oss_model_path: path to save the model
        train_table: train data table
        val_table: evaluate data table
        res_table: table to save train model, if given
        project: current odps project

    Retruns:
        The cmd to run on PAI
    """
    job_name = "_".join(["sqlflow", model_name]).replace(".", "_")
    cf_quote = json.dumps(cluster_config).replace("\"", "\\\"")

    # submit table should format as: odps://<project>/tables/<table >,
    # odps://<project>/tables/<table > ...
    submit_tables = max_compute_table_url(train_table)
    if train_table != val_table and val_table:
        val_table = max_compute_table_url(val_table)
        submit_tables = "%s,%s" % (submit_tables, val_table)
    output_tables = ""
    if res_table != "":
        table = max_compute_table_url(res_table)
        output_tables = "-Doutputs=%s" % table

    # NOTE(typhoonzero): use - DhyperParameters to define flags passing
    # OSS credentials.
    # TODO(typhoonzero): need to find a more secure way to pass credentials.
    cmd = ("pai -name tensorflow1150 -project algo_public_dev "
           "-DmaxHungTimeBeforeGCInSeconds=0 -DjobName=%s -Dtags=dnn "
           "-Dscript=%s -DentryFile=%s -Dtables=%s %s -DhyperParameters='%s'"
           ) % (job_name, tarball, entry_file, submit_tables, output_tables,
                params_file)

    # format the oss checkpoint path with ARN authorization.
    oss_checkpoint_configs = os.getenv("SQLFLOW_OSS_CHECKPOINT_CONFIG")
    if not oss_checkpoint_configs:
        raise SQLFlowDiagnostic(
            "need to configure SQLFLOW_OSS_CHECKPOINT_CONFIG when "
            "submitting to PAI")
    ckpt_conf = json.loads(oss_checkpoint_configs)
    model_url = get_oss_model_url(oss_model_path)
    role_name = get_project_role_name(project)
    # format the oss checkpoint path with ARN authorization.
    oss_checkpoint_path = "%s/?role_arn=%s/%s&host=%s" % (
        model_url, ckpt_conf["arn"], role_name, ckpt_conf["host"])
    cmd = "%s -DcheckpointDir='%s'" % (cmd, oss_checkpoint_path)

    if cluster_config["worker"]["count"] > 1:
        cmd = "%s -Dcluster=\"%s\"" % (cmd, cf_quote)
    else:
        cmd = "%s -DgpuRequired='%d'" % (cmd, cluster_config["worker"]["gpu"])
    return cmd


def get_project_role_name(project):
    """Get oss role form project name.
    A valid role name contains letters and numbers only.
    The prefix 'pai2oss' of the role name denotes PAI access OS

    Args:
        project: string
            project name

    Returns:
        role name for the project
    """
    return "pai2oss" + "".join(x for x in project.lower()
                               if x in string.ascii_lowercase + string.digits)


def prepare_archive(cwd, estimator, model_save_path, train_params):
    """package needed resource into a tarball"""
    create_pai_hyper_param_file(cwd, PARAMS_FILE, model_save_path)

    with open(path.join(cwd, TRAIN_PARAMS_FILE), "wb") as param_file:
        pickle.dump(train_params, param_file, protocol=2)

    with open(path.join(cwd, "requirements.txt"), "w") as require:
        require.write(get_requirement(estimator))

    # copy entry.py to top level directory, so the package name `xgboost`
    # and `tensorflow` in runtime.pai will not conflict with the global ones
    shutil.copyfile(path.join(path.dirname(__file__), ENTRY_FILE),
                    path.join(cwd, ENTRY_FILE))
    copy_python_package("runtime", cwd)
    copy_python_package("sqlflow_models", cwd)
    copy_custom_package(estimator, cwd)

    args = [
        "tar", "czf", JOB_ARCHIVE_FILE, ENTRY_FILE, "runtime",
        "sqlflow_models", "requirements.txt", TRAIN_PARAMS_FILE
    ]
    if subprocess.call(args, cwd=cwd) != 0:
        raise SQLFlowDiagnostic("Can't zip resource")


def save_model_to_sqlfs(datasource, model_oss_path, model_name):
    # (TODO: save model to sqlfs)
    pass


def get_pai_train_cmd(datasource, estimator_string, model_name, train_table,
                      val_table, model_params, train_params, path_to_save,
                      job_file, params_file, cwd):
    """Get train model comman for PAI

    Args:
        datasource: current datasource
        estimator_string: estimator name, Keras class name, or XGBoost
        model_name: the model name to train
        train_table: data table from which to load train data
        val_table: data table from which to load evaluate data
        model_params: params for training, crossponding to WITH clause
        train_params: parmas for the trainning process
        path_to_save: path to save the model
        job_file: tar file incldue code and libs to execute on PAI
        params_file: extra params file
        cwd: current working dir

    Returns:
        The command to submit a PAI train task
    """
    project = get_project(datasource)
    conf = cluster_conf.get_cluster_config(model_params)
    if estimator_string.lower() == "randomforests":
        cmd = get_train_random_forest_pai_cmd(
            model_name, train_table, model_params,
            train_params["feature_column_names"],
            train_params["label_meta"]["feature_name"])
    elif estimator_string.lower() == "kmeans":
        cmd = get_train_kmeans_pai_cmd(datasource, model_name, train_table,
                                       model_params,
                                       train_params["feature_column_names"])
    else:
        cmd = get_pai_tf_cmd(conf, job_file, params_file, ENTRY_FILE,
                             model_name, path_to_save, train_table, val_table,
                             "", project)
    return cmd


# (TODO: lhw) adapt this interface after we do feature derivation in Python


def submit_pai_train(datasource, estimator_string, select, validation_select,
                     model_params, model_name, pre_trained_model,
                     **train_params):
    """This function submit PAI-TF train task to PAI platform

    Args:
        datasource: string
            Like: odps://access_id:access_key@service.com/api?
                         curr_project=test_ci&scheme=http
        estimator_string: string
            TensorFlow estimator name, Keras class name, or XGBoost
        select: string
            The SQL statement for selecting data for train
        validation_select: string
            Ths SQL statement for selecting data for validation
        model_params: dict
            Params for training, crossponding to WITH clause
        pre_trained_model: string
            The pre-trained model name to load
        train_params: dict
            Extra train params, they will be passed to runtime.tensorflow.train
    """

    # prepare params for tensorflow train,
    # the params will be pickled into train_params.pkl
    params = dict(locals())
    del params["train_params"]
    params.update(train_params)

    if estimator_string.lower().startswith("xgboost"):
        params["entry_type"] = "train_xgb"
    else:
        params["entry_type"] = "train_tf"

    cwd = tempfile.mkdtemp(prefix="sqlflow", dir="/tmp")

    train_table, val_table = create_train_and_eval_tmp_table(
        select, validation_select, datasource)
    params["pai_table"], params["pai_val_table"] = train_table, val_table

    # clean target dir
    path_to_save = get_oss_model_save_path(datasource, model_name)
    path_to_load = get_oss_model_save_path(datasource, pre_trained_model)
    params["oss_model_dir"] = path_to_save

    if path_to_load == "" or path_to_load != path_to_save:
        clean_oss_model_path(path_to_save + "/")

    # zip all required resource to a tarball
    prepare_archive(cwd, estimator_string, path_to_save, params)

    # submit pai task to execute the training
    cmd = get_pai_train_cmd(datasource, estimator_string, model_name,
                            train_table, val_table, model_params, train_params,
                            path_to_save,
                            "file://" + path.join(cwd, JOB_ARCHIVE_FILE),
                            "file://" + path.join(cwd, PARAMS_FILE), cwd)

    submit_pai_task(cmd, datasource)

    # save trained model to sqlfs
    save_model_to_sqlfs(datasource, path_to_save, model_name)
    drop_tables([train_table, val_table], datasource)


def get_oss_saved_model_type_and_estimator(model_name, project):
    """Get oss model type and estimator name, model can be:
    1. PAI ML models: model is saved by pai
    2. xgboost: on OSS with model file xgboost_model_desc
    3. PAI tensorflow models: on OSS with meta file: tensorflow_model_desc

    Args:
        model_name: the model to get info
        project: current odps project

    Returns:
        If model is TensorFlow model, return type and estimator name
        If model is XGBoost, or other PAI model, just return model type
    """
    # FIXME(typhoonzero): if the model not exist on OSS, assume it's a random
    # forest model should use a general method to fetch the model and see the
    # model type.
    bucket = oss.get_models_bucket()
    tf = bucket.object_exists(model_name + "/tensorflow_model_desc")
    if tf:
        modelType = EstimatorType.TENSORFLOW
        bucket.get_object_to_file(
            model_name + "/tensorflow_model_desc_estimator",
            "tmp_estimator_name")
        with open("tmp_estimator_name") as file:
            estimator = file.readline()
        return modelType, estimator

    xgb = bucket.object_exists(model_name + "/xgboost_model_desc")
    if xgb:
        modelType = EstimatorType.XGBOOST
        return modelType, "xgboost"

    return EstimatorType.PAIML, ""


def get_pai_predict_cmd(datasource, project, oss_model_path, model_name,
                        predict_table, result_table, model_type, model_params,
                        job_file, params_file, cwd):
    """Get predict command for PAI task

    Args:
        datasource: current datasource
        project: current project
        oss_model_path: the place to load model
        model_name: model used to do prediction
        predict_table: where to store the tmp prediction data set
        result_table: prediction result
        model_type: type of th model, see also get_oss_saved_model_type
        model_params: parameters specified by WITH clause
        job_file: tar file incldue code and libs to execute on PAI
        params_file: extra params file
        cwd: current working dir

    Returns:
        The command to submit PAI prediction task
    """
<<<<<<< HEAD
    # NOTE(typhoonzero): for PAI machine learning toolkit predicting, we can not load the TrainStmt
    # since the model saving is fully done by PAI. We directly use the columns in SELECT
    # statement for prediction, error will be reported by PAI job if the columns not match.

    conf = cluster_conf.get_cluster_config(model_params)
=======
    # NOTE(typhoonzero): for PAI machine learning toolkit predicting, we can
    # not load the TrainStmt since the model saving is fully done by PAI.
    # We directly use the columns in SELECT statement for prediction, error
    # will be reported by PAI job if the columns not match.
>>>>>>> 0725ec6a
    conn = db.connect_with_data_source(datasource)
    if model_type == EstimatorType.PAIML:
        schema = db.get_table_schema(conn, predict_table)
        result_fields = [col[0] for col in schema]
        return ('''pai -name prediction -DmodelName="%s"  '''
                '''-DinputTableName="%s"  -DoutputTableName="%s"  '''
                '''-DfeatureColNames="%s"  -DappendColNames="%s"''') % (
                    model_name, predict_table, result_table,
                    ",".join(result_fields), ",".join(result_fields))
    else:
        schema = db.get_table_schema(conn, result_table)
        result_fields = [col[0] for col in schema]
        # For TensorFlow and XGBoost, we build a pai-tf cmd to submit the task
        return get_pai_tf_cmd(conf, job_file, params_file, ENTRY_FILE,
                              model_name, oss_model_path, predict_table, "",
                              result_table, project)


def create_predict_result_table(datasource, select, result_table, label_column,
                                train_label_column, model_type):
    """Create predict result table with given name and label column

    Args:
        datasource: current datasource
        select: sql statement to get prediction data set
        result_table: the table name to save result
        label_column: name of the label column, if not exist in select
            result, we will add a int column in the result table
        train_label_column: name of the label column when training
        model_type: type of model defined in runtime.model.oss
    """
    conn = db.connect_with_data_source(datasource)
    conn.execute("DROP TABLE IF EXISTS %s" % result_table)
    # PAI ml will create result table itself
    if model_type == EstimatorType.PAIML:
        return

    create_table_sql = "CREATE TABLE %s AS SELECT * FROM %s LIMIT 0" % (
        result_table, select)
    conn.execute(create_table_sql)

    # if label is not in data table, add a int column for it
    schema = db.get_table_schema(conn, result_table)
    col_type = "INT"
    for (name, ctype) in schema:
        if name == train_label_column or name == label_column:
            col_type = ctype
            break
    col_names = [col[0] for col in schema]
    if label_column not in col_names:
        conn.execute(
            conn, "ALTER TABLE %s ADD %s %s" %
            (result_table, label_column, col_type))
    if train_label_column != label_column and train_label_column in col_names:
        conn.execute(
            conn, "ALTER TABLE %s DROP COLUMN %s" %
            (result_table, train_label_column))


def setup_predict_entry(params, model_type):
    """Setup PAI prediction entry function according to model type"""
    if model_type == EstimatorType.TENSORFLOW:
        params["entry_type"] = "predict_tf"
    elif model_type == EstimatorType.PAIML:
        params["entry_type"] = "predict_paiml"
    elif model_type == EstimatorType.XGBOOST:
        params["entry_type"] = "predict_xgb"
    else:
        raise SQLFlowDiagnostic("unsupported model type: %d" % model_type)


def submit_pai_predict(datasource, select, result_table, label_column,
                       model_name, model_params):
    """This function pack needed params and resource to a tarball
    and submit a prediction task to PAI

    Args:
        datasource: current datasource
        select: sql statement to get prediction data set
        result_table: the table name to save result
        label_column: name of the label column, if not exist in select
        model_name: model used to do prediction
        model_params: dict, Params for training, crossponding to WITH clause
    """
    params = dict(locals())

    cwd = tempfile.mkdtemp(prefix="sqlflow", dir="/tmp")
    # TODO(typhoonzero): Do **NOT** create tmp table when the select statement
    # is like: "SELECT fields,... FROM table"
    data_table = create_tmp_table_from_select(select, datasource)
    params["data_table"] = data_table

    # format resultTable name to "db.table" to let the codegen form a
    # submitting argument of format "odps://project/tables/table_name"
    project = get_project(datasource)
    if result_table.count(".") == 0:
        result_table = "%s.%s" % (project, result_table)

    oss_model_path = get_oss_model_save_path(datasource, model_name)
    params["oss_model_path"] = oss_model_path
    model_type, estimator = get_oss_saved_model_type_and_estimator(
        oss_model_path, project)
    setup_predict_entry(params, model_type)

    # (TODO:lhw) get train label column from model meta
    create_predict_result_table(datasource, data_table, result_table,
                                label_column, None, model_type)

    prepare_archive(cwd, estimator, oss_model_path, params)

    cmd = get_pai_predict_cmd(datasource, project, oss_model_path, model_name,
                              data_table, result_table, model_type,
                              model_params,
                              "file://" + path.join(cwd, JOB_ARCHIVE_FILE),
                              "file://" + path.join(cwd, PARAMS_FILE), cwd)
    submit_pai_task(cmd, datasource)
    drop_tables([data_table], datasource)


def get_create_shap_result_sql(conn, data_table, result_table, label_column):
    """Get a sql statement which create a result table for SHAP

    Args:
        conn: a database connection
        data_table: table name to read data from
        result_table: result table name
        label_column: column name of label

    Returns:
        a sql statement to create SHAP result table
    """
    schema = db.get_table_schema(conn, data_table)
    fields = ["%s STRING" % f[0] for f in schema if f[0] != label_column]
    return "CREATE TABLE IF NOT EXISTS %s (%s)" % (result_table,
                                                   ",".join(fields))


# (TODO: lhw) This function is a common tool for prediction
# on all platforms, we need to move it to a new file
def create_explain_result_table(datasource, data_table, result_table,
                                model_type, estimator, label_column):
    """Create explain result table from given datasource

    Args:
        datasource: current datasource
        data_table: input data table name
        result_table: table name to store the result
        model_type: type of the model to use
        estimator: estimator class if the model is TensorFlow estimator
        label_column: column name of the predict label
    """
    conn = db.connect_with_data_source(datasource)
    drop_stmt = "DROP TABLE IF EXISTS %s" % result_table
    conn.execute(drop_stmt)

    create_stmt = ""
    if model_type == EstimatorType.PAIML:
        return
    elif model_type == EstimatorType.TENSORFLOW:
        if estimator.startswith("BoostedTrees"):
            column_def = ""
            if conn.driver == "mysql":
                column_def = "(feature VARCHAR(255), dfc FLOAT, gain FLOAT)"
            else:
                # Hive & MaxCompute
                column_def = "(feature STRING, dfc STRING, gain STRING)"
            create_stmt = "CREATE TABLE IF NOT EXISTS %s %s;" % (result_table,
                                                                 column_def)
        else:
            if not label_column:
                raise SQLFlowDiagnostic(
                    "need to specify WITH label_col=lable_col_name "
                    "when explaining deep models")
            create_stmt = get_create_shap_result_sql(conn, data_table,
                                                     result_table,
                                                     label_column)
    elif model_type == EstimatorType.XGBOOST:
        if not label_column:
            raise SQLFlowDiagnostic(
                "need to specify WITH label_col=lable_col_name "
                "when explaining xgboost models")
        create_stmt = get_create_shap_result_sql(conn, data_table,
                                                 result_table, label_column)
    else:
        raise SQLFlowDiagnostic(
            "not supported modelType %d for creating Explain result table" %
            model_type)

    if not conn.execute(create_stmt):
        raise SQLFlowDiagnostic("Can't create explain result table")


def get_explain_random_forests_cmd(datasource, model_name, data_table,
                                   result_table, label_column):
    """Get PAI random forest explanation command

    Args:
        datasource: current datasoruce
        model_name: model name on PAI
        data_table: input data table name
        result_table: result table name
        label_column: name of the label column

    Returns:
        a PAI cmd to explain the data using given model
    """
    # NOTE(typhoonzero): for PAI random forests predicting, we can not load
    # the TrainStmt since the model saving is fully done by PAI. We directly
    # use the columns in SELECT statement for prediction, error will be
    # reported by PAI job if the columns not match.
    if not label_column:
        raise SQLFlowDiagnostic("must specify WITH label_column when using "
                                "pai random forest to explain models")

    conn = db.connect_with_data_source(datasource)
    # drop result table if exists
    conn.execute("DROP TABLE IF EXISTS %s;" % result_table)
    schema = db.get_table_schema(conn, data_table)
    fields = [f[0] for f in schema if f[0] != label_column]
    return ('''pai -name feature_importance -project algo_public '''
            '''-DmodelName="%s" -DinputTableName="%s"  '''
            '''-DoutputTableName="%s" -DlabelColName="%s" '''
            '''-DfeatureColNames="%s" ''') % (model_name, data_table,
                                              result_table, label_column,
                                              ",".join(fields))


def setup_explain_entry(params, model_type):
    """Setup PAI prediction entry function according to model type"""
    if model_type == EstimatorType.TENSORFLOW:
        params["entry_type"] = "explain_tf"
    elif model_type == EstimatorType.PAIML:
        params["entry_type"] = ""
    elif model_type == EstimatorType.XGBOOST:
        params["entry_type"] = "explain_xgb"
    else:
        raise SQLFlowDiagnostic("unsupported model type: %d" % model_type)


def get_pai_explain_cmd(datasource, project, oss_model_path, model_name,
                        data_table, result_table, model_type, model_params,
                        job_file, params_file, label_column, cwd):
    """Get command to submit explain task to PAI

    Args:
        datasource: current datasource
        project: current project
        oss_model_path: the place to load model
        model_name: model used to do prediction
        data_table: data table from which to load explain data
        result_table: table to store prediction result
        model_type: type of th model, see also get_oss_saved_model_type
        model_params: parameters specified by WITH clause
        job_file: tar file incldue code and libs to execute on PAI
        params_file: extra params file
        lable_column: name of the label
        cwd: current working dir

    Returns:
        The command to submit a PAI explain task
    """
    if model_type == EstimatorType.PAIML:
        cmd = get_explain_random_forests_cmd(datasource, model_name,
                                             data_table, result_table,
                                             label_column)
    else:
        conf = cluster_conf.get_cluster_config(model_params)
        cmd = get_pai_tf_cmd(conf,
                             "file://" + path.join(cwd, JOB_ARCHIVE_FILE),
                             "file://" + path.join(cwd, PARAMS_FILE),
                             ENTRY_FILE, model_name, oss_model_path,
                             data_table, "", result_table, project)
    return cmd


def submit_pai_explain(datasource, select, result_table, model_name,
                       model_params):
    """This function pack need params and resource to a tarball
    and submit a explain task to PAI

    Args:
        datasource: current datasource
        select: sql statement to get explain data set
        result_table: the table name to save result
        model_name: model used to do prediction
        model_params: dict, Params for training, crossponding to WITH clause
    """
    params = dict(locals())

    cwd = tempfile.mkdtemp(prefix="sqlflow", dir="/tmp")
    # TODO(typhoonzero): Do **NOT** create tmp table when the select statement
    # is like: "SELECT fields,... FROM table"
    data_table = create_tmp_table_from_select(select, datasource)
    params["data_table"] = data_table

    # format resultTable name to "db.table" to let the codegen form a
    # submitting argument of format "odps://project/tables/table_name"
    project = get_project(datasource)
    if result_table.count(".") == 0:
        result_table = "%s.%s" % (project, result_table)

    oss_model_path = get_oss_model_save_path(datasource, model_name)
    model_type, estimator = get_oss_saved_model_type_and_estimator(
        oss_model_path, project)
    params["oss_model_path"] = oss_model_path

    label_column = model_params.get("label_col")
    params["label_column"] = label_column
    create_explain_result_table(datasource, data_table, result_table,
                                model_type, estimator, label_column)

    setup_explain_entry(params, model_type)
    prepare_archive(cwd, estimator, oss_model_path, params)

    cmd = get_pai_explain_cmd(datasource, project, oss_model_path, model_name,
                              data_table, result_table, model_type,
                              model_params,
                              "file://" + path.join(cwd, JOB_ARCHIVE_FILE),
                              "file://" + path.join(cwd, PARAMS_FILE),
                              label_column, cwd)

    submit_pai_task(cmd, datasource)
    drop_tables([data_table], datasource)


def get_evaluate_metrics(model_type, model_attrs):
    """Get evaluate metrics from model attributes or return default

    Args:
        mode_type: type of the model, see runtime.model.EstimatorType
        model_attrs: model attributs passed by WITH clause

    Returns:
        An array of metrics names
    """
    metrics = []
    met_conf = model_attrs.get("validation.metrics") or model_attrs.get(
        "validationMetrics")
    if met_conf:
        [
            metrics.append(m) for m in met_conf.split(",")
            if m and m not in metrics
        ]
    # add default if no extra metrics is provided
    if len(metrics) == 0:
        if model_type == EstimatorType.XGBOOST:
            metrics.append("accuracy_score")
        elif model_type == EstimatorType.TENSORFLOW:
            metrics.append("Accuracy")
        else:
            raise SQLFlowDiagnostic("No metrics is provided.")
    return metrics


def create_evaluate_result_table(datasource, result_table, metrics):
    """Create a table to hold the evaluation result

    Args:
        datasource: current datasource
        result_table: the table name to save result
        metrics: list of evaluation metrics names
    """
    drop_tables([result_table], datasource)
    # Always add loss
    ext_metrics = ["loss"]
    if isinstance(metrics, list):
        ext_metrics.extend(metrics)
    fields = ["%s STRING" % m for m in ext_metrics]
    sql = "CREATE TABLE IF NOT EXISTS %s (%s);" % (result_table,
                                                   ",".join(fields))
    conn = db.connect_with_data_source(datasource)
    conn.execute(sql)


def submit_pai_evaluate(datasource, model_name, select, result_table,
                        model_attrs):
    """Submit a PAI evaluation task

    Args:
        datasource: current datasource
        model_name: model used to do evaluation
        select: sql statement to get evaluate data set
        result_table: the table name to save result
        model_params: dict, Params for training, crossponding to WITH claus
    """

    params = dict(locals())
    cwd = tempfile.mkdtemp(prefix="sqlflow", dir="/tmp")

    project = get_project(datasource)
    if result_table.count(".") == 0:
        result_table = "%s.%s" % (project, result_table)
    oss_model_path = get_oss_model_save_path(datasource, model_name)
    params["oss_model_path"] = oss_model_path

    model_type, estimator = get_oss_saved_model_type_and_estimator(
        oss_model_path, project)
    if model_type == EstimatorType.PAIML:
        raise SQLFlowDiagnostic("PAI model evaluation is not supported yet.")

    data_table = create_tmp_table_from_select(select, datasource)
    params["data_table"] = data_table

    metrics = get_evaluate_metrics(model_type, model_attrs)
    params["metrics"] = metrics
    create_evaluate_result_table(datasource, result_table, metrics)

    conf = cluster_conf.get_cluster_config(model_attrs)

    if model_type == EstimatorType.XGBOOST:
        params["entry_type"] = "evaluate_xgb"
    else:
        params["entry_type"] = "evaluate_tf"
    prepare_archive(cwd, estimator, oss_model_path, params)
    cmd = get_pai_tf_cmd(conf, "file://" + path.join(cwd, JOB_ARCHIVE_FILE),
                         "file://" + path.join(cwd, PARAMS_FILE), ENTRY_FILE,
                         model_name, oss_model_path, data_table, "",
                         result_table, project)
    submit_pai_task(cmd, datasource)
    drop_tables([data_table], datasource)<|MERGE_RESOLUTION|>--- conflicted
+++ resolved
@@ -541,18 +541,11 @@
     Returns:
         The command to submit PAI prediction task
     """
-<<<<<<< HEAD
     # NOTE(typhoonzero): for PAI machine learning toolkit predicting, we can not load the TrainStmt
     # since the model saving is fully done by PAI. We directly use the columns in SELECT
     # statement for prediction, error will be reported by PAI job if the columns not match.
 
     conf = cluster_conf.get_cluster_config(model_params)
-=======
-    # NOTE(typhoonzero): for PAI machine learning toolkit predicting, we can
-    # not load the TrainStmt since the model saving is fully done by PAI.
-    # We directly use the columns in SELECT statement for prediction, error
-    # will be reported by PAI job if the columns not match.
->>>>>>> 0725ec6a
     conn = db.connect_with_data_source(datasource)
     if model_type == EstimatorType.PAIML:
         schema = db.get_table_schema(conn, predict_table)
