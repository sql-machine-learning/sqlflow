--- conflicted
+++ resolved
@@ -69,14 +69,10 @@
     tmp_tb_name = gen_rand_string()
     create_sql = "CREATE TABLE %s LIFECYCLE %s AS %s" % (
         tmp_tb_name, LIFECYCLE_ON_TMP_TABLE, select)
-<<<<<<< HEAD
-    db.execute(conn, create_sql)
-=======
+    # (NOTE: lhw) maxcompute conn doesn't support close
+    # we should unify db interface
     if not db.execute(conn, create_sql):
-        conn.close()
         raise SQLFlowDiagnostic("Can't crate tmp table for %s" % select)
-    conn.close()
->>>>>>> 3c00169f
     return "%s.%s" % (project, tmp_tb_name)
 
 
@@ -572,27 +568,16 @@
 
 
 def get_create_shap_result_sql(conn, data_table, result_table, label_column):
-<<<<<<< HEAD
-    """Get a sql statement which create a result table for shap
-=======
     """Get a sql statement which create a result table for SHAP
->>>>>>> 3c00169f
 
     Args:
         conn: a database connection
         data_table: table name to read data from
         result_table: result table name
-<<<<<<< HEAD
-        label_column: column name of label
-
-    Returns:
-        a sql statement to create shap result table
-=======
         label_column: column name of label 
 
     Returns:
         a sql statement to create SHAP result table
->>>>>>> 3c00169f
     """
     schema = db.get_table_schema(conn, data_table)
     fields = ["%s STRING" % f[0] for f in schema if f[0] != label_column]
@@ -602,22 +587,13 @@
 
 # (TODO: lhw) This function is a common tool for prediction
 # on all platforms, we need to move it to a new file
-<<<<<<< HEAD
-def create_explain_result_table(datasource, select, result_table, model_type,
-                                estimator, label_column):
-=======
 def create_explain_result_table(datasource, data_table, result_table,
                                 model_type, estimator, label_column):
->>>>>>> 3c00169f
     """Create explain result table from given datasource
 
     Args:
         datasource: current datasource
-<<<<<<< HEAD
-        select: sql statement to select data
-=======
         data_table: input data table name
->>>>>>> 3c00169f
         result_table: table name to store the result
         model_type: type of the model to use
         estimator: estimator class if the model is TensorFlow estimator
@@ -630,30 +606,6 @@
     create_stmt = ""
     if model_type == model.MODEL_TYPE_TF:
         if estimator.startsWith("BoostedTrees"):
-<<<<<<< HEAD
-            columnDef = ""
-            if conn.driver == "mysql":
-                columnDef = "(feature VARCHAR(255), dfc FLOAT, gain FLOAT)"
-            else:
-                # Hive & MaxCompute
-                columnDef = "(feature STRING, dfc STRING, gain STRING)"
-            create_stmt = "CREATE TABLE IF NOT EXISTS %s %s;" % (result_table,
-                                                                 columnDef)
-        else:
-            if len(label_column) == 0:
-                raise SQLFlowDiagnostic(
-                    "need to specify WITH label_col=lable_col_name "
-                    "when explaining deep models")
-            create_stmt = get_create_shap_result_sql(conn, result_table,
-                                                     select, label_column)
-    elif model_type == model.MODEL_TYPE_XGB:
-        if len(label_column) == 0:
-            raise SQLFlowDiagnostic(
-                "need to specify WITH label_col=lable_col_name "
-                "when explaining xgboost models")
-        create_stmt = get_create_shap_result_sql(conn, result_table, select,
-                                                 label_column)
-=======
             column_def = ""
             if conn.driver == "mysql":
                 column_def = "(feature VARCHAR(255), dfc FLOAT, gain FLOAT)"
@@ -677,21 +629,16 @@
                 "when explaining xgboost models")
         create_stmt = get_create_shap_result_sql(conn, data_table,
                                                  result_table, label_column)
->>>>>>> 3c00169f
     else:
         raise SQLFlowDiagnostic(
             "not supported modelType %d for creating Explain result table" %
             model_type)
 
-<<<<<<< HEAD
-    db.execute(conn, create_stmt)
-=======
     if not db.execute(conn, create_stmt):
         conn.close()
         raise SQLFlowDiagnostic("Can't create explain result table")
     # (TODO: lhw) conn should be in with context,
     # we have to modify the db interface to support this feature
->>>>>>> 3c00169f
     conn.close()
 
 
@@ -712,11 +659,7 @@
     # NOTE(typhoonzero): for PAI random forests predicting, we can not load the TrainStmt
     # since the model saving is fully done by PAI. We directly use the columns in SELECT
     # statement for prediction, error will be reported by PAI job if the columns not match.
-<<<<<<< HEAD
-    if len(label_column) == 0:
-=======
     if not label_column:
->>>>>>> 3c00169f
         raise SQLFlowDiagnostic("must specify WITH label_column when using "
                                 "pai random forest to explain models")
 
@@ -748,11 +691,7 @@
     params = locals()
     params["entry_type"] = "explain"
 
-<<<<<<< HEAD
-    cwd = tempfile.mkdtemp(prefix="sqlflow")
-=======
-    cwd = os.getcwd()
->>>>>>> 3c00169f
+    cwd = tempfile.mkdtemp()
     # TODO(typhoonzero): Do **NOT** create tmp table when the select statement is like:
     # "SELECT fields,... FROM table"
     data_table = create_tmp_table_from_select(select, datasource)
@@ -760,24 +699,16 @@
     # format resultTable name to "db.table" to let the codegen form a submitting
     # argument of format "odps://project/tables/table_name"
     project = get_project(datasource)
-<<<<<<< HEAD
+    result_table.has()
     if result_table.count(".") == 0:
-=======
-    if result_table(".") == 0:
->>>>>>> 3c00169f
         result_table = "%s.%s" % (project, result_table)
 
     oss_model_path = get_oss_model_save_path(datasource, model_name)
     model_type, estimator = get_oss_saved_model_type_and_estimator(
         oss_model_path, project)
 
-<<<<<<< HEAD
-    create_explain_result_table(datasource, select, result_table, model_type,
-                                estimator, label_column)
-=======
     create_explain_result_table(datasource, data_table, result_table,
                                 model_type, estimator, label_column)
->>>>>>> 3c00169f
 
     conf = cluster_conf.get_cluster_config(model_attrs)
     prepare_archive(cwd, conf, project, estimator, model_name, data_table, "",
@@ -792,13 +723,7 @@
         pass
     else:
         cmd = get_pai_tf_cmd(conf, JOB_ARCHIVE_FILE, PARAMS_FILE,
-<<<<<<< HEAD
                              ENTRY_DIR + "tf.py", model_name, oss_model_path,
                              data_table, "", result_table, project, cwd)
-=======
-                             ENTRY_DIR + "tensorflow.py", model_name,
-                             oss_model_path, data_table, "", result_table,
-                             project, cwd)
->>>>>>> 3c00169f
     submit_pai_task(cmd, datasource)
     drop_tmp_tables([data_table], datasource)