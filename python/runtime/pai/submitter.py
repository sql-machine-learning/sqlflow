--- conflicted
+++ resolved
@@ -56,11 +56,7 @@
     Returns:
         A string with multilines, each line is a requirement
     """
-<<<<<<< HEAD
-    if model_name.lower() == "xgboost":
-=======
     if model_name.lower().startswith("xgboost"):
->>>>>>> aa03a625
         return XGB_REQUIREMENT
     else:
         return TF_REQUIREMENT
@@ -361,11 +357,7 @@
     with open(path.join(cwd, "requirements.txt"), "w") as require:
         require.write(get_requirement(estimator))
 
-<<<<<<< HEAD
     # copy entry.py to top level directory, so the package name `xgboost`
-=======
-    # copy entry.py to top level dir, so the package name `xgboost`
->>>>>>> aa03a625
     # and `tensorflow` in runtime.pai will not conflict with the global ones
     shutil.copyfile(path.join(path.dirname(__file__), ENTRY_FILE),
                     path.join(cwd, ENTRY_FILE))
@@ -415,11 +407,7 @@
     del params["train_params"]
     params.update(train_params)
 
-<<<<<<< HEAD
-    if estimator_string.lower() == "xgboost":
-=======
     if estimator_string.lower().startswith("xgboost"):
->>>>>>> aa03a625
         params["entry_type"] = "train_xgb"
     else:
         params["entry_type"] = "train_tf"
