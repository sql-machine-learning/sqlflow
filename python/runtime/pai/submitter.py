--- conflicted
+++ resolved
@@ -21,15 +21,9 @@
 from os import path
 
 from runtime import db, oss
-<<<<<<< HEAD
-from runtime.db_writer import PAIMaxComputeDBWriter
-from runtime.pai import cluster_conf
-from runtime.tensorflow.diag import SQLFlowDiagnostic
-=======
 from runtime.diagnostics import SQLFlowDiagnostic
 from runtime.pai import cluster_conf
 from runtime.pai.entry import tensorflow as tensorflow_entry
->>>>>>> 55d88ceb
 
 LIFECYCLE_ON_TMP_TABLE = 7
 JOB_ARCHIVE_FILE = "job.tar.gz"
