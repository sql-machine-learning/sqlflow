# Copyright 2020 The SQLFlow Authors. All rights reserved.
# Licensed under the Apache License, Version 2.0 (the "License");
# you may not use this file except in compliance with the License.
# You may obtain a copy of the License at
#
# http://www.apache.org/licenses/LICENSE-2.0
#
# Unless required by applicable law or agreed to in writing, software
# distributed under the License is distributed on an "AS IS" BASIS,
# WITHOUT WARRANTIES OR CONDITIONS OF ANY KIND, either express or implied.
# See the License for the specific language governing permissions and
# limitations under the License.

import os
import unittest
from unittest import TestCase

import runtime.testing as testing
import runtime.xgboost as xgboost_extended
import tensorflow as tf
from runtime.pai import submitter
from runtime.pai.cluster_conf import get_cluster_config


class SubmitterTestCase(TestCase):
    def test_get_oss_model_url(self):
        url = submitter.get_oss_model_url("user_a/model")
        self.assertEqual("oss://sqlflow-models/user_a/model", url)

    def test_get_datasource_dsn(self):
        ds = "odps://access_id:access_key@service.com/api?curr_project=test_ci&scheme=http"
        expected_dsn = "access_id:access_key@service.com/api?curr_project=test_ci&scheme=http"
        dsn = submitter.get_datasource_dsn(ds)
        self.assertEqual(expected_dsn, dsn)
        project = "test_ci"
        self.assertEqual(project, submitter.get_project(ds))

    def test_get_pai_tf_cmd(self):
        conf = get_cluster_config({})
        os.environ[
            "SQLFLOW_OSS_CHECKPOINT_CONFIG"] = '''{"arn":"arn", "host":"host"}'''
        cmd = submitter.get_pai_tf_cmd(
            conf, "job.tar.gz", "params.txt", "entry.py", "my_dnn_model",
            "user1/my_dnn_model", "test_project.input_table",
            "test_project.val_table", "test_project.res_table", "test_project")
        expected = (
            "pai -name tensorflow1150 -project algo_public_dev -DmaxHungTimeBeforeGCInSeconds=0 "
            "-DjobName=sqlflow_my_dnn_model -Dtags=dnn -Dscript=job.tar.gz -DentryFile=entry.py "
            "-Dtables=odps://test_project/tables/input_table,odps://test_project/tables/val_table "
            "-Doutputs=odps://test_project/tables/res_table -DhyperParameters='params.txt' "
            "-DcheckpointDir='oss://sqlflow-models/user1/my_dnn_model/?role_arn=arn/pai2osstestproject&host=host' "
            "-DgpuRequired='0'")
        self.assertEqual(expected, cmd)

        conf = get_cluster_config({"train.num_workers": 5})
        cmd = submitter.get_pai_tf_cmd(
            conf, "job.tar.gz", "params.txt", "entry.py", "my_dnn_model",
            "user1/my_dnn_model", "test_project.input_table",
            "test_project.val_table", "test_project.res_table", "test_project")
        expected = (
            "pai -name tensorflow1150 -project algo_public_dev -DmaxHungTimeBeforeGCInSeconds=0 "
            "-DjobName=sqlflow_my_dnn_model -Dtags=dnn -Dscript=job.tar.gz -DentryFile=entry.py "
            "-Dtables=odps://test_project/tables/input_table,odps://test_project/tables/val_table "
            "-Doutputs=odps://test_project/tables/res_table -DhyperParameters='params.txt' "
            "-DcheckpointDir='oss://sqlflow-models/user1/my_dnn_model/?role_arn=arn/pai2osstestproject&host=host' "
            r'''-Dcluster="{\"ps\": {\"count\": 1, \"cpu\": 200, \"gpu\": 0}, \"worker\": {\"count\": 5, \"cpu\": 400, \"gpu\": 0}}"'''
        )
        self.assertEqual(expected, cmd)
        del os.environ["SQLFLOW_OSS_CHECKPOINT_CONFIG"]


iris_feature_column_names = [
    "sepal_length",
    "sepal_width",
    "petal_length",
    "petal_width",
]

iris_feature_column_names_map = dict()
iris_feature_column_names_map["feature_columns"] = [
    "sepal_length",
    "sepal_width",
    "petal_length",
    "petal_width",
]

iris_feature_metas = dict()
iris_feature_metas["sepal_length"] = {
    "feature_name": "sepal_length",
    "dtype": "float32",
    "delimiter": "",
    "format": "",
    "shape": [1],
    "is_sparse": "false" == "true"
}
iris_feature_metas["sepal_width"] = {
    "feature_name": "sepal_width",
    "dtype": "float32",
    "delimiter": "",
    "format": "",
    "shape": [1],
    "is_sparse": "false" == "true"
}
iris_feature_metas["petal_length"] = {
    "feature_name": "petal_length",
    "dtype": "float32",
    "delimiter": "",
    "format": "",
    "shape": [1],
    "is_sparse": "false" == "true"
}
iris_feature_metas["petal_width"] = {
    "feature_name": "petal_width",
    "dtype": "float32",
    "delimiter": "",
    "format": "",
    "shape": [1],
    "is_sparse": "false" == "true"
}

iris_label_meta = {
    "feature_name": "class",
    "dtype": "int64",
    "delimiter": "",
    "shape": [],
    "is_sparse": "false" == "true"
}


@unittest.skipUnless(testing.get_driver() == "maxcompute"
                     and testing.get_submitter() == "pai",
                     "skip non PAI tests")
class SubmitPAITrainTask(TestCase):
    def test_submit_pai_train_task(self):
        model_params = dict()
        model_params["hidden_units"] = [10, 20]
        model_params["n_classes"] = 3

        # feature_columns_code will be used to save the training informations together
        # with the saved model.
        feature_columns_code = """{"feature_columns": [tf.feature_column.numeric_column("sepal_length", shape=[1]),
        tf.feature_column.numeric_column("sepal_width", shape=[1]),
        tf.feature_column.numeric_column("petal_length", shape=[1]),
        tf.feature_column.numeric_column("petal_width", shape=[1])]}"""
        feature_columns = eval(feature_columns_code)

        submitter.submit_pai_train(
            testing.get_datasource(),
            "DNNClassifier",
            "SELECT * FROM alifin_jtest_dev.sqlflow_iris_train",
            "",
            model_params,
            "e2etest_pai_dnn",
            None,
            feature_columns=feature_columns,
            feature_column_names=iris_feature_column_names,
            feature_column_names_map=iris_feature_column_names_map,
            feature_metas=iris_feature_metas,
            label_meta=iris_label_meta,
            validation_metrics="Accuracy".split(","),
            save="model_save",
            batch_size=1,
            epoch=1,
            validation_steps=1,
            verbose=0,
            max_steps=None,
            validation_start_delay_secs=0,
            validation_throttle_secs=0,
            save_checkpoints_steps=100,
            log_every_n_iter=10,
            load_pretrained_model=False,
            is_pai=True,
            feature_columns_code=feature_columns_code,
            model_repo_image="",
            original_sql=
            '''SELECT * FROM alifin_jtest_dev.sqlflow_test_iris_train
    TO TRAIN DNNClassifier
    WITH model.n_classes = 3, model.hidden_units = [10, 20]
    LABEL class
    INTO e2etest_pai_dnn;''')

    def test_submit_pai_predict_task(self):
        submitter.submit_pai_predict(
            testing.get_datasource(),
            """SELECT * FROM alifin_jtest_dev.sqlflow_iris_test""",
            "alifin_jtest_dev.pai_dnn_predict", "class", "e2etest_pai_dnn", {})

    def test_submit_pai_explain_task(self):
        submitter.submit_pai_explain(
            testing.get_datasource(),
            "SELECT * FROM alifin_jtest_dev.sqlflow_iris_test",
            "alifin_jtest_dev.pai_dnn_explain_result", "e2etest_pai_dnn",
            {"label_col": "class"})

    def test_submit_xgb_train_task(self):
        model_params = {
            "booster": "gbtree",
            "eta": 0.4,
            "num_class": 3,
            "objective": "multi:softprob"
        }
        train_params = {"num_boost_round": 10}
        feature_columns_code = """
            xgboost_extended.feature_column.numeric_column(
                "sepal_length", shape=[1]),
            xgboost_extended.feature_column.numeric_column(
                "sepal_width", shape=[1]),
            xgboost_extended.feature_column.numeric_column(
                "petal_length", shape=[1]),
            xgboost_extended.feature_column.numeric_column(
                "petal_width", shape=[1])
        """
        submitter.submit_pai_train(
            testing.get_datasource(),
            "XGBoost",
            "SELECT * FROM alifin_jtest_dev.sqlflow_iris_train",
            "select * from alifin_jtest_dev.sqlflow_iris_train",
            model_params,
            "e2etest_xgb_classify_model",
            None,
            train_params=train_params,
            feature_columns=eval("[%s]" % feature_columns_code),
            feature_metas=iris_feature_metas,
            label_meta=iris_label_meta,
            feature_column_names=iris_feature_column_names,
            feature_columns_code=feature_columns_code)

    def test_submit_pai_xgb_predict_task(self):
        submitter.submit_pai_predict(
            testing.get_datasource(),
            "SELECT * FROM alifin_jtest_dev.sqlflow_iris_test",
            "alifin_jtest_dev.pai_xgb_predict", "class",
            "e2etest_xgb_classify_model", {})

    def test_submit_pai_xgb_explain_task(self):
        submitter.submit_pai_explain(
            testing.get_datasource(),
            "SELECT * FROM alifin_jtest_dev.sqlflow_iris_train",
            "alifin_jtest_dev.e2etest_xgb_explain_result",
            "e2etest_xgb_classify_model", {"label_col": "class"})

    def test_submit_pai_kmeans_train_task(self):
        submitter.submit_pai_train(
            testing.get_datasource(),
            "KMeans",
            "SELECT * FROM alifin_jtest_dev.sqlflow_iris_train",
            "", {
                "excluded_columns": "class",
                "idx_table_name": "alifin_jtest_dev.e2e_test_kmeans_output_idx"
            },
            "e2e_test_kmeans",
            "",
            feature_column_names=[*iris_feature_column_names, "class"])

    def test_submit_pai_random_forest_train_task(self):
        submitter.submit_pai_train(
            testing.get_datasource(),
            "RandomForests",
            "SELECT * FROM alifin_jtest_dev.sqlflow_iris_train",
            "", {
                "tree_num": 3,
            },
            "e2e_test_random_forest",
            "",
            feature_column_names=iris_feature_column_names,
            label_meta=iris_label_meta)

    def test_submit_pai_random_forest_predict_task(self):
        submitter.submit_pai_predict(
            testing.get_datasource(),
            "SELECT * FROM alifin_jtest_dev.sqlflow_iris_test",
            "alifin_jtest_dev.pai_rf_predict", "class",
            "e2e_test_random_forest", {})

    def test_submit_pai_random_forest_explain_task(self):
        submitter.submit_pai_explain(
            testing.get_datasource(),
            "SELECT * FROM alifin_jtest_dev.sqlflow_iris_train",
            "alifin_jtest_dev.e2etest_random_forest_explain_result",
            "e2e_test_random_forest", {"label_col": "class"})

<<<<<<< HEAD
=======
    def test_submit_pai_tf_evaluate_task(self):
        submitter.submit_pai_evaluate(
            testing.get_datasource(), "e2etest_pai_dnn",
            "SELECT * FROM alifin_jtest_dev.sqlflow_iris_train",
            "alifin_jtest_dev.e2etest_pai_dnn_evaluate_result",
            {"validation.metrics": "Accuracy,Recall"})

    def test_submit_pai_xgb_evaluate_task(self):
        submitter.submit_pai_evaluate(
            testing.get_datasource(), "e2etest_xgb_classify_model",
            "SELECT * FROM alifin_jtest_dev.sqlflow_iris_train",
            "alifin_jtest_dev.e2etest_pai_xgb_evaluate_result",
            {"validation.metrics": "accuracy_score"})

>>>>>>> 9a34bd4f

if __name__ == "__main__":
    unittest.main()<|MERGE_RESOLUTION|>--- conflicted
+++ resolved
@@ -279,8 +279,6 @@
             "alifin_jtest_dev.e2etest_random_forest_explain_result",
             "e2e_test_random_forest", {"label_col": "class"})
 
-<<<<<<< HEAD
-=======
     def test_submit_pai_tf_evaluate_task(self):
         submitter.submit_pai_evaluate(
             testing.get_datasource(), "e2etest_pai_dnn",
@@ -295,7 +293,6 @@
             "alifin_jtest_dev.e2etest_pai_xgb_evaluate_result",
             {"validation.metrics": "accuracy_score"})
 
->>>>>>> 9a34bd4f
 
 if __name__ == "__main__":
     unittest.main()