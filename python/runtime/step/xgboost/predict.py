--- conflicted
+++ resolved
@@ -35,13 +35,8 @@
             result_column_names,
             train_label_idx,
             model,
-<<<<<<< HEAD
             extra_result_cols=[],
-            pai_table="",
-            oss_model_path=""):
-=======
             pai_table=None):
->>>>>>> e7baacca
     """TBD
     """
     if isinstance(model, six.string_types):
