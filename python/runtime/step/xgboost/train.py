--- conflicted
+++ resolved
@@ -18,15 +18,9 @@
 import xgboost as xgb
 from runtime import db
 from runtime.feature.compile import compile_ir_feature_columns
-<<<<<<< HEAD
-from runtime.feature.derivation import (get_ordered_field_descs,
-                                        infer_feature_columns)
+from runtime.feature.derivation import get_ordered_field_descs
 from runtime.model import EstimatorType, Model, collect_metadata, oss
 from runtime.pai.pai_distributed import define_tf_flags
-=======
-from runtime.feature.derivation import get_ordered_field_descs
-from runtime.model import EstimatorType, Model, collect_metadata
->>>>>>> b8b92114
 from runtime.step.xgboost.save import save_model_to_local_file
 from runtime.xgboost.dataset import xgb_dataset
 from runtime.xgboost.feature_column import ComposedColumnTransformer
@@ -45,7 +39,6 @@
           feature_column_map,
           label_column,
           save,
-<<<<<<< HEAD
           load=None,
           pai_table="",
           pai_val_table=""):
@@ -66,48 +59,9 @@
         except:
             pass
 
-    conn = db.connect_with_data_source(datasource)
-    fc_map_ir, fc_label_ir = infer_feature_columns(conn,
-                                                   select,
-                                                   feature_column_map,
-                                                   label_column,
-                                                   n=1000)
-    conn.close()
-    feature_columns = compile_ir_feature_columns(fc_map_ir,
+    feature_columns = compile_ir_feature_columns(feature_column_map,
                                                  EstimatorType.XGBOOST)
-    field_descs = get_ordered_field_descs(fc_map_ir)
-=======
-          load=None):
-    """
-    Train, evaluate and save the XGBoost model locally.
-
-    Args:
-        original_sql (str): the original SQL statement.
-        model_image (str): the model repo docker image.
-        estimator (str): the XGBoost booster type like xgboost.gbtree.
-        datasource (str): the database connection URI.
-        select (str): the SQL statement for training.
-        validation_select (str): the SQL statement for evaluation.
-        model_params (dict): the XGBoost model parameters.
-        train_params (dict): the training parameters, can have
-                             disk_cache(bool), batch_size(int), epoch(int)
-                             settings in the dict.
-        validation_params (dict): the validation parameters. Not used
-                                  currently.
-        feature_column_map (dict): the feature column map to do derivation.
-        label_column (FeatureColumn): the label column.
-        save (str): the table name to save the trained model and meta.
-        load (str): the table name to load the pretrained model.
-
-    Returns:
-        A dict which indicates the evaluation result.
-    """
-    fc_map = compile_ir_feature_columns(feature_column_map,
-                                        EstimatorType.XGBOOST)
-
-    feature_column_list = fc_map["feature_columns"]
     field_descs = get_ordered_field_descs(feature_column_map)
->>>>>>> b8b92114
     feature_column_names = [fd.name for fd in field_descs]
     feature_metas = dict([(fd.name, fd.to_dict(dtype_to_string=True))
                           for fd in field_descs])
@@ -141,7 +95,7 @@
                    pai_validate_table=pai_val_table,
                    oss_model_dir=oss_model_dir,
                    transform_fn=transform_fn,
-                   feature_column_code=fc_map_ir,
+                   feature_column_code=feature_column_map,
                    model_repo_image=model_image,
                    original_sql=original_sql)
     else:
@@ -156,8 +110,7 @@
                            feature_metas,
                            feature_column_names,
                            label_meta,
-                           fc_map_ir,
-                           fc_label_ir,
+                           feature_column_map,
                            transform_fn,
                            save,
                            load=load,
@@ -175,9 +128,8 @@
                 train_params,
                 feature_metas,
                 feature_column_names,
-                label_meta,
-                fc_map_ir,
-                fc_label_ir,
+                feature_column_map,
+                label_column,
                 transform_fn,
                 save,
                 load="",
@@ -190,6 +142,7 @@
 
     epoch = train_params.pop("epoch", 1)
     num_workers = train_params.pop("num_workers", 1)
+    label_meta_dict = label_column.to_dict(dtype_to_string=True)
 
     def build_dataset(fn, slct):
         return xgb_dataset(datasource,
@@ -197,7 +150,7 @@
                            slct,
                            feature_metas,
                            feature_column_names,
-                           label_meta,
+                           label_meta_dict,
                            cache=disk_cache,
                            batch_size=batch_size,
                            epoch=epoch,
@@ -254,11 +207,11 @@
     save_model_to_local_file(bst, model_params, file_name)
     model = Model(EstimatorType.XGBOOST, meta)
     model.save_to_db(datasource, save)
-<<<<<<< HEAD
     if is_pai and len(oss_model_dir) > 0:
         # TODO(typhoonzero): remove this since we are saving metas into db now.
         save_model(oss_model_dir, "my_model", model_params, train_params,
-                   feature_metas, feature_column_names, label_meta, fc_map_ir)
+                   feature_metas, feature_column_names, label_meta_dict,
+                   feature_column_map)
 
     return eval_result
 
@@ -277,7 +230,4 @@
         feature_metas,
         feature_column_names,
         label_meta,
-        fc_map_ir)
-=======
-    return eval_result
->>>>>>> b8b92114
+        fc_map_ir)