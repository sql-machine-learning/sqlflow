# Copyright 2020 The SQLFlow Authors. All rights reserved.
# Licensed under the Apache License, Version 2.0 (the "License");
# you may not use this file except in compliance with the License.
# You may obtain a copy of the License at
#
# http://www.apache.org/licenses/LICENSE-2.0
#
# Unless required by applicable law or agreed to in writing, software
# distributed under the License is distributed on an "AS IS" BASIS,
# WITHOUT WARRANTIES OR CONDITIONS OF ANY KIND, either express or implied.
# See the License for the specific language governing permissions and
# limitations under the License.

__all__ = ['infer_feature_columns', 'get_ordered_field_descs']

import re

import numpy as np
import six
from runtime.feature.column import (CategoryIDColumn, EmbeddingColumn,
                                    IndicatorColumn, NumericColumn)
from runtime.feature.field_desc import DataFormat, DataType, FieldDesc
from runtime.verifier import fetch_samples


def init_column_map(target_fc_map, fc):
    """
    Init the target_fc_map by the feature column fc.

    Args:
        target_fc_map (dict[str -> FeatureColumn): the feature column map,
            where the key is the field name.
        fc (FeatureColumn): the feature column object.

    Returns:
        None.
    """
    if isinstance(fc, (EmbeddingColumn, IndicatorColumn)) \
            and len(fc.get_field_desc()) == 0:
        if fc.name not in target_fc_map:
            target_fc_map[fc.name] = []

        target_fc_map[fc.name].append(fc)
    else:
        for fd in fc.get_field_desc():
            if fd.name not in target_fc_map:
                target_fc_map[fd.name] = []

            target_fc_map[fd.name].append(fc)


def make_feature_column_map(features):
    """
    Build a FeatureColumn map by the features.

    Args:
        features (dict[str -> list[FeatureColumn]]): the
            input feature columns. The key of the dict is
            the target name, e.g. "feature_columns".

    Returns:
        A map of type dict[str -> dict[str -> list[FeatureColumn]]].
        The key of the outer dict is the target name, e.g. "feature_columns",
        and the key of the inner dict is the field name.
    """
    fc_map = {}
    for target, fc_list in features.items():
        if target not in fc_map:
            fc_map[target] = {}

        for fc in fc_list:
            init_column_map(fc_map[target], fc)

    return fc_map


def make_field_desc_map(features):
    """
    Build a FieldDesc dict by the features.

    Args:
        features (dict[str -> list[FeatureColumn]]): the
            input feature columns. The key of the dict is
            the target name, e.g. "feature_columns".

    Returns:
        A map of type dict[str -> FieldDesc], where the
        key is the field name.
    """
    fd_map = {}
    for _, fc_list in features.items():
        for fc in fc_list:
            for fd in fc.get_field_desc():
                fd_map[fd.name] = fd

    return fd_map


def new_default_field_desc(name):
    """
    Create a new default FieldDesc object.

    Args:
        name: the FieldDesc name.

    Returns:
        A FieldDesc object whose name is the given name,
        and the data type is INT.
    """
    return FieldDesc(name=name, dtype=DataType.INT64)


# A regular expression to match any real number
REAL_NUMBER_PATTERN = re.compile(
    "((\\+|-)?([0-9]+)(\\.[0-9]+)?)|((\\+|-)?\\.?[0-9]+)")

# A regular expression to match the form of "3,5,7"
CSV_PATTERN = re.compile(
    "\\s*((%s)\\s*\\,\\s*)+(%s)\\s*(\\,?)\\s*" %
    (REAL_NUMBER_PATTERN.pattern, REAL_NUMBER_PATTERN.pattern))

# A regular expression to match the form of "0:3.2 7:-2.3"
KV_PATTERN = re.compile("([0-9]+:(%s)\\s*)+" % REAL_NUMBER_PATTERN.pattern)

# A regular expression to match multiple blanks
BLANK_PATTERN = re.compile("\\s+")

# The Python 2/3 int64 type
INT64_TYPE = long if six.PY2 else int  # noqa: F821


def escape_delimiter(delimiter):
    if delimiter in ["|", ".", "+", "?", "*", "$"]:
        return "\\" + delimiter

    if delimiter == " ":
        return "\\s"

    return delimiter


def infer_string_data_format(str_data, delimiter="", delimiter_kv=""):
    """
    Infer the data format of the given string.

    Args:
        str_data (str): a given string.

    Returns:
        One of PLAIN, CSV and KV.
    """
    if CSV_PATTERN.fullmatch(str_data):
        return DataFormat.CSV

    if KV_PATTERN.fullmatch(str_data):
        return DataFormat.KV

    if delimiter and delimiter_kv:
        delimiter = escape_delimiter(delimiter)
        delimiter_kv = escape_delimiter(delimiter_kv)
        pattern = "((\\w|\\d)+(%s)?(%s)?(%s)?)+" % (
            delimiter_kv, REAL_NUMBER_PATTERN.pattern, delimiter)
        kv_regex = re.compile(pattern)
        if kv_regex.fullmatch(str_data):
            return DataFormat.KV

    return DataFormat.PLAIN


def fill_csv_field_desc(cell, field_desc):
    """
    Fill the FieldDesc info by the cell data in the CSV format,
    including shape, delimiter, max_id, dtype, etc. of the FieldDesc.

    Args:
        cell (str): the cell data of the table in the CSV format.
        field_desc (FieldDesc): the FieldDesc object.

    Returns:
        None.
    """
    raw_values = cell.split(",")
    values = []
    for v in raw_values:
        v = v.strip()
        if v:
            values.append(v)

    if field_desc.is_sparse:
        assert field_desc.shape is not None, \
            "the shape of CSV format data must be given"
    else:
        if field_desc.shape is None:
            field_desc.shape = [len(values)]

        size = np.prod(field_desc.shape)
        if np.prod(field_desc.shape) != len(values):
            if size > 1:
                raise ValueError(
                    "column %s should be csv format dense tensor "
                    "of %d element(s), but got %d element(s)" %
                    (field_desc.name, np.prod(field_desc.shape), len(values)))

            field_desc.shape = [len(values)]

    # FIXME(sneaxiy): currently, we only support sparse tensor in CSV format
    # whose values are 0 or 1. The numeric values in the cell data are the
    # indices where the values of the sparse tensor are 1. For example, the
    # cell value "3,5,7" indicates a sparse tensor x, and
    # x[3] = x[5] = x[7] = 1, and the other values of x are all zeros. Since
    # the index is always of integer type, we force to set the data type of
    # sparse tensor in CSV format is "Int". We should remove this constraint
    # if we will support other data formats in the future.
    if field_desc.is_sparse:
        field_desc.dtype = DataType.INT64

    field_desc.delimiter = ","
    for v in values:
        if field_desc.dtype == DataType.INT64:
            try:
                int_value = INT64_TYPE(v)
            except ValueError:
                field_desc.dtype = DataType.FLOAT32
                field_desc.max_id = 0  # clear the max id
                continue
        else:
            continue

        # INT type, record the maximum id
        field_desc.max_id = max(field_desc.max_id, int_value)


def fill_kv_field_desc(cell, field_desc):
    """
    Fill the FieldDesc info by the cell data in the KV format,
    including shape, etc. of the FieldDesc.

    Args:
        cell (str): the cell data of the table in the KV format.
        field_desc (FieldDesc): the FieldDesc object.

    Returns:
        None.
    """
    # TODO(sneaxiy): support other delimiter_kv in feature derivation
    if field_desc.delimiter_kv not in [None, ""]:
        return

    # split and remove empty string
    split = [s for s in BLANK_PATTERN.split(cell) if s]
    max_idx = field_desc.shape[0]
    for s in split:
        idx = INT64_TYPE(s.split(':', 2)[0]) + 1
        if idx > max_idx:
            max_idx = idx

    field_desc.shape[0] = max_idx


def fill_plain_field_desc(cell, field_desc):
    """
    Fill the FieldDesc info by the cell data in the PLAIN format,
    including shape, dtype, vocabulary, etc. of the FieldDesc.
    This method would try to convert the cell data to be an integer
    or floating-point number if possible.

    Args:
        cell (str): the cell data of the table in the PLAIN format.
        field_desc (FieldDesc): the FieldDesc object.

    Returns:
        None.
    """
    try:
        int_value = INT64_TYPE(cell)
    except ValueError:
        int_value = None

    if int_value is not None:
        field_desc.shape = [1]
        return

    try:
        float_value = float(cell)
    except ValueError:
        float_value = None

    if float_value is None:
        field_desc.dtype = DataType.STRING
        field_desc.shape = [1]
        if field_desc.vocabulary is None:
            field_desc.vocabulary = set()
        # Build vocabulary from the sample data
        field_desc.vocabulary.add(cell)
    else:
        field_desc.dtype = DataType.FLOAT32
        field_desc.shape = [1]


def fill_field_descs(generator, fd_map):
    """
    Fill the FieldDesc infos in the FieldDesc map by the
    generator data.

    Args:
        generator (generator): a generator which yields
            each row of the table data.
        fd_map (dict[str -> FieldDesc]): a FieldDesc map,
            where the key is the field name.

    Returns:
        None.
    """
    names = generator.field_names
    dtypes = generator.field_types
    str_column_indices = []
    for idx, dtype in enumerate(dtypes):
        dtype = dtype.upper()
        if dtype in ["INT", "TINYINT", "DECIMAL", "BIGINT"]:
            fd_map[names[idx]].dtype = DataType.INT64
            fd_map[names[idx]].shape = [1]
        elif dtype in ["FLOAT", "DOUBLE"]:
            fd_map[names[idx]].dtype = DataType.FLOAT32
            fd_map[names[idx]].shape = [1]
        elif dtype in ["CHAR", "VARCHAR", "TEXT", "STRING"]:
            str_column_indices.append(idx)
        else:
            raise ValueError("unsupported field type %s" % dtype)

    # No string column, just return
    if not str_column_indices:
        return

    original_size = {}
    for name, fd in fd_map.items():
        if fd.shape is None:
            original_size[name] = 1
        else:
            original_size[name] = np.prod(fd.shape)

    format = [None] * len(str_column_indices)
    field_descs = [fd_map[names[i]] for i in str_column_indices]
    for row_idx, row_data in enumerate(generator()):
        row_data = [row_data[i] for i in str_column_indices]
        if row_idx == 0:
            for i, cell in enumerate(row_data):
                format[i] = infer_string_data_format(
                    cell, field_descs[i].delimiter,
                    field_descs[i].delimiter_kv)
                field_descs[i].format = format[i]

        for i, cell in enumerate(row_data):
            if format[i] == DataFormat.PLAIN:
                fill_plain_field_desc(cell, field_descs[i])
            elif format[i] == DataFormat.CSV:
                fill_csv_field_desc(cell, field_descs[i])
            elif format[i] == DataFormat.KV:
                if original_size.get(field_descs[i].name, 1) == 1:
                    if row_idx == 0:
                        field_descs[i].shape = [1]

                    fill_kv_field_desc(cell, field_descs[i])
            else:
                raise ValueError("unsupported data format {}".format(
                    format[i]))


def update_feature_column(fc, fd_map):
    """
    Update the FeatureColumn object by the FieldDesc map.

    Args:
        fc (FeatureColumn): a FeatureColumn object. Only EmbeddingColumn
            and IndicatorColumn without category_column info would be
            updated currently.
        fd_map (dict[str -> FieldDesc]): a FieldDesc map, where the key is the
            field name.

    Returns:
        None.
    """
    if isinstance(fc, EmbeddingColumn) and fc.category_column is None:
        field_desc = fd_map[fc.name]
        if field_desc is None:
            raise ValueError("column not found or inferred: %s" % fc.name)

        # FIXME(typhoonzero): when to use sequence_category_id_column?
        # if column fieldDesc is SPARSE, the sparse shape should
        # be in cs.Shape[0]
        bucket_size = field_desc.shape[0]
        if not field_desc.is_sparse:
            assert field_desc.max_id > 0, \
                "use dense column on embedding column " \
                "but did not got a correct MaxID"
            bucket_size = field_desc.max_id + 1

        fc.category_column = CategoryIDColumn(field_desc, bucket_size)
        return

    if isinstance(fc, IndicatorColumn) and fc.category_column is None:
        field_desc = fd_map[fc.name]
        if field_desc is None:
            raise ValueError("column not found or inferred: %s" % fc.name)

        assert not field_desc.is_sparse, \
            "cannot use sparse column with indicator column"
        assert field_desc.max_id > 0, \
            "use indicator column but did not got a correct MaxID"
        bucket_size = field_desc.max_id + 1
        fc.category_column = CategoryIDColumn(field_desc, bucket_size)


def new_feature_column(field_desc):
    """
    Create a new FeatureColumn object by the given FieldDesc object.

    Args:
        field_desc (FieldDesc): a given FieldDesc object.

    Returns:
        If field_desc.dtype is STRING, return an EmbeddingColumn object.
        Otherwise, return a NumericColumn object.
    """
    if field_desc.dtype != DataType.STRING:
        return NumericColumn(field_desc)
    else:
        category_column = CategoryIDColumn(field_desc,
                                           len(field_desc.vocabulary))
        # NOTE(typhoonzero): a default embedding size of 128 is enough
        # for most cases.
        embedding = EmbeddingColumn(category_column=category_column,
                                    dimension=128,
                                    combiner="sum")
        embedding.name = field_desc.name
        return embedding


def derive_feature_columns(targets, fc_map, fd_map, selected_field_names,
                           label_name):
    """
    Derive the FeatureColumn.

    Args:
        targets (list[str]): the feature column targets,
            e.g. "feature_columns".
        fc_map (dict[str -> dict[str -> list[FeatureColumn]]]): a FeatureColumn
            map, where the key of the outer dict is the target name, e.g.
            "feature_columns", and the key of the inner dict is the field name.
        fd_map (dict[str -> FieldDesc]): a FieldDesc map, where the key is the
            field name.
        selected_field_names (list[str]): the selected field name of the SQL
            statement.
        label_name (str): the label name of the TO TRAIN statement.

    Returns:
        None.
    """
    for target in targets:
        if target not in fc_map:
            fc_map[target] = {}

        fc_target_map = fc_map[target]

        new_fc_target_map = {}  # field_name -> list(FeatureColumn)
        for field_name in fc_target_map:
            if field_name in selected_field_names:
                new_fc_target_map[field_name] = fc_target_map[field_name]
                continue

            if len(fc_map) > 1:
                raise ValueError("cannot expand '%s' in COLUMN clause",
                                 field_name)

            field_pattern = re.compile(field_name, flags=re.I)
            found = False
            for selected_field_name in selected_field_names:
                if not field_pattern.fullmatch(selected_field_name):
                    continue

<<<<<<< HEAD
                new_fc = fc_target_map[field_name][0].new_feature_column_from(
                    fd_map[selected_field_name])
=======
                new_fc = fc_target_map[selected_field_name][
                    0].new_feature_column_from(fd_map[selected_field_name])
>>>>>>> d3e30f22
                new_fc_target_map[selected_field_name] = [new_fc]
                found = True

            if not found:
                raise ValueError(
                    "'%s' in COLUMN clause does not match any selected fields"
                    % field_name)

            del fd_map[field_name]

        # ================== MAIN LOOP ==================
        # Update or generate FeatureColumn for each selected field:
        for selected_field_name in selected_field_names:
            if label_name == selected_field_name:
                continue  # ignore label field

            fc_list = new_fc_target_map.get(selected_field_name, None)
            if fc_list is not None:
                for fc in fc_list:
                    update_feature_column(fc, fd_map)
            else:
                if len(fc_map) > 1:
                    # if column clause have more than one target, each target
                    # should specify the full list of the columns to use.
                    continue

                field_desc = fd_map.get(selected_field_name, None)
                if field_desc is None:
                    raise ValueError("column not found or inferred: %s" %
                                     selected_field_name)
                new_fc = new_feature_column(field_desc)
                new_fc_target_map[selected_field_name] = [new_fc]

        fc_target_map.clear()
        fc_target_map.update(new_fc_target_map)


def update_ir_feature_columns(features, fc_map, selected_field_names,
                              label_name):
    """
    Update the IR FeatureColumn map `features` by the derived FeatureColumn map
    `fc_map` . If any FeatureColumn inside `fc_map` does not exist in
    `features`, it would be added to `features` . Notice that `features` is not
    updated in-place, and we would return a new updated IR FeatureColumn map in
    this method.

    Args:
        features (dict[str -> list[FeatureColumn]]): the input IR FeatureColumn
            map to be updated. The key of the dict is the target name, e.g.
            "feature_columns".
        fc_map (dict[str -> dict[str -> list[FeatureColumn]]]): a derived
            FeatureColumn map, where the key of the outer dict is the target
            name, e.g. "feature_columns", and the key of the inner dict is
            the field name.
        label_name (str): the label name of the TO TRAIN statement.
        selected_field_names (list[str]): the selected field name of the SQL
            statement.

    Returns:
        A new IR FeatureColumn map of dict[str -> list[FeatureColumn]], which
        is updated from the inputs `features` and `fc_map` .
    """
    new_ir_feature_columns = {}
    for target, target_fc_map in fc_map.items():
        new_fc_list = []
        for field_name in selected_field_names:
            if field_name == label_name:
                continue

            fc_list = target_fc_map.get(field_name, None)
            if fc_list is None:
                continue

            for fc in fc_list:
                if fc not in new_fc_list:
                    new_fc_list.append(fc)

        single_fd_fcs = []
        multi_fd_fcs = []
        for fc in new_fc_list:
            field_desc_num = len(fc.get_field_desc())
            assert field_desc_num > 0, "FieldDesc number must be larger than 0"
            if field_desc_num == 1:
                single_fd_fcs.append(fc)
            else:
                multi_fd_fcs.append(fc)

        if multi_fd_fcs:
            original_fc_list = features[target]
            indices = []
            for fc in multi_fd_fcs:
                found = False
                for i, original_fc in enumerate(original_fc_list):
                    if fc == original_fc:
                        indices.append(i)
                        found = True
                        break

                if not found:
                    raise ValueError("some feature column is missing in the "
                                     "derivation stage")

            sorted_pos = sorted(range(len(indices)), key=lambda k: indices[k])
            multi_fd_fcs = [multi_fd_fcs[i] for i in sorted_pos]

        new_fc_list = single_fd_fcs + multi_fd_fcs
        new_ir_feature_columns[target] = new_fc_list

    return new_ir_feature_columns


def derive_label(label, fd_map):
    """
    Derive the feature column of the label.

    Args:
        label (FeatureColumn): the FeatureColumn object of the label.
        fd_map: (dict[str -> FieldDesc]): a FieldDesc map, where the key is the
            field name.

    Returns:
        A derived NumericColumn of the label.
    """
    label_name = label.get_field_desc()[0].name if label is not None else None
    if not label_name:
        return  # NOTE: clustering model may not specify Label

    label_field_desc = fd_map[label_name]
    assert label_field_desc is not None, \
        "deriveLabel: LABEL COLUMN '%s' not found" % label_name

    # use shape [] if label shape is [1] for TensorFlow scalar label
    # shape should be [].
    shape = label_field_desc.shape
    if shape is None or (len(shape) == 1 and shape[0] == 1):
        label_field_desc.shape = []

    return NumericColumn(label_field_desc)


def infer_feature_columns(conn, select, features, label, n=1000):
    """
    Infer the FeatureColumns.

    Args:
        conn: the database connection object.
        select (str): the select SQL statement.
        features (dict[str -> list[FeatureColumn]]): the input feature
            columns. The key of the dict is the target name, e.g.
            "feature_columns".
        label (FeatureColumn): the FeatureColumn object of the label.
        n (int): the sample number to be fetched in the table. Default
            1000.

    Returns:
        A tuple of (new_features, new_label), which can be accepted by IR.
    """
    if features is None:
        features = {}

    fc_map = make_feature_column_map(features)
    fd_map = make_field_desc_map(features)

    generator = fetch_samples(conn, select, n)
    if generator is None:
        raise ValueError("empty dataset")

    selected_field_names = generator.field_names
    assert len(set(selected_field_names)) == len(selected_field_names), \
        "duplicate selected field names"

    for name in selected_field_names:
        if name not in fd_map:
            fd_map[name] = new_default_field_desc(name)

    fill_field_descs(generator, fd_map)
    label_name = label.get_field_desc()[0].name if label is not None else None

    targets = list(features.keys())
    if not targets:
        targets.append("feature_columns")

    derive_feature_columns(targets, fc_map, fd_map, selected_field_names,
                           label_name)
    features = update_ir_feature_columns(features, fc_map,
                                         selected_field_names, label_name)
    label = derive_label(label, fd_map)
    return features, label


def get_ordered_field_descs(features):
    assert isinstance(features, dict)
    fd_list = []
    for target in features:
        for fc in features[target]:
            for fd in fc.get_field_desc():
                fd_list.append(fd)
    return fd_list<|MERGE_RESOLUTION|>--- conflicted
+++ resolved
@@ -477,13 +477,8 @@
                 if not field_pattern.fullmatch(selected_field_name):
                     continue
 
-<<<<<<< HEAD
                 new_fc = fc_target_map[field_name][0].new_feature_column_from(
                     fd_map[selected_field_name])
-=======
-                new_fc = fc_target_map[selected_field_name][
-                    0].new_feature_column_from(fd_map[selected_field_name])
->>>>>>> d3e30f22
                 new_fc_target_map[selected_field_name] = [new_fc]
                 found = True
 
