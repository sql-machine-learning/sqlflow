--- conflicted
+++ resolved
@@ -75,15 +75,11 @@
     currently only support full-table reading. That means
     we can't filter the data, join the table and so on.
     The only supported query statement is `None`. The scheme
-<<<<<<< HEAD
     part of the uri can be 'paiio' or 'odps'.
 
     A PaiIOConnection always binds to a specific table.
     Init PaiIOConnection do not establish any real connection,
     so, feel free to new a connection object when needed.
-=======
-    part of the uri can be 'paiio' or 'odps'
->>>>>>> 7426cf05
 
     Typical use is:
     con = PaiIOConnection("paiio://db/tables/my_table")
@@ -93,7 +89,6 @@
     def __init__(self, conn_uri):
         super(PaiIOConnection, self).__init__(conn_uri)
         # (TODO: lhw) change driver to paiio
-<<<<<<< HEAD
         self.driver = "paiio"
         match = re.findall(r"\w+://\w+/tables/(.+)", conn_uri)
         if len(match) < 1:
@@ -106,16 +101,6 @@
         self.params["slice_id"] = int(self.params.get("slice_id", "0"))
         self.params["slice_count"] = int(self.params.get("slice_count", "1"))
         print(self.params)
-=======
-        self.driver = "pai_maxcompute"
-        match = re.findall(r"\w+://\w+/tables/(.+)", conn_uri)
-        if len(match) < 1:
-            raise ValueError("Should specify table in uri with format: "
-                             "paiio://db/tables/table?param_a=a&param_b=b")
-        self.params["table"] = conn_uri.replace("paiio://", "odps://")
-        self.params["slice_id"] = self.params.get("slice_id", 0)
-        self.params["slice_count"] = self.params.get("slice_count", 1)
->>>>>>> 7426cf05
 
     def _get_result_set(self, statement):
         if statement is not None:
@@ -129,12 +114,6 @@
         except Exception as e:
             print(e.args)
             return PaiIOResultSet(None, str(e))
-
-    def get_table_schema(self, full_uri):
-        """Get schema of given table, caller need to supply the full
-        uri for paiio table, this is slight different with other connections.
-        """
-        return PaiIOConnection.get_schema(full_uri)
 
     def query(self, statement=None):
         return super(PaiIOConnection, self).query(statement)
@@ -199,8 +178,4 @@
         return uri
 
     def close(self):
-        pass
-
-
-if __name__ == "__main__":
-    PaiIOConnection("odps://alifin_jtest_dev/tables/m8N3IXKF0a2tcnCg")+        pass