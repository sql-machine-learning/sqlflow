--- conflicted
+++ resolved
@@ -134,14 +134,9 @@
 
         Args:
             table_name: the table to write
-<<<<<<< HEAD
-            rows: list of rows, each row is a data tuple, like [(1,True,"ok"),(2,False,"bad")]
-            compress_options: the compress options defined in 
-=======
             rows: list of rows, each row is a data tuple,
                 like [(1,True,"ok"),(2,False,"bad")]
             compress_options: the compress options defined in
->>>>>>> 3df73d3c
                 tunnel.CompressOption.CompressAlgorithm
         """
         self._conn.write_table(table_name,
