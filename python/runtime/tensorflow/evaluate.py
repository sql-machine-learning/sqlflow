--- conflicted
+++ resolved
@@ -122,15 +122,10 @@
             keras_metrics = metrics.get_keras_metrics(["Accuracy"])
     has_custom_evaluate_func = hasattr(keras_model, 'sqlflow_evaluate_loop')
 
-<<<<<<< HEAD
     if not has_custom_evaluate_func:
-        # compile the model with default arguments only for evaluation (run forward only).
+        # compile the model with default arguments only for evaluation
+        # (run forward only).
         keras_model.compile(loss=keras_model_pkg.loss, metrics=keras_metrics)
-=======
-    # compile the model with default arguments only for evaluation (run forward
-    # only).
-    keras_model.compile(loss=keras_model_pkg.loss, metrics=keras_metrics)
->>>>>>> 5c412b41
 
     eval_dataset = eval_dataset_fn()
 
@@ -139,26 +134,17 @@
 
     eval_dataset_x = eval_dataset.map(get_features)
 
-<<<<<<< HEAD
     if has_custom_evaluate_func:
         result = keras_model.sqlflow_evaluate_loop(eval_dataset,
                                                    validation_metrics)
     else:
         one_batch = next(iter(eval_dataset_x))
         # NOTE: must run predict one batch to initialize parameters
-        # see: https://www.tensorflow.org/alpha/guide/keras/saving_and_serializing#saving_subclassed_models
+        # see: https://www.tensorflow.org/alpha/guide/keras/saving_and_serializing#saving_subclassed_models # noqa: E501
         keras_model.predict_on_batch(one_batch)
         keras_model.load_weights(save)
         result = keras_model.evaluate(eval_dataset)
 
-=======
-    one_batch = next(iter(eval_dataset_x))
-    # NOTE: must run predict one batch to initialize parameters
-    # see: https://www.tensorflow.org/alpha/guide/keras/saving_and_serializing#saving_subclassed_models # noqa: E501
-    keras_model.predict_on_batch(one_batch)
-    keras_model.load_weights(save)
-    result = keras_model.evaluate(eval_dataset)
->>>>>>> 5c412b41
     assert (len(result) == len(validation_metrics) + 1)
     result_metrics = dict()
     for idx, m in enumerate(["loss"] + validation_metrics):
