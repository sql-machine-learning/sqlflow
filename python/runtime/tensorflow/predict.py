--- conflicted
+++ resolved
@@ -66,28 +66,16 @@
             dataset = dataset.cache()
         return dataset
 
-<<<<<<< HEAD
     if not hasattr(classifier, 'sqlflow_predict_one'):
         # NOTE: load_weights should be called by keras models only.
         # NOTE: always use batch_size=1 when predicting to get the pairs of
         #       features and predict results to insert into result table.
         pred_dataset = eval_input_fn(1)
         one_batch = next(iter(pred_dataset))
-        # NOTE: must run predict one batch to initialize parameters
-        # see: https://www.tensorflow.org/alpha/guide/keras/saving_and_serializing#saving_subclassed_models
+        # NOTE: must run predict one batch to initialize parameters. See:
+        # https://www.tensorflow.org/alpha/guide/keras/saving_and_serializing#saving_subclassed_models  # noqa: E501
         classifier.predict_on_batch(one_batch)
         classifier.load_weights(save)
-
-=======
-    # NOTE: always use batch_size=1 when predicting to get the pairs of
-    #       features and predict results to insert into result table.
-    pred_dataset = eval_input_fn(1)
-    one_batch = next(iter(pred_dataset))
-    # NOTE: must run predict one batch to initialize parameters. See:
-    # https://www.tensorflow.org/alpha/guide/keras/saving_and_serializing#saving_subclassed_models  # noqa: E501
-    classifier.predict_on_batch(one_batch)
-    classifier.load_weights(save)
->>>>>>> 5c412b41
     pred_dataset = eval_input_fn(1, cache=True).make_one_shot_iterator()
 
     column_names = selected_cols[:]
@@ -103,19 +91,13 @@
                                hdfs_namenode_addr, hive_location, hdfs_user,
                                hdfs_pass) as w:
         for features in pred_dataset:
-<<<<<<< HEAD
             if hasattr(classifier, 'sqlflow_predict_one'):
                 result = classifier.sqlflow_predict_one(features)
             else:
                 result = classifier.predict_on_batch(features)
-            # FIXME(typhoonzero): determine the predict result is classification by
-            # adding the prediction result together to see if it is close to 1.0.
-=======
-            result = classifier.predict_on_batch(features)
             # FIXME(typhoonzero): determine the predict result is
             # classification by adding the prediction result together
             # to see if it is close to 1.0.
->>>>>>> 5c412b41
             if len(result[0]) == 1:  # regression result
                 result = result[0][0]
             else:
