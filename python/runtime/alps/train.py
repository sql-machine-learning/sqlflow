--- conflicted
+++ resolved
@@ -14,11 +14,6 @@
 import os
 
 from alps.client.base import run_experiment, submit_experiment
-<<<<<<< HEAD
-from alps.framework.column.column import (DenseColumn, GroupedSparseColumn,
-                                          SparseColumn)
-=======
->>>>>>> 484753fc
 from alps.framework.engine import (KubemakerEngine, LocalEngine, ResourceConf,
                                    YarnEngine)
 from alps.framework.experiment import (EvalConf, Experiment, RuntimeConf,
