--- conflicted
+++ resolved
@@ -15,11 +15,8 @@
 import sklearn.metrics
 import xgboost as xgb
 from runtime import db
-<<<<<<< HEAD
+from runtime.dbapi.paiio import PaiIOConnection
 from runtime.model.metadata import load_metadata
-=======
-from runtime.dbapi.paiio import PaiIOConnection
->>>>>>> 343a923c
 from runtime.xgboost.dataset import xgb_dataset
 
 SKLEARN_METRICS = [
