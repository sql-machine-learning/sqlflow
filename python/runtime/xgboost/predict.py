# Copyright 2020 The SQLFlow Authors. All rights reserved.
# Licensed under the Apache License, Version 2.0 (the "License");
# you may not use this file except in compliance with the License.
# You may obtain a copy of the License at
#
# http://www.apache.org/licenses/LICENSE-2.0
#
# Unless required by applicable law or agreed to in writing, software
# distributed under the License is distributed on an "AS IS" BASIS,
# WITHOUT WARRANTIES OR CONDITIONS OF ANY KIND, either express or implied.
# See the License for the specific language governing permissions and
# limitations under the License.

import numpy as np
import xgboost as xgb
from runtime import db
from runtime.xgboost.dataset import xgb_dataset

DEFAULT_PREDICT_BATCH_SIZE = 10000


def pred(datasource,
         select,
         feature_metas,
         feature_column_names,
         train_label_meta,
         pred_label_meta,
         result_table,
         is_pai=False,
         hdfs_namenode_addr="",
         hive_location="",
         hdfs_user="",
         hdfs_pass="",
         pai_table="",
         model_params=None,
         train_params=None,
         transform_fn=None,
         feature_column_code=""):
    if not is_pai:
        conn = db.connect_with_data_source(datasource)
    else:
        conn = None
    dpred = xgb_dataset(
        datasource=datasource,
        fn='predict.txt',
        dataset_sql=select,
        feature_metas=feature_metas,
        feature_column_names=feature_column_names,
        label_meta=None,
        is_pai=is_pai,
        pai_table=pai_table,
        pai_single_file=True,
        cache=True,
        batch_size=DEFAULT_PREDICT_BATCH_SIZE,
        transform_fn=transform_fn,
        feature_column_code=feature_column_code,
        raw_data_dir="predict.raw.dir")  # NOTE: default to use external memory
    bst = xgb.Booster({'nthread': 4})  # init model
    bst.load_model("my_model")  # load data
    print("Start predicting XGBoost model...")

    if is_pai:
        pai_table = "odps://{}/tables/{}".format(*pai_table.split("."))
        selected_cols = db.pai_selected_cols(pai_table)
    else:
        selected_cols = db.selected_cols(conn, select)

    feature_file_id = 0
    train_label_name = train_label_meta["feature_name"]
    pred_label_name = pred_label_meta["feature_name"]
    for pred_dmatrix in dpred:
        predict_and_store_result(bst, pred_dmatrix, feature_file_id,
                                 model_params, selected_cols, train_label_name,
                                 pred_label_name, feature_column_names,
                                 feature_metas, is_pai, conn, result_table,
                                 hdfs_namenode_addr, hive_location, hdfs_user,
                                 hdfs_pass)
        feature_file_id += 1
    print("Done predicting. Predict table : %s" % result_table)


def predict_and_store_result(bst, dpred, feature_file_id, model_params,
                             selected_cols, train_label_name, pred_label_name,
                             feature_column_names, feature_metas, is_pai, conn,
                             result_table, hdfs_namenode_addr, hive_location,
                             hdfs_user, hdfs_pass):
    preds = bst.predict(dpred)

<<<<<<< HEAD
    # TODO(yancey1989): should save train_params and model_params not only on PAI submitter
    # TODO(yancey1989): output the original result for various objective function.
=======
    # TODO(yancey1989): should save train_params and model_params
    # not only on PAI submitter
    # TODO(yancey1989): output the original result for various
    # objective function.
>>>>>>> 1970b412
    if model_params:
        obj = model_params["objective"]
        if obj.startswith("binary:"):
            preds = (preds > 0.5).astype(int)
        elif obj.startswith("multi:"):
            preds = np.argmax(np.array(preds), axis=1)
        else:
            # using the original prediction result of predict API by default
            pass
    else:
        # prediction output with multi-class job has two dimensions, this
        # is a temporary way, can remove this else branch when we can load
        # the model meta not only on PAI submitter.
        if len(preds.shape) == 2:
            preds = np.argmax(np.array(preds), axis=1)

    if is_pai:
        feature_file_read = open("predict.txt.raw", "r")
    else:
        feature_file_read = open(
            "predict.raw.dir/predict.txt_%d" % feature_file_id, "r")

    result_column_names = selected_cols[:]
    # remove train_label_name from result column, if train_label_name == "" or
    # the train_label_name is not selected, the index should be -1
    try:
        train_label_index = selected_cols.index(train_label_name)
    except ValueError:
        train_label_index = -1
    if train_label_index != -1:
        del result_column_names[train_label_index]
    result_column_names.append(pred_label_name)

    line_no = 0
    if is_pai:
        driver = "pai_maxcompute"
    else:
        driver = conn.driver
    with db.buffered_db_writer(driver,
                               conn,
                               result_table,
                               result_column_names,
                               100,
                               hdfs_namenode_addr=hdfs_namenode_addr,
                               hive_location=hive_location,
                               hdfs_user=hdfs_user,
                               hdfs_pass=hdfs_pass) as w:
        while True:
            line = feature_file_read.readline()
            if not line:
                break
            # FIXME(typhoonzero): how to output columns that are not used
            # as features, like ids?
            row = [
                item for i, item in enumerate(line.strip().split("/"))
                if i != train_label_index
            ]
            row.append(str(preds[line_no]))
            w.write(row)
            line_no += 1<|MERGE_RESOLUTION|>--- conflicted
+++ resolved
@@ -86,15 +86,10 @@
                              hdfs_user, hdfs_pass):
     preds = bst.predict(dpred)
 
-<<<<<<< HEAD
-    # TODO(yancey1989): should save train_params and model_params not only on PAI submitter
-    # TODO(yancey1989): output the original result for various objective function.
-=======
     # TODO(yancey1989): should save train_params and model_params
     # not only on PAI submitter
     # TODO(yancey1989): output the original result for various
     # objective function.
->>>>>>> 1970b412
     if model_params:
         obj = model_params["objective"]
         if obj.startswith("binary:"):
