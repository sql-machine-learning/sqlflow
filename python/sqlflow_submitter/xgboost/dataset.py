# Copyright 2020 The SQLFlow Authors. All rights reserved.
# Licensed under the Apache License, Version 2.0 (the "License");
# you may not use this file except in compliance with the License.
# You may obtain a copy of the License at
#
# http://www.apache.org/licenses/LICENSE-2.0
#
# Unless required by applicable law or agreed to in writing, software
# distributed under the License is distributed on an "AS IS" BASIS,
# WITHOUT WARRANTIES OR CONDITIONS OF ANY KIND, either express or implied.
# See the License for the specific language governing permissions and
# limitations under the License.

import json
import os
import sys
from pathlib import Path

import xgboost as xgb
from sqlflow_submitter import db

SLICE_NUM = 128


def xgb_dataset(datasource,
                fn,
                dataset_sql,
                feature_specs,
                feature_column_names,
                label_spec,
                is_pai=False,
                pai_table="",
                pai_single_file=False,
                cache=False,
                batch_size=None,
                epoch=1,
                rank=0,
                nworkers=1):
    if is_pai:
        for dmatrix in pai_dataset(
                fn,
                feature_specs,
                feature_column_names,
                label_spec,
                "odps://{}/tables/{}".format(*pai_table.split(".")),
<<<<<<< HEAD
                pai_single_file, cache, rank, nworkers):
=======
                pai_single_file,
                cache,
                batch_size=batch_size):
>>>>>>> da73ed1a
            yield dmatrix
        return

    conn = db.connect_with_data_source(datasource)
    gen = db.db_generator(conn.driver, conn, dataset_sql, feature_column_names,
                          label_spec, feature_specs)()

    for i in range(epoch):
        step = 0
        # the filename per batch is [filename]_[step]
        step_file_name = "%s_%d" % (fn, step)
        written_rows = dump_dmatrix(step_file_name, gen, feature_column_names,
                                    feature_specs, label_spec)

        while written_rows > 0:
            yield xgb.DMatrix('{0}#{0}.cache'.format(step_file_name)
                              if cache else step_file_name)
            os.remove(step_file_name)

            step += 1
            step_file_name = "%s_%d" % (fn, step)
            written_rows = dump_dmatrix(step_file_name, gen,
                                        feature_column_names, feature_specs,
                                        label_spec)


def dump_dmatrix(filename,
                 generator,
                 feature_column_names,
                 feature_specs,
                 has_label,
                 batch_size=None):
    # TODO(yancey1989): generate group and weight text file if necessary
    row_id = 0
    with open(filename, 'a') as f:
        for item in generator:
            row_data = []
            for i, v in enumerate(item[0]):
                fname = feature_column_names[i]
                dtype = feature_specs[fname]["dtype"]
                if dtype == "int32" or dtype == "int64":
                    row_data.append("%d:%d" % (i, v[0] or 0))
                elif dtype == "float32" or dtype == "float64":
                    row_data.append("%d:%f" % (i, v[0] or 0))
                else:
                    raise ValueError(
                        "not supported columnt dtype %s for xgboost" % dtype)
            if has_label:
                row_data = [str(item[1])] + row_data
            f.write("\t".join(row_data) + "\n")
            row_id += 1
            # batch_size == None meas use all data in generator
            if batch_size == None:
                continue
            if row_id >= batch_size:
                break
    # return rows written
    return row_id


def pai_dataset(filename,
                feature_specs,
                feature_column_names,
                label_spec,
                pai_table,
                single_file,
                cache,
<<<<<<< HEAD
                rank=0,
                nworkers=1):
=======
                batch_size=None):
>>>>>>> da73ed1a
    from subprocess import Popen, PIPE
    import threading
    import queue
    threads = []
    complete_queue = queue.Queue()

    dname = filename
    if single_file:
        dname = filename + '.dir'
    os.mkdir(dname)

    def thread_worker(slice_id):
        p = Popen("{} -m {}".format(sys.executable, __name__),
                  shell=True,
                  stdin=PIPE)
        p.communicate(
            json.dumps([
                dname, feature_specs, feature_column_names, label_spec,
                pai_table, slice_id
            ]))
        complete_queue.put(slice_id)

    slice_id = rank
    slice_total = 0
    while slice_id < SLICE_NUM:
        t = threading.Thread(target=thread_worker, args=(slice_id, ))
        slice_id += nworkers
        slice_total += 1
        t.start()
        threads.append(t)

    # map(lambda t: t.join(), threads)

<<<<<<< HEAD
    for i in range(slice_total):
=======
    # Use all data at once if batch size == None, else use a static SLICE_NUM
    # FIXME(typhoonzero): pai xgboost only support fixed SLICE_NUM now.
    if batch_size == None:
        map(lambda t: t.join(), threads)
        yield xgb.DMatrix('{0}#{0}.cache'.format(dname) if cache else dname)
        return

    for i in range(SLICE_NUM):
>>>>>>> da73ed1a
        slice_id = complete_queue.get(block=True)
        if not single_file:
            downloaded_file = "./{}/{}.txt".format(dname, slice_id)
            # ignore empty files or the xgb.DMatrix will throw error.
            if Path(downloaded_file).stat().st_size > 0:
                yield xgb.DMatrix('{0}#{0}.cache'.format(downloaded_file)
                                  if cache else downloaded_file)
                os.unlink(downloaded_file)

    if single_file:
        cmd = "cat %s/*.txt > %s" % (dname, filename)
        p = Popen(cmd, shell=True, stdin=PIPE, stderr=PIPE)
        out, err = p.communicate()
        if err:
            raise Exception("merge data files failed: %s" % err)
        yield xgb.DMatrix(
            '{0}#{0}.cache'.format(filename) if cache else filename)


def pai_download_table_data_worker(dname, feature_specs, feature_column_names,
                                   label_spec, pai_table, slice_id):
    label_column_name = label_spec['feature_name'] if label_spec else None
    gen = db.pai_maxcompute_db_generator(pai_table,
                                         feature_column_names,
                                         label_column_name,
                                         feature_specs,
                                         slice_id=slice_id,
                                         slice_count=SLICE_NUM)()
    filename = "{}/{}.txt".format(dname, slice_id)
    dump_dmatrix(filename, gen, feature_column_names, feature_specs,
                 label_spec)


if __name__ == "__main__":
    pai_download_table_data_worker(*json.load(sys.stdin))<|MERGE_RESOLUTION|>--- conflicted
+++ resolved
@@ -43,13 +43,11 @@
                 feature_column_names,
                 label_spec,
                 "odps://{}/tables/{}".format(*pai_table.split(".")),
-<<<<<<< HEAD
-                pai_single_file, cache, rank, nworkers):
-=======
                 pai_single_file,
                 cache,
+                rank,
+                nworkers,
                 batch_size=batch_size):
->>>>>>> da73ed1a
             yield dmatrix
         return
 
@@ -117,12 +115,9 @@
                 pai_table,
                 single_file,
                 cache,
-<<<<<<< HEAD
                 rank=0,
-                nworkers=1):
-=======
+                nworkers=1,
                 batch_size=None):
->>>>>>> da73ed1a
     from subprocess import Popen, PIPE
     import threading
     import queue
@@ -156,9 +151,6 @@
 
     # map(lambda t: t.join(), threads)
 
-<<<<<<< HEAD
-    for i in range(slice_total):
-=======
     # Use all data at once if batch size == None, else use a static SLICE_NUM
     # FIXME(typhoonzero): pai xgboost only support fixed SLICE_NUM now.
     if batch_size == None:
@@ -166,8 +158,7 @@
         yield xgb.DMatrix('{0}#{0}.cache'.format(dname) if cache else dname)
         return
 
-    for i in range(SLICE_NUM):
->>>>>>> da73ed1a
+    for i in range(slice_total):
         slice_id = complete_queue.get(block=True)
         if not single_file:
             downloaded_file = "./{}/{}.txt".format(dname, slice_id)
