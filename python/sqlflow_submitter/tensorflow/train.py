# Copyright 2020 The SQLFlow Authors. All rights reserved.
# Licensed under the Apache License, Version 2.0 (the "License");
# you may not use this file except in compliance with the License.
# You may obtain a copy of the License at
#
# http://www.apache.org/licenses/LICENSE-2.0
#
# Unless required by applicable law or agreed to in writing, software
# distributed under the License is distributed on an "AS IS" BASIS,
# WITHOUT WARRANTIES OR CONDITIONS OF ANY KIND, either express or implied.
# See the License for the specific language governing permissions and
# limitations under the License.

import copy
import functools
import json
import os
import sys
import types

import numpy as np
import tensorflow as tf
from sqlflow_submitter.db import (connect_with_data_source, db_generator,
                                  parseMaxComputeDSN)
from sqlflow_submitter.pai import model

from . import metrics
from .input_fn import input_fn

# Disable Tensorflow INFO and WARNING logs
os.environ['TF_CPP_MIN_LOG_LEVEL'] = '3'

try:
    import sqlflow_models
except:
    pass

SHUFFLE_SIZE = 1000
# TODO(shendiaomo): Remove after we fully upgrade to TF2.0
TF_VERSION_2 = True
TF_VERSION_PARTS = tf.__version__.split(".")
if int(TF_VERSION_PARTS[0]) == 1:
    TF_VERSION_2 = False

# Disable Tensorflow INFO and WARNING logs
if TF_VERSION_2:
    import logging
    tf.get_logger().setLevel(logging.ERROR)
else:
    tf.logging.set_verbosity(tf.logging.ERROR)
    from .pai_distributed import define_tf_flags, make_distributed_info_without_evaluator, dump_into_tf_config


def keras_train_and_save(estimator, model_params, save, is_pai, FLAGS,
                         pai_table, pai_val_table, feature_column_names,
                         feature_metas, label_meta, datasource, select,
                         validate_select, batch_size, epochs, verbose,
                         metric_names, validation_steps):
    # remove optimizer param from model_params and use it when call "compile()"
    optimizer = None
    loss = None
    if "optimizer" in model_params:
        optimizer = model_params["optimizer"]
        del model_params["optimizer"]
    if "loss" in model_params:
        loss = model_params["loss"]
        del model_params["loss"]
    # copy feature_name to name field for Keras functional models:
    # https://github.com/sql-machine-learning/models/blob/develop/sqlflow_models/dnnclassifier_functional_api_example.py
    for k in feature_metas:
        feature_metas[k]["name"] = feature_metas[k]["feature_name"]
    classifier = estimator(**model_params)
    classifier_pkg = sys.modules[estimator.__module__]
    model_metrics = []
    if hasattr(classifier_pkg, "eval_metrics_fn"):
        metrics_functions = classifier_pkg.eval_metrics_fn()
        for key, func in metrics_functions.items():
            func.__name__ = key
            model_metrics.append(func)
    # use WITH specified metrics if it's not default.
    if metric_names != ["Accuracy"]:
        keras_metrics = metrics.get_keras_metrics(metric_names)
    else:
        if len(model_metrics) > 0:
            keras_metrics = model_metrics
        else:
            # default
            keras_metrics = metrics.get_keras_metrics(["Accuracy"])
    if optimizer is None:
        # use keras model default optimizer if optimizer is not specified in WITH clause.
        optimizer = classifier_pkg.optimizer()
    if loss is None:
        loss = classifier_pkg.loss
    classifier.compile(optimizer=optimizer, loss=loss, metrics=keras_metrics)
    if is_pai and len(FLAGS.worker_hosts.split(",")) > 1:
        # NOTE(typhoonzero): for distributed training, convert to estimator and run.
        keras_estimator = tf.keras.estimator.model_to_estimator(classifier)
        train_with_compiled_estimator(keras_estimator, datasource, select,
                                      validate_select, model_params, save,
                                      is_pai, pai_table, pai_val_table, FLAGS,
                                      feature_column_names, feature_metas,
                                      label_meta, epochs, batch_size, 0, 0, 0)

    # FIXME(typhoonzero): find a way to cache to local file and avoid cache lockfile already exists issue.
    train_dataset = input_fn(select,
                             datasource,
                             feature_column_names,
                             feature_metas,
                             label_meta,
                             is_pai=is_pai,
                             pai_table=pai_table)
    train_dataset = train_dataset.shuffle(SHUFFLE_SIZE).batch(batch_size)
    if validate_select != "":
        validate_dataset = input_fn(validate_select,
                                    datasource,
                                    feature_column_names,
                                    feature_metas,
                                    label_meta,
                                    is_pai=is_pai,
                                    pai_table=pai_val_table).batch(batch_size)
    else:
        validate_dataset = None

    if hasattr(classifier, 'sqlflow_train_loop'):

        def flatten(feature, label):
            # TODO(shendiaomo): Modify the cluster model to adapt the new input structure
            for k in feature:
                feature[k] = feature[k][0]
            return feature, [label]

        def flatten_feature_only(feature):
            for k in feature:
                feature[k] = feature[k][0]
            return feature

        if label_meta["feature_name"] == "":
            # Clustering model do not have label
            train_dataset = train_dataset.map(flatten_feature_only)
        else:
            train_dataset = train_dataset.map(flatten)

        classifier.sqlflow_train_loop(train_dataset)
    else:
        if label_meta["feature_name"] != "":
            # FIXME(typhoonzero): this is why need to set validation_steps: https://github.com/tensorflow/tensorflow/issues/29743#issuecomment-502028891
            # remove this argument when PAI fixes this.
            if TF_VERSION_2:
                validation_steps = None
            else:
                validation_steps = 1
            history = classifier.fit(train_dataset,
                                     validation_steps=validation_steps,
                                     epochs=epochs if epochs else
                                     classifier.default_training_epochs(),
                                     validation_data=validate_dataset,
                                     verbose=verbose)
        else:
            history = classifier.fit(train_dataset,
                                     validation_steps=validation_steps,
                                     epochs=epochs if epochs else
                                     classifier.default_training_epochs(),
                                     verbose=verbose)
        train_keys = []
        val_keys = []
        for k in history.history.keys():
            if k.startswith("val_"):
                val_keys.append(k)
            else:
                train_keys.append(k)
        print("====== Result for training set: ======")
        for k in train_keys:
            print("%s: %s" % (k, history.history[k][-1]))
        print("====== Result for validation set: ======")
        for k in val_keys:
            print("%s: %s" % (k, history.history[k][-1]))
    classifier.save_weights(save, save_format="h5")
    if is_pai:
        model.save_file(FLAGS.checkpointDir, save)


def train_with_compiled_estimator(
    estimator, datasource, select, validate_select, model_params, save, is_pai,
    pai_table, pai_val_table, FLAGS, feature_column_names, feature_metas,
    label_meta, epochs, batch_size, train_max_steps, eval_start_delay_secs,
    eval_throttle_secs):
    def train_input_fn():
        # FIXME(typhoonzero): find a way to cache to local file and avoid cache lockfile already exists issue.
        if is_pai:
            train_dataset = input_fn("",
                                     None,
                                     feature_column_names,
                                     feature_metas,
                                     label_meta,
                                     is_pai=True,
                                     pai_table=pai_table,
                                     num_workers=len(
                                         FLAGS.worker_hosts.split(",")),
                                     worker_id=FLAGS.task_index)
        else:
            train_dataset = input_fn(select, datasource, feature_column_names,
                                     feature_metas, label_meta)
        train_dataset = train_dataset.shuffle(SHUFFLE_SIZE).batch(
            batch_size).cache().repeat(epochs if epochs else 1)
        return train_dataset

    train_spec = tf.estimator.TrainSpec(input_fn=lambda: train_input_fn(),
                                        max_steps=train_max_steps)

    def validate_input_fn():
        if is_pai:
            validate_dataset = input_fn("",
                                        None,
                                        feature_column_names,
                                        feature_metas,
                                        label_meta,
                                        is_pai=True,
                                        pai_table=pai_val_table)
        else:
            validate_dataset = input_fn(validate_select, datasource,
                                        feature_column_names, feature_metas,
                                        label_meta)
        validate_dataset = validate_dataset.batch(batch_size)
        return validate_dataset

<<<<<<< HEAD
    eval_spec = tf.estimator.EvalSpec(input_fn=lambda: validate_input_fn(),
                                      start_delay_secs=eval_start_delay_secs,
                                      throttle_secs=eval_throttle_secs)
    result = tf.estimator.train_and_evaluate(estimator, train_spec, eval_spec)
    # FIXME(typhoonzero): find out why pai will have result == None
    if not is_pai:
        print(result[0])
=======
    if validate_select != "":
        eval_spec = tf.estimator.EvalSpec(
            input_fn=lambda: validate_input_fn(),
            start_delay_secs=eval_start_delay_secs,
            throttle_secs=eval_throttle_secs)
        result = tf.estimator.train_and_evaluate(classifier, train_spec,
                                                 eval_spec)
        # FIXME(typhoonzero): find out why pai will have result == None
        if not is_pai:
            print(result[0])
    else:
        # NOTE(typhoonzero): if only do training, no validation result will be printed.
        classifier.train(lambda: train_input_fn(), max_steps=train_max_steps)

>>>>>>> 4e74ee54
    # export saved model for prediction
    if "feature_columns" in model_params:
        all_feature_columns = model_params["feature_columns"]
    elif "linear_feature_columns" in model_params and "dnn_feature_columns" in model_params:
        import copy
        all_feature_columns = copy.copy(model_params["linear_feature_columns"])
        all_feature_columns.extend(model_params["dnn_feature_columns"])
    else:
        raise Exception("No expected feature columns in model params")
    serving_input_fn = tf.estimator.export.build_parsing_serving_input_receiver_fn(
        tf.feature_column.make_parse_example_spec(all_feature_columns))
    export_path = estimator.export_saved_model(save, serving_input_fn)
    # write the path under current directory
    with open("exported_path", "w") as fn:
        fn.write(str(export_path.decode("utf-8")))
    print("Done training, model exported to: %s" % export_path)


def estimator_train_and_save(
    estimator, model_params, save, is_pai, FLAGS, pai_table, pai_val_table,
    feature_column_names, feature_metas, label_meta, datasource, select,
    validate_select, batch_size, epochs, verbose, log_every_n_iter,
    train_max_steps, eval_start_delay_secs, eval_throttle_secs, metric_names):
    classifier = estimator(**model_params)

    # do not add default Accuracy metric when using estimator to train, it will fail
    # when the estimator is a regressor, and estimator seems automatically add some
    # metrics. Only add additional metrics when user specified with `WITH`.
    if TF_VERSION_2 and metric_names != ["Accuracy"]:
        classifier = tf.estimator.add_metrics(
            classifier, metrics.get_tf_metrics(metric_names))

    train_with_compiled_estimator(
        classifier, datasource, select, validate_select, model_params, save,
        is_pai, pai_table, pai_val_table, FLAGS, feature_column_names,
        feature_metas, label_meta, epochs, batch_size, train_max_steps,
        eval_start_delay_secs, eval_throttle_secs)


def train(datasource,
          estimator,
          select,
          validate_select,
          feature_columns,
          feature_column_names,
          feature_metas={},
          label_meta={},
          model_params={},
          metric_names=["Accuracy"],
          save="",
          batch_size=1,
          epochs=1,
          validation_steps=1,
          verbose=0,
          train_max_steps=None,
          eval_start_delay_secs=0,
          eval_throttle_secs=0,
          save_checkpoints_steps=100,
          log_every_n_iter=10,
          is_pai=False,
          pai_table="",
          pai_val_table=""):
    assert 0 <= verbose <= 3
    if isinstance(estimator, types.FunctionType):
        is_estimator = False
    else:
        is_estimator = issubclass(
            estimator,
            (tf.estimator.Estimator, tf.estimator.BoostedTreesClassifier,
             tf.estimator.BoostedTreesRegressor))
    if not is_estimator and verbose == 1 or TF_VERSION_2:
        tf.get_logger().setLevel(
            (4 - verbose) * 10)  # logging.INFO levels range from 10~40
    elif verbose >= 2:
        tf.logging.set_verbosity(tf.logging.INFO)
    if is_pai:  # always use verbose == 1 when using PAI to get more logs
        tf.logging.set_verbosity(tf.logging.INFO)
    model_params.update(feature_columns)

    is_distributed = False
    FLAGS = None
    # only support distributed training on PAI (TF version 1.x)
    if not TF_VERSION_2:
        FLAGS = define_tf_flags()
        if len(FLAGS.worker_hosts.split(",")) > 1:
            is_distributed = True

    if not is_estimator:  # keras
        if isinstance(estimator, types.FunctionType):
            # functional model need field_metas parameter
            model_params["field_metas"] = feature_metas
        print("Start training using keras model...")
        keras_train_and_save(estimator, model_params, save, is_pai, FLAGS,
                             pai_table, pai_val_table, feature_column_names,
                             feature_metas, label_meta, datasource, select,
                             validate_select, batch_size, epochs, verbose,
                             metric_names, validation_steps)
    else:
        if is_distributed:
            cluster, task_type, task_index = make_distributed_info_without_evaluator(
                FLAGS)
            dump_into_tf_config(cluster, task_type, task_index)
            dist_strategy = tf.contrib.distribute.ParameterServerStrategy()
            model_params["config"] = tf.estimator.RunConfig(
                save_checkpoints_steps=save_checkpoints_steps,
                train_distribute=dist_strategy,
                session_config=tf.ConfigProto(log_device_placement=True))
        else:
            model_params["config"] = tf.estimator.RunConfig(
                save_checkpoints_steps=save_checkpoints_steps)
        if is_pai:
            model_params["model_dir"] = FLAGS.checkpointDir
        else:
            model_params["model_dir"] = save
        print("Start training using estimator model...")
        estimator_train_and_save(
            estimator, model_params, save, is_pai, FLAGS, pai_table,
            pai_val_table, feature_column_names, feature_metas, label_meta,
            datasource, select, validate_select, batch_size, epochs, verbose,
            log_every_n_iter, train_max_steps, eval_start_delay_secs,
            eval_throttle_secs, metric_names)

    print("Done training")<|MERGE_RESOLUTION|>--- conflicted
+++ resolved
@@ -99,7 +99,7 @@
                                       validate_select, model_params, save,
                                       is_pai, pai_table, pai_val_table, FLAGS,
                                       feature_column_names, feature_metas,
-                                      label_meta, epochs, batch_size, 0, 0, 0)
+                                      label_meta, epochs, batch_size)
 
     # FIXME(typhoonzero): find a way to cache to local file and avoid cache lockfile already exists issue.
     train_dataset = input_fn(select,
@@ -179,11 +179,24 @@
         model.save_file(FLAGS.checkpointDir, save)
 
 
-def train_with_compiled_estimator(
-    estimator, datasource, select, validate_select, model_params, save, is_pai,
-    pai_table, pai_val_table, FLAGS, feature_column_names, feature_metas,
-    label_meta, epochs, batch_size, train_max_steps, eval_start_delay_secs,
-    eval_throttle_secs):
+def train_with_compiled_estimator(estimator,
+                                  datasource,
+                                  select,
+                                  validate_select,
+                                  model_params,
+                                  save,
+                                  is_pai,
+                                  pai_table,
+                                  pai_val_table,
+                                  FLAGS,
+                                  feature_column_names,
+                                  feature_metas,
+                                  label_meta,
+                                  epochs,
+                                  batch_size,
+                                  train_max_steps=None,
+                                  eval_start_delay_secs=120,
+                                  eval_throttle_secs=600):
     def train_input_fn():
         # FIXME(typhoonzero): find a way to cache to local file and avoid cache lockfile already exists issue.
         if is_pai:
@@ -223,30 +236,20 @@
         validate_dataset = validate_dataset.batch(batch_size)
         return validate_dataset
 
-<<<<<<< HEAD
-    eval_spec = tf.estimator.EvalSpec(input_fn=lambda: validate_input_fn(),
-                                      start_delay_secs=eval_start_delay_secs,
-                                      throttle_secs=eval_throttle_secs)
-    result = tf.estimator.train_and_evaluate(estimator, train_spec, eval_spec)
-    # FIXME(typhoonzero): find out why pai will have result == None
-    if not is_pai:
-        print(result[0])
-=======
     if validate_select != "":
         eval_spec = tf.estimator.EvalSpec(
             input_fn=lambda: validate_input_fn(),
             start_delay_secs=eval_start_delay_secs,
             throttle_secs=eval_throttle_secs)
-        result = tf.estimator.train_and_evaluate(classifier, train_spec,
+        result = tf.estimator.train_and_evaluate(estimator, train_spec,
                                                  eval_spec)
         # FIXME(typhoonzero): find out why pai will have result == None
         if not is_pai:
             print(result[0])
     else:
         # NOTE(typhoonzero): if only do training, no validation result will be printed.
-        classifier.train(lambda: train_input_fn(), max_steps=train_max_steps)
-
->>>>>>> 4e74ee54
+        estimator.train(lambda: train_input_fn(), max_steps=train_max_steps)
+
     # export saved model for prediction
     if "feature_columns" in model_params:
         all_feature_columns = model_params["feature_columns"]
