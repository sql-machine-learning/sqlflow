--- conflicted
+++ resolved
@@ -23,11 +23,8 @@
 except:
     pass
 from sqlflow_submitter.db import connect_with_data_source, db_generator, parseMaxComputeDSN
-<<<<<<< HEAD
 from . import metrics
-=======
 from .input_fn import input_fn, pai_maxcompute_input_fn
->>>>>>> daf13169
 
 SHUFFLE_SIZE = 1000
 # TODO(shendiaomo): Remove after we fully upgrade to TF2.0
@@ -48,17 +45,24 @@
 def keras_train_and_save(estimator, model_params, save,
                          feature_column_names, feature_metas, label_meta,
                          datasource, select, validate_select,
-                         batch_size, epochs, verbose):
+                         batch_size, epochs, verbose, metric_names):
     classifier = estimator(**model_params)
     classifier_pkg = sys.modules[estimator.__module__]
+    model_metrics = []
     if hasattr(classifier_pkg, "eval_metrics_fn"):
         metrics_functions = classifier_pkg.eval_metrics_fn()
-        metrics = []
         for key, func in metrics_functions.items():
             func.__name__ = key
-            metrics.append(func)
-    else:
-        metrics = ["accuracy"]
+            model_metrics.append(func)
+    # use WITH specified metrics if it's not default.
+    if metric_names != ["Accuracy"]:
+        keras_metrics = metrics.get_keras_metrics(metric_names)
+    else:
+        if len(model_metrics) > 0:
+            keras_metrics = model_metrics
+        else:
+            # default
+            keras_metrics = metrics.get_keras_metrics(["Accuracy"])
 
     conn = connect_with_data_source(datasource)
     # FIXME(typhoonzero): find a way to cache to local file and avoid cache lockfile already exists issue.
@@ -69,7 +73,7 @@
 
     classifier.compile(optimizer=classifier_pkg.optimizer(),
         loss=classifier_pkg.loss,
-        metrics=metrics)
+        metrics=keras_metrics)
     if hasattr(classifier, 'sqlflow_train_loop'):
         classifier.sqlflow_train_loop(train_dataset)
     else:
@@ -102,7 +106,8 @@
                              feature_column_names, feature_metas, label_meta,
                              datasource, select, validate_select,
                              batch_size, epochs, verbose,
-                             log_every_n_iter, train_max_steps, eval_start_delay_secs, eval_throttle_secs):
+                             log_every_n_iter, train_max_steps, eval_start_delay_secs, eval_throttle_secs,
+                             metric_names):
     classifier = estimator(**model_params)
 
     def train_input_fn():
@@ -120,7 +125,12 @@
     if validate_select == "":
         classifier.train(input_fn=lambda:train_dataset)
     else:
-        # TODO(typhoonzero): able to config metrics by calling tf.estimators.add_metrics()
+        # do not add default Accuracy metric when using estimator to train, it will fail
+        # when the estimator is a regressor, and estimator seems automatically add some
+        # metrics. Only add additional metrics when user specified with `WITH`.
+        if TF_VERSION_2 and metric_names != ["Accuracy"]:
+            classifier = tf.estimator.add_metrics(classifier, metrics.get_tf_metrics(metric_names))
+
         train_hooks = []
         if verbose == 1 and TF_VERSION_2:
             train_hooks = [PrintStatusHook("train", every_n_iter=log_every_n_iter)]
@@ -184,60 +194,10 @@
         if not issubclass(estimator, tf.keras.Model):
             # functional model need field_metas parameter
             model_params["field_metas"] = feature_metas
-<<<<<<< HEAD
-        classifier = estimator(**model_params)
-        classifier_pkg = sys.modules[estimator.__module__]
-        model_metrics = []
-        if hasattr(classifier_pkg, "eval_metrics_fn"):
-            metrics_functions = classifier_pkg.eval_metrics_fn()
-            for key, func in metrics_functions.items():
-                func.__name__ = key
-                model_metrics.append(func)
-        # use WITH specified metrics if it's not default.
-        if metric_names != ["Accuracy"]:
-            keras_metrics = metrics.get_keras_metrics(metric_names)
-        else:
-            if len(model_metrics) > 0:
-                keras_metrics = model_metrics
-            else:
-                # default
-                keras_metrics = metrics.get_keras_metrics(["Accuracy"])
-        classifier.compile(optimizer=classifier_pkg.optimizer(),
-            loss=classifier_pkg.loss,
-            metrics=keras_metrics)
-        if hasattr(classifier, 'sqlflow_train_loop'):
-            classifier.sqlflow_train_loop(train_input_fn(batch_size))
-        else:
-            ds = train_input_fn(batch_size)
-            if label_meta["feature_name"] != "" and validate_select != "":
-                history = classifier.fit(ds,
-                    epochs=epochs if epochs else classifier.default_training_epochs(),
-                    validation_data=validate_input_fn(batch_size),
-                    verbose=verbose)
-            else:
-                history = classifier.fit(ds,
-                    epochs=epochs if epochs else classifier.default_training_epochs(),
-                    verbose=verbose)
-            train_keys = []
-            val_keys = []
-            for k in history.history.keys():
-                if k.startswith("val_"):
-                    val_keys.append(k)
-                else:
-                    train_keys.append(k)
-            print("====== Result for training set: ======")
-            for k in train_keys:
-                print("%s: %s" % (k, history.history[k][-1]))
-            print("====== Result for validation set: ======")
-            for k in val_keys:
-                print("%s: %s" % (k, history.history[k][-1]))
-        classifier.save_weights(save, save_format="h5")
-=======
         keras_train_and_save(estimator, model_params, save,
                          feature_column_names, feature_metas, label_meta,
                          datasource, select, validate_select,
-                         batch_size, epochs, verbose)
->>>>>>> daf13169
+                         batch_size, epochs, verbose, metric_names)
     else:
         is_distributed = False
         FLAGS = None
@@ -258,36 +218,12 @@
             model_params["model_dir"] = FLAGS.checkpointDir
         else:
             model_params["model_dir"] = save
-<<<<<<< HEAD
-        classifier = estimator(**model_params)
-
-        if validate_select == "":
-            classifier.train(input_fn=lambda:train_input_fn(batch_size))
-        else:
-            # do not add default Accuracy metric when using estimator to train, it will fail
-            # when the estimator is a regressor, and estimator seems automatically add some
-            # metrics. Only add additional metrics when user specified with `WITH`.
-            if TF_VERSION_2 and metric_names != ["Accuracy"]:
-                classifier = tf.estimator.add_metrics(classifier, metrics.get_tf_metrics(metric_names))
-            train_hooks = []
-            if verbose == 1 and TF_VERSION_2:
-                train_hooks = [PrintStatusHook("train", every_n_iter=log_every_n_iter)]
-            train_spec = tf.estimator.TrainSpec(input_fn=lambda:train_input_fn(batch_size), max_steps=train_max_steps, hooks=train_hooks)
-            eval_hooks = []
-            if verbose == 1 and TF_VERSION_2:
-                eval_hooks = [PrintStatusHook("eval", every_n_iter=log_every_n_iter)]
-            eval_spec = tf.estimator.EvalSpec(input_fn=lambda:validate_input_fn(batch_size), hooks=eval_hooks, start_delay_secs=eval_start_delay_secs, throttle_secs=eval_throttle_secs)
-            result = tf.estimator.train_and_evaluate(classifier, train_spec, eval_spec)
-            # FIXME(typhoonzero): find out why pai will have result == None
-            if not is_pai:
-                print(result[0])
-=======
         estimator_train_and_save(estimator, model_params, save,
                              is_pai, FLAGS, pai_table,
                              feature_column_names, feature_metas, label_meta,
                              datasource, select, validate_select,
                              batch_size, epochs, verbose,
-                             log_every_n_iter, train_max_steps, eval_start_delay_secs, eval_throttle_secs)
->>>>>>> daf13169
+                             log_every_n_iter, train_max_steps, eval_start_delay_secs, eval_throttle_secs,
+                             metric_names)
 
     print("Done training")
