# Copyright 2019 The SQLFlow Authors. All rights reserved.
# Licensed under the Apache License, Version 2.0 (the "License");
# you may not use this file except in compliance with the License.
# You may obtain a copy of the License at
#
# http://www.apache.org/licenses/LICENSE-2.0
#
# Unless required by applicable law or agreed to in writing, software
# distributed under the License is distributed on an "AS IS" BASIS,
# WITHOUT WARRANTIES OR CONDITIONS OF ANY KIND, either express or implied.
# See the License for the specific language governing permissions and
# limitations under the License.

import os
# Disable Tensorflow INFO and WARNING logs
os.environ['TF_CPP_MIN_LOG_LEVEL'] = '3'

import sys, json
import tensorflow as tf
import functools
import sys
import numpy as np
import copy
try:
    import sqlflow_models
except:
    pass

from sqlflow_submitter.db import connect_with_data_source, db_generator, parseMaxComputeDSN

TF_VERSION_2 = True  # TODO(shendiaomo): Remove after we fully upgrade to TF2.0
# Disable Tensorflow INFO and WARNING
try:
    if tf.version.VERSION > '1':
        import logging
        tf.get_logger().setLevel(logging.ERROR)
    else:
        raise ImportError
except:
    tf.logging.set_verbosity(tf.logging.ERROR)
    TF_VERSION_2 = False

FLAGS = None

# ----------------- For PAI distributed training -----------------
def define_tf_flags():
    global FLAGS
    if not TF_VERSION_2:
        tf.app.flags.DEFINE_integer("task_index", 0, "Worker task index")
        tf.app.flags.DEFINE_string("ps_hosts", "", "ps hosts")
        tf.app.flags.DEFINE_string("worker_hosts", "", "worker hosts")
        tf.app.flags.DEFINE_string("job_name", 'worker', "job name: worker or ps")
        tf.app.flags.DEFINE_string("checkpointDir", "", "oss info")
        tf.app.flags.DEFINE_string('model_dir', './output', 'model directory')
        FLAGS = tf.app.flags.FLAGS

# make_distributed_info_without_evaluator and dump_into_tf_config are used to dump
# distributed configurations into environment variable TF_CONFIG so that Tensorflow
# can recognize it.
def make_distributed_info_without_evaluator():
    global FLAGS
    worker_hosts = FLAGS.worker_hosts.split(",")
    ps_hosts = FLAGS.ps_hosts.split(",")
    if len(worker_hosts) > 1:
        cluster = {"chief": [worker_hosts[0]],
               "worker": worker_hosts[1:],
               "ps": ps_hosts}
    else:
        cluster = {"chief": [worker_hosts[0]],
               "ps": ps_hosts}

    if FLAGS.job_name == "worker":
        if FLAGS.task_index == 0:
            task_type = "chief"
            task_index = 0
        else:
            task_type = "worker"
            task_index = FLAGS.task_index - 1
    else:
        task_type = "ps"
        task_index = FLAGS.task_index
    return cluster, task_type, task_index

def dump_into_tf_config(cluster, task_type, task_index):
  os.environ['TF_CONFIG'] = json.dumps(
      {'cluster': cluster,
       'task': {'type': task_type, 'index': task_index}})  
# ----------------- For PAI distributed training -----------------

def get_dtype(type_str):
    if type_str == "float32":
        return tf.float32
    elif type_str == "int64":
        return tf.int64
    else:
        raise TypeError("not supported dtype: %s" % type_str)

def parse_sparse_feature(features, label, feature_column_names, feature_metas):
    features_dict = dict()
    for idx, col in enumerate(features):
        name = feature_column_names[idx]
        if feature_metas[name]["is_sparse"]:
            i, v, s = col
            features_dict[name] = tf.SparseTensor(indices=i, values=v, dense_shape=s)
        else:
            features_dict[name] = col
    return features_dict, label

if TF_VERSION_2:
    class PrintStatusHook(tf.estimator.LoggingTensorHook):
        def __init__(self, prefix="", every_n_iter=None, every_n_secs=None,
                at_end=False, formatter=None):
            super().__init__([], every_n_iter=every_n_iter, every_n_secs=every_n_secs,
                at_end=at_end, formatter=formatter)
            self.prefix = prefix

        def before_run(self, run_context):
            self._should_trigger = self._timer.should_trigger_for_step(self._iter_count)
            loss_vars = tf.compat.v1.get_collection(tf.compat.v1.GraphKeys.LOSSES)
            step_vars = tf.compat.v1.get_collection(tf.compat.v1.GraphKeys.GLOBAL_STEP)
            fetch = {"loss": loss_vars[0], "step": step_vars[0]}
            if self._should_trigger:
                return tf.estimator.SessionRunArgs(fetch)
            else:
                return None

        def _log_tensors(self, tensor_values):
            elapsed_secs, _ = self._timer.update_last_triggered_step(self._iter_count)
            stats = []
            for k in tensor_values.keys():
                stats.append("%s = %s" % (k, tensor_values[k]))
            if self.prefix == "eval":
                print("============Evaluation=============")
            print("%s: %s" % (self.prefix, ", ".join(stats)))
            if self.prefix == "eval":
                print("============Evaluation End=============")

def train(is_keras_model,
          datasource,
          estimator,
          select,
          validate_select,
          feature_columns,
          feature_column_names,
          feature_metas={},
          label_meta={},
          model_params={},
          save="",
          batch_size=1,
          epochs=1,
          verbose=0,
          train_max_steps=None,
          eval_start_delay_secs=0,
          eval_throttle_secs=0,
          save_checkpoints_steps=100,
          log_every_n_iter=10,
          is_pai=False,
          pai_table=""):
    global FLAGS
    define_tf_flags()
    if is_keras_model:
        if verbose == 1:
            # show keras training progress
            tf.get_logger().setLevel(logging.INFO)
        elif verbose >= 2:
            tf.get_logger().setLevel(logging.DEBUG)
    else:
        if verbose >= 2:
            if TF_VERSION_2:
                tf.get_logger().setLevel(logging.INFO)
            else:
                tf.logging.set_verbosity(tf.logging.INFO)
    if not is_pai:
        conn = connect_with_data_source(datasource)
    model_params.update(feature_columns)

    def input_fn(datasetStr):
        feature_types = []
        for name in feature_column_names:
            # NOTE: vector columns like 23,21,3,2,0,0 should use shape None
            if feature_metas[name]["is_sparse"]:
                feature_types.append((tf.int64, tf.int32, tf.int64))
            else:
                feature_types.append(get_dtype(feature_metas[name]["dtype"]))

        gen = db_generator(conn.driver, conn, datasetStr, feature_column_names, label_meta["feature_name"], feature_metas)
        dataset = tf.data.Dataset.from_generator(gen, (tuple(feature_types), eval("tf.%s" % label_meta["dtype"])))
        ds_mapper = functools.partial(parse_sparse_feature, feature_column_names=feature_column_names, feature_metas=feature_metas)
        return dataset.map(ds_mapper)

    def pai_maxcompute_input_fn(datasetStr, num_workers=1, worker_id=0):
        table_parts = pai_table.split(".")
        if len(table_parts) == 2:
            database, table_name = table_parts
        elif len(table_parts) == 1:
            table_name = pai_table
            driver, dsn = datasource.split("://")
            database = parseMaxComputeDSN(dsn)[-1]
        else:
            raise ValueError("error database.table format: %s" % pai_table)

        tables = ["odps://%s/tables/%s" % (database, table_name)]
        record_defaults = []
        for name in feature_column_names:
            dtype = get_dtype(feature_metas[name]["dtype"])
            record_defaults.append(tf.constant(0, dtype=dtype, shape=feature_metas[name]["shape"]))
        record_defaults.append(
            tf.constant(0, get_dtype(label_meta["dtype"]), shape=label_meta["shape"]))

        selected_cols = copy.copy(feature_column_names)
        selected_cols.append(label_meta["feature_name"])
        if num_workers == 0:
            num_workers = 1
        dataset = tf.data.TableRecordDataset(tables,
                                     record_defaults=record_defaults,
                                     selected_cols=",".join(selected_cols),
                                     slice_id=worker_id,
                                     slice_count=num_workers)
        def tensor_to_dict(*args):
            num_features = len(feature_column_names)
            label = args[num_features]
            features_dict = dict()
            for idx in range(num_features):
                name = feature_column_names[idx]
                features_dict[name] = tf.reshape(args[idx], [-1])
            return features_dict, label

        return dataset.map(tensor_to_dict)

    def train_input_fn(batch_size):
        if is_pai:
            dataset = pai_maxcompute_input_fn(select, len(FLAGS.worker_hosts), FLAGS.task_index)
        else:
            dataset = input_fn(select)
        # FIXME(typhoonzero): find a way to cache to local file and avoid cache lockfile already exists issue.
        dataset = dataset.shuffle(1000).batch(batch_size).cache()
        if not is_keras_model:
            dataset = dataset.repeat(epochs if epochs else 1)
        return dataset

    def validate_input_fn(batch_size):
        if is_pai:
            dataset = pai_maxcompute_input_fn(validate_select, len(FLAGS.worker_hosts), FLAGS.task_index)
        else:
            dataset = input_fn(validate_select)
        return dataset.batch(batch_size).cache()

    if is_keras_model:
        if not issubclass(estimator, tf.keras.Model):
            # functional model need field_metas parameter
            model_params["field_metas"] = feature_metas
        classifier = estimator(**model_params)
        classifier_pkg = sys.modules[estimator.__module__]
        if hasattr(classifier_pkg, "eval_metrics_fn"):
            metrics_functions = classifier_pkg.eval_metrics_fn()
            metrics = []
            for key, func in metrics_functions.items():
                func.__name__ = key
                metrics.append(func)
        else:
            metrics = ["accuracy"]

        classifier.compile(optimizer=classifier_pkg.optimizer(),
            loss=classifier_pkg.loss,
            metrics=metrics)
        if hasattr(classifier, 'sqlflow_train_loop'):
            classifier.sqlflow_train_loop(train_input_fn(batch_size))
        else:
            ds = train_input_fn(batch_size)
            if label_meta["feature_name"] != "" and validate_select != "":
                history = classifier.fit(ds,
                    epochs=epochs if epochs else classifier.default_training_epochs(),
                    validation_data=validate_input_fn(batch_size),
                    verbose=verbose)
            else:
                history = classifier.fit(ds,
                    epochs=epochs if epochs else classifier.default_training_epochs(),
                    verbose=verbose)
            train_keys = []
            val_keys = []
            for k in history.history.keys():
                if k.startswith("val_"):
                    val_keys.append(k)
                else:
                    train_keys.append(k)
            print("====== Result for training set: ======")
            for k in train_keys:
                print("%s: %s" % (k, history.history[k][-1]))
            print("====== Result for validation set: ======")
            for k in val_keys:
                print("%s: %s" % (k, history.history[k][-1]))
        classifier.save_weights(save, save_format="h5")
    else:
        is_distributed = False
        # only support distributed training on PAI (TF version 1.x)
        if not TF_VERSION_2:
            if len(FLAGS.worker_hosts.split(",")) > 1:
                is_distributed = True
        if is_distributed:
            cluster, task_type, task_index = make_distributed_info_without_evaluator()
            dump_into_tf_config(cluster, task_type, task_index)
            dist_strategy = tf.contrib.distribute.ParameterServerStrategy()
            model_params["config"] = tf.estimator.RunConfig(save_checkpoints_steps=save_checkpoints_steps,
                train_distribute=dist_strategy)
        else:
            model_params["config"] = tf.estimator.RunConfig(save_checkpoints_steps=save_checkpoints_steps)
        if is_pai:
            model_params["model_dir"] = FLAGS.checkpointDir
        else:
            model_params["model_dir"] = save
        classifier = estimator(**model_params)

        if validate_select == "":
            classifier.train(input_fn=lambda:train_input_fn(batch_size))
        else:
            # TODO(typhoonzero): able to config metrics by calling tf.estimators.add_metrics()
            train_hooks = []
            if verbose == 1 and TF_VERSION_2:
                train_hooks = [PrintStatusHook("train", every_n_iter=log_every_n_iter)]
            train_spec = tf.estimator.TrainSpec(input_fn=lambda:train_input_fn(batch_size), max_steps=train_max_steps, hooks=train_hooks)
            eval_hooks = []
            if verbose == 1 and TF_VERSION_2:
                eval_hooks = [PrintStatusHook("eval", every_n_iter=log_every_n_iter)]
            eval_spec = tf.estimator.EvalSpec(input_fn=lambda:validate_input_fn(batch_size), hooks=eval_hooks, start_delay_secs=eval_start_delay_secs, throttle_secs=eval_throttle_secs)
            result = tf.estimator.train_and_evaluate(classifier, train_spec, eval_spec)
<<<<<<< HEAD
=======
            # FIXME(typhoonzero): find out why pai will have result == None
            if not is_pai:
                print(result[0])
>>>>>>> df5146d3

    print("Done training")
<|MERGE_RESOLUTION|>--- conflicted
+++ resolved
@@ -323,11 +323,8 @@
                 eval_hooks = [PrintStatusHook("eval", every_n_iter=log_every_n_iter)]
             eval_spec = tf.estimator.EvalSpec(input_fn=lambda:validate_input_fn(batch_size), hooks=eval_hooks, start_delay_secs=eval_start_delay_secs, throttle_secs=eval_throttle_secs)
             result = tf.estimator.train_and_evaluate(classifier, train_spec, eval_spec)
-<<<<<<< HEAD
-=======
             # FIXME(typhoonzero): find out why pai will have result == None
             if not is_pai:
                 print(result[0])
->>>>>>> df5146d3
 
     print("Done training")
