# Copyright 2019 The SQLFlow Authors. All rights reserved.
# Licensed under the Apache License, Version 2.0 (the "License");
# you may not use this file except in compliance with the License.
# You may obtain a copy of the License at
#
# http://www.apache.org/licenses/LICENSE-2.0
#
# Unless required by applicable law or agreed to in writing, software
# distributed under the License is distributed on an "AS IS" BASIS,
# WITHOUT WARRANTIES OR CONDITIONS OF ANY KIND, either express or implied.
# See the License for the specific language governing permissions and
# limitations under the License.

import os
import sys, json
import tensorflow as tf
import functools
import sys
import numpy as np
import copy
try:
    import sqlflow_models
except:
    pass
from sqlflow_submitter.db import connect_with_data_source, db_generator, parseMaxComputeDSN
from . import metrics
from .input_fn import input_fn, pai_maxcompute_input_fn

SHUFFLE_SIZE = 1000
# TODO(shendiaomo): Remove after we fully upgrade to TF2.0
TF_VERSION_2 = True
TF_VERSION_PARTS = tf.__version__.split(".")
if int(TF_VERSION_PARTS[0]) == 1:
    TF_VERSION_2 = False

# Disable Tensorflow INFO and WARNING logs
if TF_VERSION_2:
    import logging
    tf.get_logger().setLevel(logging.ERROR)
    from .hooks import PrintStatusHook
else:
    tf.logging.set_verbosity(tf.logging.ERROR)
    from .pai_distributed import define_tf_flags, make_distributed_info_without_evaluator, dump_into_tf_config

def keras_train_and_save(estimator, model_params, save,
                         feature_column_names, feature_metas, label_meta,
                         datasource, select, validate_select,
                         batch_size, epochs, verbose, metric_names):
    classifier = estimator(**model_params)
    classifier_pkg = sys.modules[estimator.__module__]
    model_metrics = []
    if hasattr(classifier_pkg, "eval_metrics_fn"):
        metrics_functions = classifier_pkg.eval_metrics_fn()
        for key, func in metrics_functions.items():
            func.__name__ = key
            model_metrics.append(func)
    # use WITH specified metrics if it's not default.
    if metric_names != ["Accuracy"]:
        keras_metrics = metrics.get_keras_metrics(metric_names)
    else:
        if len(model_metrics) > 0:
            keras_metrics = model_metrics
        else:
            # default
            keras_metrics = metrics.get_keras_metrics(["Accuracy"])

    conn = connect_with_data_source(datasource)
    # FIXME(typhoonzero): find a way to cache to local file and avoid cache lockfile already exists issue.
    train_dataset = input_fn(select, conn, feature_column_names, feature_metas, label_meta)
<<<<<<< HEAD
    train_dataset = train_dataset.shuffle(SHUFFLE_SIZE).batch(batch_size).cache()
    validate_dataset = input_fn(validate_select, conn, feature_column_names, feature_metas, label_meta).batch(batch_size).cache()
=======
    train_dataset = train_dataset.shuffle(SHUFFLE_SIZE).batch(batch_size)
    if validate_select != "":
        validate_dataset = input_fn(validate_select, conn, feature_column_names, feature_metas, label_meta).batch(batch_size)
>>>>>>> 1e7d7f3b

    classifier.compile(optimizer=classifier_pkg.optimizer(),
        loss=classifier_pkg.loss,
        metrics=keras_metrics)
    if hasattr(classifier, 'sqlflow_train_loop'):
        classifier.sqlflow_train_loop(train_dataset)
    else:
        if label_meta["feature_name"] != "":
            history = classifier.fit(train_dataset,
                epochs=epochs if epochs else classifier.default_training_epochs(),
                validation_data=validate_dataset,
                verbose=verbose)
        else:
            history = classifier.fit(train_dataset,
                epochs=epochs if epochs else classifier.default_training_epochs(),
                verbose=verbose)
        train_keys = []
        val_keys = []
        for k in history.history.keys():
            if k.startswith("val_"):
                val_keys.append(k)
            else:
                train_keys.append(k)
        print("====== Result for training set: ======")
        for k in train_keys:
            print("%s: %s" % (k, history.history[k][-1]))
        print("====== Result for validation set: ======")
        for k in val_keys:
            print("%s: %s" % (k, history.history[k][-1]))
    classifier.save_weights(save, save_format="h5")

def estimator_train_and_save(estimator, model_params, save,
                             is_pai, FLAGS, pai_table, pai_val_table,
                             feature_column_names, feature_metas, label_meta,
                             datasource, select, validate_select,
                             batch_size, epochs, verbose,
                             log_every_n_iter, train_max_steps, eval_start_delay_secs, eval_throttle_secs,
                             metric_names):
    classifier = estimator(**model_params)

    def train_input_fn():
        # FIXME(typhoonzero): find a way to cache to local file and avoid cache lockfile already exists issue.
        if is_pai:
            train_dataset = pai_maxcompute_input_fn(pai_table, datasource,
                feature_column_names, feature_metas, label_meta,
                len(FLAGS.worker_hosts), FLAGS.task_index)
        else:
            conn = connect_with_data_source(datasource)
            train_dataset = input_fn(select, conn, feature_column_names, feature_metas, label_meta)
        train_dataset = train_dataset.shuffle(SHUFFLE_SIZE).batch(batch_size).cache().repeat(epochs if epochs else 1)
        return train_dataset

    # do not add default Accuracy metric when using estimator to train, it will fail
    # when the estimator is a regressor, and estimator seems automatically add some
    # metrics. Only add additional metrics when user specified with `WITH`.
    if TF_VERSION_2 and metric_names != ["Accuracy"]:
        classifier = tf.estimator.add_metrics(classifier, metrics.get_tf_metrics(metric_names))

<<<<<<< HEAD
    train_hooks = []
    if verbose == 1 and TF_VERSION_2:
        train_hooks = [PrintStatusHook("train", every_n_iter=log_every_n_iter)]
    train_spec = tf.estimator.TrainSpec(input_fn=lambda:train_input_fn(), max_steps=train_max_steps, hooks=train_hooks)
    eval_hooks = []
    if verbose == 1 and TF_VERSION_2:
        eval_hooks = [PrintStatusHook("eval", every_n_iter=log_every_n_iter)]
    def validate_input_fn():
        if is_pai:
            validate_dataset = pai_maxcompute_input_fn(pai_val_table, datasource,
                feature_column_names, feature_metas, label_meta,
                len(FLAGS.worker_hosts), FLAGS.task_index)
        else:
            conn = connect_with_data_source(datasource)
            validate_dataset = input_fn(validate_select, conn, feature_column_names, feature_metas, label_meta)
        validate_dataset = validate_dataset.batch(batch_size).cache()
        return validate_dataset
    eval_spec = tf.estimator.EvalSpec(input_fn=lambda:validate_input_fn(), hooks=eval_hooks, start_delay_secs=eval_start_delay_secs, throttle_secs=eval_throttle_secs)
    result = tf.estimator.train_and_evaluate(classifier, train_spec, eval_spec)
    # FIXME(typhoonzero): find out why pai will have result == None
    if not is_pai:
        print(result[0])
=======
        train_hooks = []
        if verbose == 1 and TF_VERSION_2:
            train_hooks = [PrintStatusHook("train", every_n_iter=log_every_n_iter)]
        train_spec = tf.estimator.TrainSpec(input_fn=lambda:train_input_fn(), max_steps=train_max_steps, hooks=train_hooks)
        eval_hooks = []
        if verbose == 1 and TF_VERSION_2:
            eval_hooks = [PrintStatusHook("eval", every_n_iter=log_every_n_iter)]
        def validate_input_fn():
            if is_pai:
                validate_dataset = pai_maxcompute_input_fn(pai_val_table, datasource,
                    feature_column_names, feature_metas, label_meta,
                    len(FLAGS.worker_hosts), FLAGS.task_index)
            else:
                conn = connect_with_data_source(datasource)
                validate_dataset = input_fn(validate_select, conn, feature_column_names, feature_metas, label_meta)
            validate_dataset = validate_dataset.batch(batch_size)
            return validate_dataset
        eval_spec = tf.estimator.EvalSpec(input_fn=lambda:validate_input_fn(), hooks=eval_hooks, start_delay_secs=eval_start_delay_secs, throttle_secs=eval_throttle_secs)
        result = tf.estimator.train_and_evaluate(classifier, train_spec, eval_spec)
        # FIXME(typhoonzero): find out why pai will have result == None
        if not is_pai:
            print(result[0])
>>>>>>> 1e7d7f3b

def train(is_keras_model,
          datasource,
          estimator,
          select,
          validate_select,
          feature_columns,
          feature_column_names,
          feature_metas={},
          label_meta={},
          model_params={},
          metric_names=["Accuracy"],
          save="",
          batch_size=1,
          epochs=1,
          verbose=0,
          train_max_steps=None,
          eval_start_delay_secs=0,
          eval_throttle_secs=0,
          save_checkpoints_steps=100,
          log_every_n_iter=10,
          is_pai=False,
          pai_table="",
          pai_val_table=""):
    assert validate_select != ""
    if is_keras_model:
        if verbose == 1:
            tf.get_logger().setLevel(logging.INFO)  # show keras training progress
        elif verbose >= 2:
            tf.get_logger().setLevel(logging.DEBUG)
    else:
        if verbose >= 2:
            if TF_VERSION_2:
                tf.get_logger().setLevel(logging.INFO)
            else:
                tf.logging.set_verbosity(tf.logging.INFO)
    model_params.update(feature_columns)

    if is_keras_model:
        if not issubclass(estimator, tf.keras.Model):
            # functional model need field_metas parameter
            model_params["field_metas"] = feature_metas
        keras_train_and_save(estimator, model_params, save,
                         feature_column_names, feature_metas, label_meta,
                         datasource, select, validate_select,
                         batch_size, epochs, verbose, metric_names)
    else:
        is_distributed = False
        FLAGS = None
        # only support distributed training on PAI (TF version 1.x)
        if not TF_VERSION_2:
            FLAGS = define_tf_flags()
            if len(FLAGS.worker_hosts.split(",")) > 1:
                is_distributed = True
        if is_distributed:
            cluster, task_type, task_index = make_distributed_info_without_evaluator(FLAGS)
            dump_into_tf_config(cluster, task_type, task_index)
            dist_strategy = tf.contrib.distribute.ParameterServerStrategy()
            model_params["config"] = tf.estimator.RunConfig(save_checkpoints_steps=save_checkpoints_steps,
                train_distribute=dist_strategy)
        else:
            model_params["config"] = tf.estimator.RunConfig(save_checkpoints_steps=save_checkpoints_steps)
        if is_pai:
            model_params["model_dir"] = FLAGS.checkpointDir
        else:
            model_params["model_dir"] = save
        estimator_train_and_save(estimator, model_params, save,
                             is_pai, FLAGS, pai_table, pai_val_table,
                             feature_column_names, feature_metas, label_meta,
                             datasource, select, validate_select,
                             batch_size, epochs, verbose,
                             log_every_n_iter, train_max_steps, eval_start_delay_secs, eval_throttle_secs,
                             metric_names)

    print("Done training")
<|MERGE_RESOLUTION|>--- conflicted
+++ resolved
@@ -67,14 +67,8 @@
     conn = connect_with_data_source(datasource)
     # FIXME(typhoonzero): find a way to cache to local file and avoid cache lockfile already exists issue.
     train_dataset = input_fn(select, conn, feature_column_names, feature_metas, label_meta)
-<<<<<<< HEAD
-    train_dataset = train_dataset.shuffle(SHUFFLE_SIZE).batch(batch_size).cache()
-    validate_dataset = input_fn(validate_select, conn, feature_column_names, feature_metas, label_meta).batch(batch_size).cache()
-=======
     train_dataset = train_dataset.shuffle(SHUFFLE_SIZE).batch(batch_size)
-    if validate_select != "":
-        validate_dataset = input_fn(validate_select, conn, feature_column_names, feature_metas, label_meta).batch(batch_size)
->>>>>>> 1e7d7f3b
+    validate_dataset = input_fn(validate_select, conn, feature_column_names, feature_metas, label_meta).batch(batch_size)
 
     classifier.compile(optimizer=classifier_pkg.optimizer(),
         loss=classifier_pkg.loss,
@@ -133,7 +127,6 @@
     if TF_VERSION_2 and metric_names != ["Accuracy"]:
         classifier = tf.estimator.add_metrics(classifier, metrics.get_tf_metrics(metric_names))
 
-<<<<<<< HEAD
     train_hooks = []
     if verbose == 1 and TF_VERSION_2:
         train_hooks = [PrintStatusHook("train", every_n_iter=log_every_n_iter)]
@@ -149,37 +142,13 @@
         else:
             conn = connect_with_data_source(datasource)
             validate_dataset = input_fn(validate_select, conn, feature_column_names, feature_metas, label_meta)
-        validate_dataset = validate_dataset.batch(batch_size).cache()
+        validate_dataset = validate_dataset.batch(batch_size)
         return validate_dataset
     eval_spec = tf.estimator.EvalSpec(input_fn=lambda:validate_input_fn(), hooks=eval_hooks, start_delay_secs=eval_start_delay_secs, throttle_secs=eval_throttle_secs)
     result = tf.estimator.train_and_evaluate(classifier, train_spec, eval_spec)
     # FIXME(typhoonzero): find out why pai will have result == None
     if not is_pai:
         print(result[0])
-=======
-        train_hooks = []
-        if verbose == 1 and TF_VERSION_2:
-            train_hooks = [PrintStatusHook("train", every_n_iter=log_every_n_iter)]
-        train_spec = tf.estimator.TrainSpec(input_fn=lambda:train_input_fn(), max_steps=train_max_steps, hooks=train_hooks)
-        eval_hooks = []
-        if verbose == 1 and TF_VERSION_2:
-            eval_hooks = [PrintStatusHook("eval", every_n_iter=log_every_n_iter)]
-        def validate_input_fn():
-            if is_pai:
-                validate_dataset = pai_maxcompute_input_fn(pai_val_table, datasource,
-                    feature_column_names, feature_metas, label_meta,
-                    len(FLAGS.worker_hosts), FLAGS.task_index)
-            else:
-                conn = connect_with_data_source(datasource)
-                validate_dataset = input_fn(validate_select, conn, feature_column_names, feature_metas, label_meta)
-            validate_dataset = validate_dataset.batch(batch_size)
-            return validate_dataset
-        eval_spec = tf.estimator.EvalSpec(input_fn=lambda:validate_input_fn(), hooks=eval_hooks, start_delay_secs=eval_start_delay_secs, throttle_secs=eval_throttle_secs)
-        result = tf.estimator.train_and_evaluate(classifier, train_spec, eval_spec)
-        # FIXME(typhoonzero): find out why pai will have result == None
-        if not is_pai:
-            print(result[0])
->>>>>>> 1e7d7f3b
 
 def train(is_keras_model,
           datasource,
