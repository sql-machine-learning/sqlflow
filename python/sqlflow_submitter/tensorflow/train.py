# Copyright 2019 The SQLFlow Authors. All rights reserved.
# Licensed under the Apache License, Version 2.0 (the "License");
# you may not use this file except in compliance with the License.
# You may obtain a copy of the License at
#
# http://www.apache.org/licenses/LICENSE-2.0
#
# Unless required by applicable law or agreed to in writing, software
# distributed under the License is distributed on an "AS IS" BASIS,
# WITHOUT WARRANTIES OR CONDITIONS OF ANY KIND, either express or implied.
# See the License for the specific language governing permissions and
# limitations under the License.

import os
# Disable Tensorflow INFO and WARNING logs
os.environ['TF_CPP_MIN_LOG_LEVEL'] = '3'

import sys, json
import tensorflow as tf
import functools
import sys
import numpy as np
import copy
try:
    import sqlflow_models
except:
    pass

from sqlflow_submitter.db import connect_with_data_source, db_generator, parseMaxComputeDSN

TF_VERSION_2 = True  # TODO(shendiaomo): Remove after we fully upgrade to TF2.0
# Disable Tensorflow INFO and WARNING
try:
    if tf.version.VERSION > '1':
        import logging
        tf.get_logger().setLevel(logging.ERROR)
    else:
        raise ImportError
except:
    tf.logging.set_verbosity(tf.logging.ERROR)
    TF_VERSION_2 = False

<<<<<<< HEAD
# for PAI distributed training
if TF_VERSION_2:
    tf.compat.v1.flags.DEFINE_integer("task_index", 0, "Worker task index")
    tf.compat.v1.flags.DEFINE_string("ps_hosts", "", "ps hosts")
    tf.compat.v1.flags.DEFINE_string("worker_hosts", "", "worker hosts")
    tf.compat.v1.flags.DEFINE_string("job_name", 'worker', "job name: worker or ps")
    tf.compat.v1.flags.DEFINE_string("checkpointDir", "", "oss info")
    FLAGS = tf.compat.v1.flags.FLAGS
else:
    tf.app.flags.DEFINE_integer("task_index", 0, "Worker task index")
    tf.app.flags.DEFINE_string("ps_hosts", "", "ps hosts")
    tf.app.flags.DEFINE_string("worker_hosts", "", "worker hosts")
    tf.app.flags.DEFINE_string("job_name", 'worker', "job name: worker or ps")
    tf.app.flags.DEFINE_string("checkpointDir", "", "oss info")
    FLAGS = tf.app.flags.FLAGS

def make_distributed_info_without_evaluator():
  worker_hosts = FLAGS.worker_hosts.split(",")
  ps_hosts = FLAGS.ps_hosts.split(",")
  if len(worker_hosts) > 1:
    cluster = {"chief": [worker_hosts[0]],
               "worker": worker_hosts[1:],
               "ps": ps_hosts}
  else:
    cluster = {"chief": [worker_hosts[0]],
               "ps": ps_hosts}

  if FLAGS.job_name == "worker":
    if FLAGS.task_index == 0:
      task_type = "chief"
      task_index = 0
    else:
      task_type = "worker"
      task_index = FLAGS.task_index - 1
  else:
    task_type = "ps"
    task_index = FLAGS.task_index
  return cluster, task_type, task_index

def dump_into_tf_config(cluster, task_type, task_index):
  os.environ['TF_CONFIG'] = json.dumps(
      {'cluster': cluster,
       'task': {'type': task_type, 'index': task_index}})  
  

=======
# FLAGS only available for TF 1.x to support PAI TF training
if not TF_VERSION_2:
    tf.app.flags.DEFINE_string("tables", "", "tables info")
    FLAGS = tf.app.flags.FLAGS

>>>>>>> caa9f7d1
def get_dtype(type_str):
    if type_str == "float32":
        return tf.float32
    elif type_str == "int64":
        return tf.int64
    else:
        raise TypeError("not supported dtype: %s" % type_str)

def parse_sparse_feature(features, label, feature_column_names, feature_metas):
    features_dict = dict()
    for idx, col in enumerate(features):
        name = feature_column_names[idx]
        if feature_metas[name]["is_sparse"]:
            i, v, s = col
            features_dict[name] = tf.SparseTensor(indices=i, values=v, dense_shape=s)
        else:
            features_dict[name] = col
    return features_dict, label

if TF_VERSION_2:
    class PrintStatusHook(tf.estimator.LoggingTensorHook):
        def __init__(self, prefix="", every_n_iter=None, every_n_secs=None,
                at_end=False, formatter=None):
            super().__init__([], every_n_iter=every_n_iter, every_n_secs=every_n_secs,
                at_end=at_end, formatter=formatter)
            self.prefix = prefix

        def before_run(self, run_context):
            self._should_trigger = self._timer.should_trigger_for_step(self._iter_count)
            loss_vars = tf.compat.v1.get_collection(tf.compat.v1.GraphKeys.LOSSES)
            step_vars = tf.compat.v1.get_collection(tf.compat.v1.GraphKeys.GLOBAL_STEP)
            fetch = {"loss": loss_vars[0], "step": step_vars[0]}
            if self._should_trigger:
                return tf.estimator.SessionRunArgs(fetch)
            else:
                return None

        def _log_tensors(self, tensor_values):
            elapsed_secs, _ = self._timer.update_last_triggered_step(self._iter_count)
            stats = []
            for k in tensor_values.keys():
                stats.append("%s = %s" % (k, tensor_values[k]))
            if self.prefix == "eval":
                print("============Evaluation=============")
            print("%s: %s" % (self.prefix, ", ".join(stats)))
            if self.prefix == "eval":
                print("============Evaluation End=============")

def train(is_keras_model,
          datasource,
          estimator,
          select,
          validate_select,
          feature_columns,
          feature_column_names,
          feature_metas={},
          label_meta={},
          model_params={},
          save="",
          batch_size=1,
          epochs=1,
          verbose=0,
          train_max_steps=None,
          eval_start_delay_secs=0,
          eval_throttle_secs=0,
          save_checkpoints_steps=100,
          log_every_n_iter=10,
          is_pai=False,
          pai_table=""):
    if is_keras_model:
        if verbose == 1:
            # show keras training progress
            tf.get_logger().setLevel(logging.INFO)
        elif verbose >= 2:
            tf.get_logger().setLevel(logging.DEBUG)
    else:
        if verbose >= 2:
            if TF_VERSION_2:
                tf.get_logger().setLevel(logging.INFO)
            else:
                tf.logging.set_verbosity(tf.logging.INFO)
<<<<<<< HEAD

    conn = connect_with_data_source(datasource)
=======
    if not is_pai:
        conn = connect_with_data_source(datasource)
>>>>>>> caa9f7d1
    model_params.update(feature_columns)

    def input_fn(datasetStr):
        feature_types = []
        for name in feature_column_names:
            # NOTE: vector columns like 23,21,3,2,0,0 should use shape None
            if feature_metas[name]["is_sparse"]:
                feature_types.append((tf.int64, tf.int32, tf.int64))
            else:
                feature_types.append(get_dtype(feature_metas[name]["dtype"]))

        gen = db_generator(conn.driver, conn, datasetStr, feature_column_names, label_meta["feature_name"], feature_metas)
        dataset = tf.data.Dataset.from_generator(gen, (tuple(feature_types), eval("tf.%s" % label_meta["dtype"])))
        ds_mapper = functools.partial(parse_sparse_feature, feature_column_names=feature_column_names, feature_metas=feature_metas)
        return dataset.map(ds_mapper)

    def pai_maxcompute_input_fn(datasetStr):
        table_parts = pai_table.split(".")
        if len(table_parts) == 2:
            database, table_name = table_parts
        elif len(table_parts) == 1:
            table_name = pai_table
            driver, dsn = datasource.split("://")
            _, _, _, database = parseMaxComputeDSN(dsn)
        else:
            raise ValueError("error database.table format: %s" % pai_table)

        tables = ["odps://%s/tables/%s" % (database, table_name)]
        record_defaults = []
        for name in feature_column_names:
            dtype = get_dtype(feature_metas[name]["dtype"])
            record_defaults.append(tf.constant(0, dtype=dtype, shape=feature_metas[name]["shape"]))
        record_defaults.append(
            tf.constant(0, get_dtype(label_meta["dtype"]), shape=label_meta["shape"]))

        selected_cols = copy.copy(feature_column_names)
        selected_cols.append(label_meta["feature_name"])
        dataset = tf.data.TableRecordDataset(tables,
                                     record_defaults=record_defaults,
                                     selected_cols=",".join(selected_cols))
        def tensor_to_dict(*args):
<<<<<<< HEAD
            print("args: ", args)
            num_features = len(feature_column_names)
            print("num_features:", num_features)
=======
            num_features = len(feature_column_names)
>>>>>>> caa9f7d1
            label = args[num_features]
            features_dict = dict()
            for idx in range(num_features):
                name = feature_column_names[idx]
                features_dict[name] = tf.reshape(args[idx], [-1])
<<<<<<< HEAD
            print(features_dict)
            print("label: ", label)
=======
>>>>>>> caa9f7d1
            return features_dict, label

        return dataset.map(tensor_to_dict)

    def train_input_fn(batch_size):
        if is_pai:
            dataset = pai_maxcompute_input_fn(select)
        else:
            dataset = input_fn(select)
        # FIXME(typhoonzero): find a way to cache to local file and avoid cache lockfile already exists issue.
        dataset = dataset.shuffle(1000).batch(batch_size).cache()
        if not is_keras_model:
            dataset = dataset.repeat(epochs if epochs else 1)
        return dataset

    def validate_input_fn(batch_size):
        if is_pai:
            dataset = pai_maxcompute_input_fn(validate_select)
        else:
            dataset = input_fn(validate_select)
        return dataset.batch(batch_size).cache()

    if is_keras_model:
        if not issubclass(estimator, tf.keras.Model):
            # functional model need field_metas parameter
            model_params["field_metas"] = feature_metas
        classifier = estimator(**model_params)
        classifier_pkg = sys.modules[estimator.__module__]

        classifier.compile(optimizer=classifier_pkg.optimizer(),
            loss=classifier_pkg.loss,
            metrics=["accuracy"])
        if hasattr(classifier, 'sqlflow_train_loop'):
            classifier.sqlflow_train_loop(train_input_fn(batch_size))
        else:
            ds = train_input_fn(batch_size)
            if label_meta["feature_name"] != "" and validate_select != "":
                history = classifier.fit(ds,
                    epochs=epochs if epochs else classifier.default_training_epochs(),
                    validation_data=validate_input_fn(batch_size),
                    verbose=verbose)
            else:
                history = classifier.fit(ds,
                    epochs=epochs if epochs else classifier.default_training_epochs(),
                    verbose=verbose)
            for k, v in history.history.items():
                print("%s: %s" % (k, v[-1]))
        classifier.save_weights(save, save_format="h5")
    else:
<<<<<<< HEAD
        is_distributed = False
        if len(FLAGS.worker_hosts.split(",")) > 1:
            is_distributed = True
        if is_distributed:
            if TF_VERSION_2:
                dist_strategy = tf.distribute.experimental.ParameterServerStrategy()
            else:
                dist_strategy = tf.contrib.distribute.ParameterServerStrategy()
            run_config = tf.estimator.RunConfig(train_distribute=dist_strategy)
        
        if is_pai:
            print("using checkpoint dir: ", FLAGS.checkpointDir)
            model_params["model_dir"] = FLAGS.checkpointDir
        else:
            model_params["model_dir"] = save
        if is_distributed:
            model_params["config"] = tf.estimator.RunConfig(save_checkpoints_steps=save_checkpoints_steps,
                keep_checkpoint_max=0,
                train_distribute=dist_strategy)
        else:
            model_params["config"] = tf.estimator.RunConfig(save_checkpoints_steps=save_checkpoints_steps)
=======
        # if is_pai:
        #     print("using checkpoint dir: ", FLAGS.checkpointDir)
        #     model_params["model_dir"] = FLAGS.checkpointDir
        # else:
        model_params["model_dir"] = save
        model_params["config"] = tf.estimator.RunConfig(save_checkpoints_steps=save_checkpoints_steps)
>>>>>>> caa9f7d1
        classifier = estimator(**model_params)

        if validate_select == "":
            classifier.train(input_fn=lambda:train_input_fn(batch_size))
        else:
            # TODO(typhoonzero): able to config metrics by calling tf.estimators.add_metrics()
            train_hooks = []
            if verbose == 1 and TF_VERSION_2:
                train_hooks = [PrintStatusHook("train", every_n_iter=log_every_n_iter)]
            train_spec = tf.estimator.TrainSpec(input_fn=lambda:train_input_fn(batch_size), max_steps=train_max_steps, hooks=train_hooks)
            eval_hooks = []
            if verbose == 1 and TF_VERSION_2:
                eval_hooks = [PrintStatusHook("eval", every_n_iter=log_every_n_iter)]
            eval_spec = tf.estimator.EvalSpec(input_fn=lambda:validate_input_fn(batch_size), hooks=eval_hooks, start_delay_secs=eval_start_delay_secs, throttle_secs=eval_throttle_secs)
            result = tf.estimator.train_and_evaluate(classifier, train_spec, eval_spec)
            print(result[0])

    print("Done training")
<|MERGE_RESOLUTION|>--- conflicted
+++ resolved
@@ -40,16 +40,8 @@
     tf.logging.set_verbosity(tf.logging.ERROR)
     TF_VERSION_2 = False
 
-<<<<<<< HEAD
 # for PAI distributed training
-if TF_VERSION_2:
-    tf.compat.v1.flags.DEFINE_integer("task_index", 0, "Worker task index")
-    tf.compat.v1.flags.DEFINE_string("ps_hosts", "", "ps hosts")
-    tf.compat.v1.flags.DEFINE_string("worker_hosts", "", "worker hosts")
-    tf.compat.v1.flags.DEFINE_string("job_name", 'worker', "job name: worker or ps")
-    tf.compat.v1.flags.DEFINE_string("checkpointDir", "", "oss info")
-    FLAGS = tf.compat.v1.flags.FLAGS
-else:
+if not TF_VERSION_2:
     tf.app.flags.DEFINE_integer("task_index", 0, "Worker task index")
     tf.app.flags.DEFINE_string("ps_hosts", "", "ps hosts")
     tf.app.flags.DEFINE_string("worker_hosts", "", "worker hosts")
@@ -86,13 +78,6 @@
        'task': {'type': task_type, 'index': task_index}})  
   
 
-=======
-# FLAGS only available for TF 1.x to support PAI TF training
-if not TF_VERSION_2:
-    tf.app.flags.DEFINE_string("tables", "", "tables info")
-    FLAGS = tf.app.flags.FLAGS
-
->>>>>>> caa9f7d1
 def get_dtype(type_str):
     if type_str == "float32":
         return tf.float32
@@ -174,13 +159,8 @@
                 tf.get_logger().setLevel(logging.INFO)
             else:
                 tf.logging.set_verbosity(tf.logging.INFO)
-<<<<<<< HEAD
-
-    conn = connect_with_data_source(datasource)
-=======
     if not is_pai:
         conn = connect_with_data_source(datasource)
->>>>>>> caa9f7d1
     model_params.update(feature_columns)
 
     def input_fn(datasetStr):
@@ -222,23 +202,12 @@
                                      record_defaults=record_defaults,
                                      selected_cols=",".join(selected_cols))
         def tensor_to_dict(*args):
-<<<<<<< HEAD
-            print("args: ", args)
             num_features = len(feature_column_names)
-            print("num_features:", num_features)
-=======
-            num_features = len(feature_column_names)
->>>>>>> caa9f7d1
             label = args[num_features]
             features_dict = dict()
             for idx in range(num_features):
                 name = feature_column_names[idx]
                 features_dict[name] = tf.reshape(args[idx], [-1])
-<<<<<<< HEAD
-            print(features_dict)
-            print("label: ", label)
-=======
->>>>>>> caa9f7d1
             return features_dict, label
 
         return dataset.map(tensor_to_dict)
@@ -288,36 +257,22 @@
                 print("%s: %s" % (k, v[-1]))
         classifier.save_weights(save, save_format="h5")
     else:
-<<<<<<< HEAD
         is_distributed = False
-        if len(FLAGS.worker_hosts.split(",")) > 1:
-            is_distributed = True
+        # only support distributed training on PAI (TF version 1.x)
+        if not TF_VERSION_2:
+            if len(FLAGS.worker_hosts.split(",")) > 1:
+                is_distributed = True
         if is_distributed:
-            if TF_VERSION_2:
-                dist_strategy = tf.distribute.experimental.ParameterServerStrategy()
-            else:
-                dist_strategy = tf.contrib.distribute.ParameterServerStrategy()
-            run_config = tf.estimator.RunConfig(train_distribute=dist_strategy)
-        
-        if is_pai:
-            print("using checkpoint dir: ", FLAGS.checkpointDir)
-            model_params["model_dir"] = FLAGS.checkpointDir
-        else:
-            model_params["model_dir"] = save
-        if is_distributed:
+            dist_strategy = tf.contrib.distribute.ParameterServerStrategy()
             model_params["config"] = tf.estimator.RunConfig(save_checkpoints_steps=save_checkpoints_steps,
-                keep_checkpoint_max=0,
                 train_distribute=dist_strategy)
         else:
             model_params["config"] = tf.estimator.RunConfig(save_checkpoints_steps=save_checkpoints_steps)
-=======
         # if is_pai:
         #     print("using checkpoint dir: ", FLAGS.checkpointDir)
         #     model_params["model_dir"] = FLAGS.checkpointDir
         # else:
         model_params["model_dir"] = save
-        model_params["config"] = tf.estimator.RunConfig(save_checkpoints_steps=save_checkpoints_steps)
->>>>>>> caa9f7d1
         classifier = estimator(**model_params)
 
         if validate_select == "":
