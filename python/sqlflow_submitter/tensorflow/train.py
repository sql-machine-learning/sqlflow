# Copyright 2019 The SQLFlow Authors. All rights reserved.
# Licensed under the Apache License, Version 2.0 (the "License");
# you may not use this file except in compliance with the License.
# You may obtain a copy of the License at
#
# http://www.apache.org/licenses/LICENSE-2.0
#
# Unless required by applicable law or agreed to in writing, software
# distributed under the License is distributed on an "AS IS" BASIS,
# WITHOUT WARRANTIES OR CONDITIONS OF ANY KIND, either express or implied.
# See the License for the specific language governing permissions and
# limitations under the License.

import os
# Disable Tensorflow INFO and WARNING logs
os.environ['TF_CPP_MIN_LOG_LEVEL'] = '3'

import sys, json
import tensorflow as tf
import functools
import sys
import numpy as np
import copy
try:
    import sqlflow_models
except:
    pass

from sqlflow_submitter.db import connect_with_data_source, db_generator, parseMaxComputeDSN

TF_VERSION_2 = True  # TODO(shendiaomo): Remove after we fully upgrade to TF2.0
# Disable Tensorflow INFO and WARNING
try:
    if tf.version.VERSION > '1':
        import logging
        tf.get_logger().setLevel(logging.ERROR)
    else:
        raise ImportError
except:
    tf.logging.set_verbosity(tf.logging.ERROR)
    TF_VERSION_2 = False

<<<<<<< HEAD
# ----------------- For PAI distributed training -----------------
if not TF_VERSION_2:
    tf.app.flags.DEFINE_integer("task_index", 0, "Worker task index")
    tf.app.flags.DEFINE_string("ps_hosts", "", "ps hosts")
    tf.app.flags.DEFINE_string("worker_hosts", "", "worker hosts")
    tf.app.flags.DEFINE_string("job_name", 'worker', "job name: worker or ps")
    tf.app.flags.DEFINE_string("checkpointDir", "", "oss info")
    tf.app.flags.DEFINE_string('model_dir', './output', 'model directory')
    FLAGS = tf.app.flags.FLAGS

def make_distributed_info_without_evaluator():
  worker_hosts = FLAGS.worker_hosts.split(",")
  ps_hosts = FLAGS.ps_hosts.split(",")
  if len(worker_hosts) > 1:
    cluster = {"chief": [worker_hosts[0]],
               "worker": worker_hosts[1:],
               "ps": ps_hosts}
  else:
    cluster = {"chief": [worker_hosts[0]],
               "ps": ps_hosts}

  if FLAGS.job_name == "worker":
    if FLAGS.task_index == 0:
      task_type = "chief"
      task_index = 0
    else:
      task_type = "worker"
      task_index = FLAGS.task_index - 1
  else:
    task_type = "ps"
    task_index = FLAGS.task_index
  return cluster, task_type, task_index

def dump_into_tf_config(cluster, task_type, task_index):
  os.environ['TF_CONFIG'] = json.dumps(
      {'cluster': cluster,
       'task': {'type': task_type, 'index': task_index}})  
# ----------------- For PAI distributed training -----------------

=======
# FLAGS only available for TF 1.x to support PAI TF training
if not TF_VERSION_2:
    tf.app.flags.DEFINE_string("tables", "", "tables info")
    FLAGS = tf.app.flags.FLAGS

>>>>>>> 4961356b
def get_dtype(type_str):
    if type_str == "float32":
        return tf.float32
    elif type_str == "int64":
        return tf.int64
    else:
        raise TypeError("not supported dtype: %s" % type_str)

def parse_sparse_feature(features, label, feature_column_names, feature_metas):
    features_dict = dict()
    for idx, col in enumerate(features):
        name = feature_column_names[idx]
        if feature_metas[name]["is_sparse"]:
            i, v, s = col
            features_dict[name] = tf.SparseTensor(indices=i, values=v, dense_shape=s)
        else:
            features_dict[name] = col
    return features_dict, label

if TF_VERSION_2:
    class PrintStatusHook(tf.estimator.LoggingTensorHook):
        def __init__(self, prefix="", every_n_iter=None, every_n_secs=None,
                at_end=False, formatter=None):
            super().__init__([], every_n_iter=every_n_iter, every_n_secs=every_n_secs,
                at_end=at_end, formatter=formatter)
            self.prefix = prefix

        def before_run(self, run_context):
            self._should_trigger = self._timer.should_trigger_for_step(self._iter_count)
            loss_vars = tf.compat.v1.get_collection(tf.compat.v1.GraphKeys.LOSSES)
            step_vars = tf.compat.v1.get_collection(tf.compat.v1.GraphKeys.GLOBAL_STEP)
            fetch = {"loss": loss_vars[0], "step": step_vars[0]}
            if self._should_trigger:
                return tf.estimator.SessionRunArgs(fetch)
            else:
                return None

        def _log_tensors(self, tensor_values):
            elapsed_secs, _ = self._timer.update_last_triggered_step(self._iter_count)
            stats = []
            for k in tensor_values.keys():
                stats.append("%s = %s" % (k, tensor_values[k]))
            if self.prefix == "eval":
                print("============Evaluation=============")
            print("%s: %s" % (self.prefix, ", ".join(stats)))
            if self.prefix == "eval":
                print("============Evaluation End=============")

def train(is_keras_model,
          datasource,
          estimator,
          select,
          validate_select,
          feature_columns,
          feature_column_names,
          feature_metas={},
          label_meta={},
          model_params={},
          save="",
          batch_size=1,
          epochs=1,
          verbose=0,
          train_max_steps=None,
          eval_start_delay_secs=0,
          eval_throttle_secs=0,
          save_checkpoints_steps=100,
          log_every_n_iter=10,
          is_pai=False,
          pai_table=""):
    if is_keras_model:
        if verbose == 1:
            # show keras training progress
            tf.get_logger().setLevel(logging.INFO)
        elif verbose >= 2:
            tf.get_logger().setLevel(logging.DEBUG)
    else:
        if verbose >= 2:
            if TF_VERSION_2:
                tf.get_logger().setLevel(logging.INFO)
            else:
                tf.logging.set_verbosity(tf.logging.INFO)
    if not is_pai:
        conn = connect_with_data_source(datasource)
    model_params.update(feature_columns)

    def input_fn(datasetStr):
        feature_types = []
        for name in feature_column_names:
            # NOTE: vector columns like 23,21,3,2,0,0 should use shape None
            if feature_metas[name]["is_sparse"]:
                feature_types.append((tf.int64, tf.int32, tf.int64))
            else:
                feature_types.append(get_dtype(feature_metas[name]["dtype"]))

        gen = db_generator(conn.driver, conn, datasetStr, feature_column_names, label_meta["feature_name"], feature_metas)
        dataset = tf.data.Dataset.from_generator(gen, (tuple(feature_types), eval("tf.%s" % label_meta["dtype"])))
        ds_mapper = functools.partial(parse_sparse_feature, feature_column_names=feature_column_names, feature_metas=feature_metas)
        return dataset.map(ds_mapper)

<<<<<<< HEAD
    def pai_maxcompute_input_fn(datasetStr, num_workers=1, worker_id=0):
=======
    def pai_maxcompute_input_fn(datasetStr):
>>>>>>> 4961356b
        table_parts = pai_table.split(".")
        if len(table_parts) == 2:
            database, table_name = table_parts
        elif len(table_parts) == 1:
            table_name = pai_table
            driver, dsn = datasource.split("://")
<<<<<<< HEAD
            _, _, _, database = parseMaxComputeDSN(dsn)
=======
            database = parseMaxComputeDSN(dsn)[-1]
>>>>>>> 4961356b
        else:
            raise ValueError("error database.table format: %s" % pai_table)

        tables = ["odps://%s/tables/%s" % (database, table_name)]
        record_defaults = []
        for name in feature_column_names:
            dtype = get_dtype(feature_metas[name]["dtype"])
            record_defaults.append(tf.constant(0, dtype=dtype, shape=feature_metas[name]["shape"]))
        record_defaults.append(
            tf.constant(0, get_dtype(label_meta["dtype"]), shape=label_meta["shape"]))

        selected_cols = copy.copy(feature_column_names)
        selected_cols.append(label_meta["feature_name"])
        dataset = tf.data.TableRecordDataset(tables,
                                     record_defaults=record_defaults,
<<<<<<< HEAD
                                     selected_cols=",".join(selected_cols),
                                     slice_id=worker_id,
                                     slice_count=num_workers)
=======
                                     selected_cols=",".join(selected_cols))
>>>>>>> 4961356b
        def tensor_to_dict(*args):
            num_features = len(feature_column_names)
            label = args[num_features]
            features_dict = dict()
            for idx in range(num_features):
                name = feature_column_names[idx]
                features_dict[name] = tf.reshape(args[idx], [-1])
            return features_dict, label

        return dataset.map(tensor_to_dict)

    def train_input_fn(batch_size):
        if is_pai:
            dataset = pai_maxcompute_input_fn(select, len(FLAGS.worker_hosts), FLAGS.task_index)
        else:
            dataset = input_fn(select)
        # FIXME(typhoonzero): find a way to cache to local file and avoid cache lockfile already exists issue.
        dataset = dataset.shuffle(1000).batch(batch_size).cache()
        if not is_keras_model:
            dataset = dataset.repeat(epochs if epochs else 1)
        return dataset

    def validate_input_fn(batch_size):
        if is_pai:
<<<<<<< HEAD
            dataset = pai_maxcompute_input_fn(validate_select, len(FLAGS.worker_hosts), FLAGS.task_index)
=======
            dataset = pai_maxcompute_input_fn(validate_select)
>>>>>>> 4961356b
        else:
            dataset = input_fn(validate_select)
        return dataset.batch(batch_size).cache()

    if is_keras_model:
        if not issubclass(estimator, tf.keras.Model):
            # functional model need field_metas parameter
            model_params["field_metas"] = feature_metas
        classifier = estimator(**model_params)
        classifier_pkg = sys.modules[estimator.__module__]

        classifier.compile(optimizer=classifier_pkg.optimizer(),
            loss=classifier_pkg.loss,
            metrics=["accuracy"])
        if hasattr(classifier, 'sqlflow_train_loop'):
            classifier.sqlflow_train_loop(train_input_fn(batch_size))
        else:
            ds = train_input_fn(batch_size)
            if label_meta["feature_name"] != "" and validate_select != "":
                history = classifier.fit(ds,
                    epochs=epochs if epochs else classifier.default_training_epochs(),
                    validation_data=validate_input_fn(batch_size),
                    verbose=verbose)
            else:
                history = classifier.fit(ds,
                    epochs=epochs if epochs else classifier.default_training_epochs(),
                    verbose=verbose)
            for k, v in history.history.items():
                print("%s: %s" % (k, v[-1]))
        classifier.save_weights(save, save_format="h5")
    else:
<<<<<<< HEAD
        is_distributed = False
        # only support distributed training on PAI (TF version 1.x)
        if not TF_VERSION_2:
            if len(FLAGS.worker_hosts.split(",")) > 1:
                is_distributed = True
        if is_distributed:
            cluster, task_type, task_index = make_distributed_info_without_evaluator()
            dump_into_tf_config(cluster, task_type, task_index)
            dist_strategy = tf.contrib.distribute.ParameterServerStrategy()
            model_params["config"] = tf.estimator.RunConfig(save_checkpoints_steps=save_checkpoints_steps,
                train_distribute=dist_strategy)
        else:
            model_params["config"] = tf.estimator.RunConfig(save_checkpoints_steps=save_checkpoints_steps)
        if is_pai:
            model_params["model_dir"] = FLAGS.checkpointDir
        else:
            model_params["model_dir"] = save
=======
        model_params["model_dir"] = save
        model_params["config"] = tf.estimator.RunConfig(save_checkpoints_steps=save_checkpoints_steps)
>>>>>>> 4961356b
        classifier = estimator(**model_params)

        if validate_select == "":
            classifier.train(input_fn=lambda:train_input_fn(batch_size))
        else:
            # TODO(typhoonzero): able to config metrics by calling tf.estimators.add_metrics()
            train_hooks = []
            if verbose == 1 and TF_VERSION_2:
                train_hooks = [PrintStatusHook("train", every_n_iter=log_every_n_iter)]
            train_spec = tf.estimator.TrainSpec(input_fn=lambda:train_input_fn(batch_size), max_steps=train_max_steps, hooks=train_hooks)
            eval_hooks = []
            if verbose == 1 and TF_VERSION_2:
                eval_hooks = [PrintStatusHook("eval", every_n_iter=log_every_n_iter)]
            eval_spec = tf.estimator.EvalSpec(input_fn=lambda:validate_input_fn(batch_size), hooks=eval_hooks, start_delay_secs=eval_start_delay_secs, throttle_secs=eval_throttle_secs)
            result = tf.estimator.train_and_evaluate(classifier, train_spec, eval_spec)
            # FIXME(typhoonzero): find out why pai will have result == None
            if not is_pai:
                print(result[0])

    print("Done training")
<|MERGE_RESOLUTION|>--- conflicted
+++ resolved
@@ -40,7 +40,6 @@
     tf.logging.set_verbosity(tf.logging.ERROR)
     TF_VERSION_2 = False
 
-<<<<<<< HEAD
 # ----------------- For PAI distributed training -----------------
 if not TF_VERSION_2:
     tf.app.flags.DEFINE_integer("task_index", 0, "Worker task index")
@@ -80,13 +79,6 @@
        'task': {'type': task_type, 'index': task_index}})  
 # ----------------- For PAI distributed training -----------------
 
-=======
-# FLAGS only available for TF 1.x to support PAI TF training
-if not TF_VERSION_2:
-    tf.app.flags.DEFINE_string("tables", "", "tables info")
-    FLAGS = tf.app.flags.FLAGS
-
->>>>>>> 4961356b
 def get_dtype(type_str):
     if type_str == "float32":
         return tf.float32
@@ -186,22 +178,14 @@
         ds_mapper = functools.partial(parse_sparse_feature, feature_column_names=feature_column_names, feature_metas=feature_metas)
         return dataset.map(ds_mapper)
 
-<<<<<<< HEAD
     def pai_maxcompute_input_fn(datasetStr, num_workers=1, worker_id=0):
-=======
-    def pai_maxcompute_input_fn(datasetStr):
->>>>>>> 4961356b
         table_parts = pai_table.split(".")
         if len(table_parts) == 2:
             database, table_name = table_parts
         elif len(table_parts) == 1:
             table_name = pai_table
             driver, dsn = datasource.split("://")
-<<<<<<< HEAD
-            _, _, _, database = parseMaxComputeDSN(dsn)
-=======
             database = parseMaxComputeDSN(dsn)[-1]
->>>>>>> 4961356b
         else:
             raise ValueError("error database.table format: %s" % pai_table)
 
@@ -217,13 +201,9 @@
         selected_cols.append(label_meta["feature_name"])
         dataset = tf.data.TableRecordDataset(tables,
                                      record_defaults=record_defaults,
-<<<<<<< HEAD
                                      selected_cols=",".join(selected_cols),
                                      slice_id=worker_id,
                                      slice_count=num_workers)
-=======
-                                     selected_cols=",".join(selected_cols))
->>>>>>> 4961356b
         def tensor_to_dict(*args):
             num_features = len(feature_column_names)
             label = args[num_features]
@@ -248,11 +228,7 @@
 
     def validate_input_fn(batch_size):
         if is_pai:
-<<<<<<< HEAD
             dataset = pai_maxcompute_input_fn(validate_select, len(FLAGS.worker_hosts), FLAGS.task_index)
-=======
-            dataset = pai_maxcompute_input_fn(validate_select)
->>>>>>> 4961356b
         else:
             dataset = input_fn(validate_select)
         return dataset.batch(batch_size).cache()
@@ -284,7 +260,6 @@
                 print("%s: %s" % (k, v[-1]))
         classifier.save_weights(save, save_format="h5")
     else:
-<<<<<<< HEAD
         is_distributed = False
         # only support distributed training on PAI (TF version 1.x)
         if not TF_VERSION_2:
@@ -302,10 +277,6 @@
             model_params["model_dir"] = FLAGS.checkpointDir
         else:
             model_params["model_dir"] = save
-=======
-        model_params["model_dir"] = save
-        model_params["config"] = tf.estimator.RunConfig(save_checkpoints_steps=save_checkpoints_steps)
->>>>>>> 4961356b
         classifier = estimator(**model_params)
 
         if validate_select == "":
