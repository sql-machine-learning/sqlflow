# Copyright 2019 The SQLFlow Authors. All rights reserved.
# Licensed under the Apache License, Version 2.0 (the "License");
# you may not use this file except in compliance with the License.
# You may obtain a copy of the License at
#
# http://www.apache.org/licenses/LICENSE-2.0
#
# Unless required by applicable law or agreed to in writing, software
# distributed under the License is distributed on an "AS IS" BASIS,
# WITHOUT WARRANTIES OR CONDITIONS OF ANY KIND, either express or implied.
# See the License for the specific language governing permissions and
# limitations under the License.

import os
# Disable Tensorflow INFO and WARNING logs
os.environ['TF_CPP_MIN_LOG_LEVEL'] = '3'

import sys, json
import tensorflow as tf
import functools
import sys
import numpy as np
import copy
try:
    import sqlflow_models
except:
    pass

from sqlflow_submitter.db import connect_with_data_source, db_generator, parseMaxComputeDSN
from . import metrics

TF_VERSION_2 = True  # TODO(shendiaomo): Remove after we fully upgrade to TF2.0
# Disable Tensorflow INFO and WARNING
try:
    if tf.version.VERSION > '1':
        import logging
        tf.get_logger().setLevel(logging.ERROR)
    else:
        raise ImportError
except:
    tf.logging.set_verbosity(tf.logging.ERROR)
    TF_VERSION_2 = False

# FLAGS only available for TF 1.x to support PAI TF training
if not TF_VERSION_2:
    tf.app.flags.DEFINE_string("tables", "", "tables info")
    FLAGS = tf.app.flags.FLAGS

def get_dtype(type_str):
    if type_str == "float32":
        return tf.float32
    elif type_str == "int64":
        return tf.int64
    else:
        raise TypeError("not supported dtype: %s" % type_str)

def parse_sparse_feature(features, label, feature_column_names, feature_metas):
    features_dict = dict()
    for idx, col in enumerate(features):
        name = feature_column_names[idx]
        if feature_metas[name]["is_sparse"]:
            i, v, s = col
            features_dict[name] = tf.SparseTensor(indices=i, values=v, dense_shape=s)
        else:
            features_dict[name] = col
    return features_dict, label

if TF_VERSION_2:
    class PrintStatusHook(tf.estimator.LoggingTensorHook):
        def __init__(self, prefix="", every_n_iter=None, every_n_secs=None,
                at_end=False, formatter=None):
            super().__init__([], every_n_iter=every_n_iter, every_n_secs=every_n_secs,
                at_end=at_end, formatter=formatter)
            self.prefix = prefix

        def before_run(self, run_context):
            self._should_trigger = self._timer.should_trigger_for_step(self._iter_count)
            loss_vars = tf.compat.v1.get_collection(tf.compat.v1.GraphKeys.LOSSES)
            step_vars = tf.compat.v1.get_collection(tf.compat.v1.GraphKeys.GLOBAL_STEP)
            fetch = {"loss": loss_vars[0], "step": step_vars[0]}
            if self._should_trigger:
                return tf.estimator.SessionRunArgs(fetch)
            else:
                return None

        def _log_tensors(self, tensor_values):
            elapsed_secs, _ = self._timer.update_last_triggered_step(self._iter_count)
            stats = []
            for k in tensor_values.keys():
                stats.append("%s = %s" % (k, tensor_values[k]))
            if self.prefix == "eval":
                print("============Evaluation=============")
            print("%s: %s" % (self.prefix, ", ".join(stats)))
            if self.prefix == "eval":
                print("============Evaluation End=============")

def train(is_keras_model,
          datasource,
          estimator,
          select,
          validate_select,
          feature_columns,
          feature_column_names,
          feature_metas={},
          label_meta={},
          model_params={},
          metric_names=["Accuracy"],
          save="",
          batch_size=1,
          epochs=1,
          verbose=0,
          train_max_steps=None,
          eval_start_delay_secs=0,
          eval_throttle_secs=0,
          save_checkpoints_steps=100,
          log_every_n_iter=10,
          is_pai=False,
          pai_table=""):
    if is_keras_model:
        if verbose == 1:
            # show keras training progress
            tf.get_logger().setLevel(logging.INFO)
        elif verbose >= 2:
            tf.get_logger().setLevel(logging.DEBUG)
    else:
        if verbose >= 2:
            if TF_VERSION_2:
                tf.get_logger().setLevel(logging.INFO)
            else:
                tf.logging.set_verbosity(tf.logging.INFO)
    if not is_pai:
        conn = connect_with_data_source(datasource)
    model_params.update(feature_columns)

    def input_fn(datasetStr):
        feature_types = []
        for name in feature_column_names:
            # NOTE: vector columns like 23,21,3,2,0,0 should use shape None
            if feature_metas[name]["is_sparse"]:
                feature_types.append((tf.int64, tf.int32, tf.int64))
            else:
                feature_types.append(get_dtype(feature_metas[name]["dtype"]))

        gen = db_generator(conn.driver, conn, datasetStr, feature_column_names, label_meta["feature_name"], feature_metas)
        dataset = tf.data.Dataset.from_generator(gen, (tuple(feature_types), eval("tf.%s" % label_meta["dtype"])))
        ds_mapper = functools.partial(parse_sparse_feature, feature_column_names=feature_column_names, feature_metas=feature_metas)
        return dataset.map(ds_mapper)

    def pai_maxcompute_input_fn(datasetStr):
        table_parts = pai_table.split(".")
        if len(table_parts) == 2:
            database, table_name = table_parts
        elif len(table_parts) == 1:
            table_name = pai_table
            driver, dsn = datasource.split("://")
            database = parseMaxComputeDSN(dsn)[-1]
        else:
            raise ValueError("error database.table format: %s" % pai_table)

        tables = ["odps://%s/tables/%s" % (database, table_name)]
        record_defaults = []
        for name in feature_column_names:
            dtype = get_dtype(feature_metas[name]["dtype"])
            record_defaults.append(tf.constant(0, dtype=dtype, shape=feature_metas[name]["shape"]))
        record_defaults.append(
            tf.constant(0, get_dtype(label_meta["dtype"]), shape=label_meta["shape"]))

        selected_cols = copy.copy(feature_column_names)
        selected_cols.append(label_meta["feature_name"])
        dataset = tf.data.TableRecordDataset(tables,
                                     record_defaults=record_defaults,
                                     selected_cols=",".join(selected_cols))
        def tensor_to_dict(*args):
            num_features = len(feature_column_names)
            label = args[num_features]
            features_dict = dict()
            for idx in range(num_features):
                name = feature_column_names[idx]
                features_dict[name] = tf.reshape(args[idx], [-1])
            return features_dict, label

        return dataset.map(tensor_to_dict)

    def train_input_fn(batch_size):
        if is_pai:
            dataset = pai_maxcompute_input_fn(select)
        else:
            dataset = input_fn(select)
        # FIXME(typhoonzero): find a way to cache to local file and avoid cache lockfile already exists issue.
        dataset = dataset.shuffle(1000).batch(batch_size).cache()
        if not is_keras_model:
            dataset = dataset.repeat(epochs if epochs else 1)
        return dataset

    def validate_input_fn(batch_size):
        if is_pai:
            dataset = pai_maxcompute_input_fn(validate_select)
        else:
            dataset = input_fn(validate_select)
        return dataset.batch(batch_size).cache()

    if is_keras_model:
        if not issubclass(estimator, tf.keras.Model):
            # functional model need field_metas parameter
            model_params["field_metas"] = feature_metas
        classifier = estimator(**model_params)
        classifier_pkg = sys.modules[estimator.__module__]
        if hasattr(classifier_pkg, "eval_metrics_fn"):
            metrics_functions = classifier_pkg.eval_metrics_fn()
            metrics = []
            for key, func in metrics_functions.items():
                func.__name__ = key
                metrics.append(func)
        else:
            metrics = ["accuracy"]

        keras_metrics = metrics.get_keras_metrics(metric_names)
        classifier.compile(optimizer=classifier_pkg.optimizer(),
            loss=classifier_pkg.loss,
<<<<<<< HEAD
            metrics=keras_metrics)
=======
            metrics=metrics)
>>>>>>> 3d160a17
        if hasattr(classifier, 'sqlflow_train_loop'):
            classifier.sqlflow_train_loop(train_input_fn(batch_size))
        else:
            ds = train_input_fn(batch_size)
            if label_meta["feature_name"] != "" and validate_select != "":
                history = classifier.fit(ds,
                    epochs=epochs if epochs else classifier.default_training_epochs(),
                    validation_data=validate_input_fn(batch_size),
                    verbose=verbose)
            else:
                history = classifier.fit(ds,
                    epochs=epochs if epochs else classifier.default_training_epochs(),
                    verbose=verbose)
            train_keys = []
            val_keys = []
            for k in history.history.keys():
                if k.startswith("val_"):
                    val_keys.append(k)
                else:
                    train_keys.append(k)
            print("====== Result for training set: ======")
            for k in train_keys:
                print("%s: %s" % (k, history.history[k][-1]))
            print("====== Result for validation set: ======")
            for k in val_keys:
                print("%s: %s" % (k, history.history[k][-1]))
        classifier.save_weights(save, save_format="h5")
    else:
        model_params["model_dir"] = save
        model_params["config"] = tf.estimator.RunConfig(save_checkpoints_steps=save_checkpoints_steps)
        classifier = estimator(**model_params)

        if validate_select == "":
            classifier.train(input_fn=lambda:train_input_fn(batch_size))
        else:
            print("validation select not empty")
            # TODO(typhoonzero): able to config metrics by calling tf.estimators.add_metrics()
            if TF_VERSION_2:
                classifier = tf.estimator.add_metrics(classifier, metrics.get_tf_metrics(metric_names))
            train_hooks = []
            if verbose == 1 and TF_VERSION_2:
                train_hooks = [PrintStatusHook("train", every_n_iter=log_every_n_iter)]
            train_spec = tf.estimator.TrainSpec(input_fn=lambda:train_input_fn(batch_size), max_steps=train_max_steps, hooks=train_hooks)
            eval_hooks = []
            if verbose == 1 and TF_VERSION_2:
                eval_hooks = [PrintStatusHook("eval", every_n_iter=log_every_n_iter)]
            eval_spec = tf.estimator.EvalSpec(input_fn=lambda:validate_input_fn(batch_size), hooks=eval_hooks, start_delay_secs=eval_start_delay_secs, throttle_secs=eval_throttle_secs)
            result = tf.estimator.train_and_evaluate(classifier, train_spec, eval_spec)
            print(result)
            print(result[0])

    print("Done training")
<|MERGE_RESOLUTION|>--- conflicted
+++ resolved
@@ -217,11 +217,7 @@
         keras_metrics = metrics.get_keras_metrics(metric_names)
         classifier.compile(optimizer=classifier_pkg.optimizer(),
             loss=classifier_pkg.loss,
-<<<<<<< HEAD
             metrics=keras_metrics)
-=======
-            metrics=metrics)
->>>>>>> 3d160a17
         if hasattr(classifier, 'sqlflow_train_loop'):
             classifier.sqlflow_train_loop(train_input_fn(batch_size))
         else:
