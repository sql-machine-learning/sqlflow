--- conflicted
+++ resolved
@@ -71,10 +71,6 @@
           pai_val_table=""):
     # import custom model package
     sqlflow_submitter.import_model_def(estimator_string, globals())
-<<<<<<< HEAD
-    # globals()[model_import_name] = __import__(model_import_name)
-=======
->>>>>>> e011e161
     estimator = eval(estimator_string)
 
     if isinstance(estimator, types.FunctionType):
