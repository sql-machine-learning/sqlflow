--- conflicted
+++ resolved
@@ -138,8 +138,6 @@
                 w.write(row)
         del pred_dataset
     else:
-<<<<<<< HEAD
-=======
         if is_pai:
             model_params["model_dir"] = FLAGS.checkpointDir
         else:
@@ -177,7 +175,6 @@
 
             return dataset.map(tensor_to_dict)
 
->>>>>>> df5146d3
         def fast_input_fn(generator):
             feature_types = []
             for name in feature_column_names:
