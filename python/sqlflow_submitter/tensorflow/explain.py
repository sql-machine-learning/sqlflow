--- conflicted
+++ resolved
@@ -134,10 +134,6 @@
         return np.array(
             [p['probabilities'][-1] for p in estimator.predict(input_fn)])
 
-<<<<<<< HEAD
-    shap_values = shap.KernelExplainer(predict,
-                                       shap_dataset).shap_values(shap_dataset)
-=======
     if len(shap_dataset) > 100:
         # Reduce to 16 weighted samples to speed up
         shap_dataset_summary = shap.kmeans(shap_dataset, 16)
@@ -145,7 +141,6 @@
         shap_dataset_summary = shap_dataset
     shap_values = shap.KernelExplainer(
         predict, shap_dataset_summary).shap_values(shap_dataset, l1_reg="aic")
->>>>>>> edc9e664
     if result_table != "":
         if is_pai:
             write_shap_values(shap_values, "pai_maxcompute", None,
