#!/bin/bash
# Copyright 2020 The SQLFlow Authors. All rights reserved.
# Licensed under the Apache License, Version 2.0 (the "License");
# you may not use this file except in compliance with the License.
# You may obtain a copy of the License at
#
# http://www.apache.org/licenses/LICENSE-2.0
#
# Unless required by applicable law or agreed to in writing, software
# distributed under the License is distributed on an "AS IS" BASIS,
# WITHOUT WARRANTIES OR CONDITIONS OF ANY KIND, either express or implied.
# See the License for the specific language governing permissions and
# limitations under the License.

set -e

changed_fileext=$(git diff --name-only HEAD..develop|awk -F. '{print $NF}'|uniq)
if [[ "$changed_fileext" == "md" ]]; then
    echo "Only changed Markdown files.  No need to run unit tests."
    exit 0
fi

# Wait for the creation of file /work/mysql-inited.  The entrypoint
# of sqlflow:mysql should create this file on a bind mount of the host
# filesystem.  So, the container running this script should also bind
# mount the same host directory to /work.
while read i; do if [ "$i" = "mysql-inited" ]; then break; fi; done \
    < <(inotifywait  -e create,open --format '%f' --quiet /work --monitor)

export SQLFLOW_TEST_DB=mysql

python -c "import sqlflow_models"
python -c "import sqlflow_submitter.db"

go generate ./...
go install ./...

<<<<<<< HEAD
# -p 1 is necessary since tests in different packages are sharing the same database
# ref: https://stackoverflow.com/a/23840896
# set test timeout to 900s since travis CI may be slow to run the case TestParse
gotest -v -p 1 -timeout 900s ./...  -covermode=count -coverprofile=coverage.txt
=======
# -p 1 is necessary since tests in different packages are sharing the
# same database ref: https://stackoverflow.com/a/23840896 set test
# timeout to 900s since travis CI may be slow to run the case
# TestParse.
gotest -v -p 1 -timeout 900s ./...  -covermode=count -coverprofile=coverage.out
>>>>>>> f24f7a88

python -m unittest discover -v python "*_test.py"<|MERGE_RESOLUTION|>--- conflicted
+++ resolved
@@ -35,17 +35,9 @@
 go generate ./...
 go install ./...
 
-<<<<<<< HEAD
 # -p 1 is necessary since tests in different packages are sharing the same database
 # ref: https://stackoverflow.com/a/23840896
 # set test timeout to 900s since travis CI may be slow to run the case TestParse
 gotest -v -p 1 -timeout 900s ./...  -covermode=count -coverprofile=coverage.txt
-=======
-# -p 1 is necessary since tests in different packages are sharing the
-# same database ref: https://stackoverflow.com/a/23840896 set test
-# timeout to 900s since travis CI may be slow to run the case
-# TestParse.
-gotest -v -p 1 -timeout 900s ./...  -covermode=count -coverprofile=coverage.out
->>>>>>> f24f7a88
 
 python -m unittest discover -v python "*_test.py"