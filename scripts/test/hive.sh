#!/bin/bash
# Copyright 2020 The SQLFlow Authors. All rights reserved.
# Licensed under the Apache License, Version 2.0 (the "License");
# you may not use this file except in compliance with the License.
# You may obtain a copy of the License at
#
# http://www.apache.org/licenses/LICENSE-2.0
#
# Unless required by applicable law or agreed to in writing, software
# distributed under the License is distributed on an "AS IS" BASIS,
# WITHOUT WARRANTIES OR CONDITIONS OF ANY KIND, either express or implied.
# See the License for the specific language governing permissions and
# limitations under the License.

# Wait until hive test server is ready, port 8899
# is a status port indicates the hive server container
# is ready, see .travis.yml for the details

changed_fileext=$(git diff --name-only HEAD..develop|awk -F. '{print $NF}'|uniq)
if [[ "$changed_fileext" == "md" ]]; then
    echo "Only Markdown files changed.  No need to run unit tests."
    exit 0
fi

# Wait for Hive server to start on port 8899.
while true; do
<<<<<<< HEAD
  if curl -s http://localhost:8899 > /dev/null 2>&1; then
    break
  else
    echo "still waiting, hive server is not ready..."
    sleep 5
  fi
=======
    if curl -s http://localhost:8899 > /dev/null 2>&1; then
        break
    else
        echo "still waiting, hive server is not ready..."
        sleep 5
    fi
>>>>>>> 43296dce
done

set -e

hdfs dfs -rm -r -f hdfs://localhost:8020/sqlflow
hdfs dfs -mkdir -p hdfs://localhost:8020/sqlflow
export SQLFLOW_HIVE_LOCATION_ROOT_PATH=/sqlflow
export SQLFLOW_TEST_NAMENODE_ADDR="127.0.0.1:8020"

export SQLFLOW_TEST_DB=hive
# NOTE: we have already installed sqlflow_submitter under Python installation
# path using latest develop branch, but when testing on CI, we need to use the
# code in the current pull request.
export PYTHONPATH=$GOPATH/src/sqlflow.org/sqlflow/python

go generate ./...
go install ./...
<<<<<<< HEAD

# -p 1 is necessary since tests in different packages are sharing the same database
# ref: https://stackoverflow.com/a/23840896
gotest -timeout 1800s -p 1 -v ./...

=======
gotest -p 1 -covermode=count -coverprofile=coverage.txt -timeout 1200s  -v ./...
>>>>>>> 43296dce
python -m unittest discover -v python "db_test.py"<|MERGE_RESOLUTION|>--- conflicted
+++ resolved
@@ -24,21 +24,12 @@
 
 # Wait for Hive server to start on port 8899.
 while true; do
-<<<<<<< HEAD
-  if curl -s http://localhost:8899 > /dev/null 2>&1; then
-    break
-  else
-    echo "still waiting, hive server is not ready..."
-    sleep 5
-  fi
-=======
     if curl -s http://localhost:8899 > /dev/null 2>&1; then
         break
     else
         echo "still waiting, hive server is not ready..."
         sleep 5
     fi
->>>>>>> 43296dce
 done
 
 set -e
@@ -56,13 +47,6 @@
 
 go generate ./...
 go install ./...
-<<<<<<< HEAD
 
-# -p 1 is necessary since tests in different packages are sharing the same database
-# ref: https://stackoverflow.com/a/23840896
-gotest -timeout 1800s -p 1 -v ./...
-
-=======
-gotest -p 1 -covermode=count -coverprofile=coverage.txt -timeout 1200s  -v ./...
->>>>>>> 43296dce
+gotest -p 1 -covermode=count -coverprofile=coverage.txt -timeout 1800s  -v ./...
 python -m unittest discover -v python "db_test.py"