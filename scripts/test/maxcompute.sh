--- conflicted
+++ resolved
@@ -30,13 +30,9 @@
     exit 0
 fi
 
-<<<<<<< HEAD
 exit 1
 
-# NOTE: we have already installed sqlflow_submitter under python installation
-=======
 # NOTE: we have already installed runtime under python installation
->>>>>>> 98f25c00
 # path using latest develop branch, but when testing on CI, we need to use the
 # code in the current pull request.
 export PYTHONPATH=$GOPATH/src/sqlflow.org/sqlflow/python
