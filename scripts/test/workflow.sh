#!/bin/bash
# Copyright 2020 The SQLFlow Authors. All rights reserved.
# Licensed under the Apache License, Version 2.0 (the "License");
# you may not use this file except in compliance with the License.
# You may obtain a copy of the License at
#
# http://www.apache.org/licenses/LICENSE-2.0
#
# Unless required by applicable law or agreed to in writing, software
# distributed under the License is distributed on an "AS IS" BASIS,
# WITHOUT WARRANTIES OR CONDITIONS OF ANY KIND, either express or implied.
# See the License for the specific language governing permissions and
# limitations under the License.

set -e

changed_fileext=$(git diff --name-only HEAD..develop|awk -F. '{print $NF}'|uniq)
if [[ "$changed_fileext" == "md" ]]; then
    echo "Only Markdown files changed.  No need to run unit tests."
    exit 0
fi

docker pull docker/whalesay

export SQLFLOW_TEST=workflow
export SQLFLOW_WORKFLOW_LOGVIEW_ENDPOINT=http://localhost:8001

echo "Run Couler unit tests ..."
pip -q install -r python/couler/requirements.txt
pytest python/couler/tests


echo "Run Couler end-to-end test ..."
CHECK_INTERVAL_SECS=2

cat <<EOF > /tmp/sqlflow_couler.py
import couler.argo as couler
couler.run_container(
  image="docker/whalesay",
  command='echo "SQLFlow bridges AI and SQL engine."')
EOF

couler run --mode argo --file /tmp/sqlflow_couler.py > /tmp/sqlflow_argo.yaml

MESSAGE=$(kubectl create -f /tmp/sqlflow_argo.yaml)
WORKFLOW_NAME=$(echo "$MESSAGE" | cut -d ' ' -f 1 | cut -d '/' -f 2)
echo "Workflow name: $WORKFLOW_NAME"

TIMEOUT="true"
for _ in {1..30}; do
    STATUS=$(kubectl get wf "${WORKFLOW_NAME}" -o jsonpath='{.status.phase}')
    if [[ "$STATUS" == "Succeeded" ]]; then
        echo "Argo workflow succeeded."
        kubectl delete wf "${WORKFLOW_NAME}"
        rm -rf /tmp/sqlflow*
        TIMEOUT="false"
        break
    else
        sleep "$CHECK_INTERVAL_SECS"
    fi
done

if [[ "$TIMEOUT" == "true" ]]; then
    echo "Workflow job timeout."
    exit 1
fi


echo "Create a MySQL pod on Kubernetes ..."
kubectl create -f ./scripts/test/mysql_pod.yaml

TIMEOUT="true"
for _ in {1..30}; do
    MYSQL_POD_READY=$(kubectl get pod mysql -o jsonpath='{.status.containerStatuses[0].ready}')
    echo "Check MySQL Pod is ready ..." "${MYSQL_POD_READY}"
    if [[ "${MYSQL_POD_READY}" == "true" ]]; then
        MYSQL_POD_IP=$(kubectl get pod mysql -o jsonpath='{.status.podIP}')
        echo "MySQL pod IP: $MYSQL_POD_IP"
        export SQLFLOW_TEST_DATASOURCE="mysql://root:root@tcp(${MYSQL_POD_IP}:3306)/?maxAllowedPacket=0"

        go generate ./...
        # Refer to https://github.com/codecov/example-go for merging coverage
        # from multiple runs of tests.
<<<<<<< HEAD
        gotest -covermode=count -coverprofile=profile.out -v \
               -run TestEnd2EndWorkflow ./cmd/...
=======
        gotest -p 1 -covermode=count -coverprofile=profile.out -v \
               -run TestEnd2EndWorkflow ./go/cmd/...
>>>>>>> 957ac02b
        if [ -f profile.out ]; then
            cat profile.out > coverage.txt
            rm profile.out
        fi
<<<<<<< HEAD
        gotest -covermode=count -coverprofile=profile.out -v \
               ./pkg/workflow/argo/...
=======
        gotest -p 1 -covermode=count -coverprofile=profile.out -v \
               ./go/workflow/argo/...
>>>>>>> 957ac02b
        if [ -f profile.out ]; then
            cat profile.out >> coverage.txt
            rm profile.out
        fi

        TIMEOUT=false
        break
    else
        sleep ${CHECK_INTERVAL_SECS}
    fi
done

if [[ "$TIMEOUT" == "true" ]]; then
    echo "Launching MySQL pod timeout"
    exit 1
fi


echo "Test submitting PAI job using Argo workflow mode ..."
# shellcheck disable=SC2154
if [[ "$SQLFLOW_submitter" == "pai" ]]; then
    export SQLFLOW_TEST_DATASOURCE="maxcompute://${MAXCOMPUTE_AK}:${MAXCOMPUTE_SK}@${MAXCOMPUTE_ENDPOINT}"
<<<<<<< HEAD
    gotest -run TestEnd2EndWorkflow -v ./cmd/...
fi


echo "Run unit tests of pkg/workflow/argo ..."
gotest -v ./pkg/workflow/argo/
=======
    gotest -p 1 -run TestEnd2EndWorkflow -v ./go/cmd/...
fi


echo "Run unit tests of go/workflow/argo ..."
gotest -p 1 -v ./go/workflow/argo/
>>>>>>> 957ac02b


# TODO(yancey1989): run fluid test if tekton on SQLFlow it's ready.
# bash ./scripts/test/fluid.sh
# gotest ./cmd/... -run TestEnd2EndFluidWorkflow -v<|MERGE_RESOLUTION|>--- conflicted
+++ resolved
@@ -81,24 +81,14 @@
         go generate ./...
         # Refer to https://github.com/codecov/example-go for merging coverage
         # from multiple runs of tests.
-<<<<<<< HEAD
         gotest -covermode=count -coverprofile=profile.out -v \
-               -run TestEnd2EndWorkflow ./cmd/...
-=======
-        gotest -p 1 -covermode=count -coverprofile=profile.out -v \
                -run TestEnd2EndWorkflow ./go/cmd/...
->>>>>>> 957ac02b
         if [ -f profile.out ]; then
             cat profile.out > coverage.txt
             rm profile.out
         fi
-<<<<<<< HEAD
         gotest -covermode=count -coverprofile=profile.out -v \
-               ./pkg/workflow/argo/...
-=======
-        gotest -p 1 -covermode=count -coverprofile=profile.out -v \
                ./go/workflow/argo/...
->>>>>>> 957ac02b
         if [ -f profile.out ]; then
             cat profile.out >> coverage.txt
             rm profile.out
@@ -121,21 +111,12 @@
 # shellcheck disable=SC2154
 if [[ "$SQLFLOW_submitter" == "pai" ]]; then
     export SQLFLOW_TEST_DATASOURCE="maxcompute://${MAXCOMPUTE_AK}:${MAXCOMPUTE_SK}@${MAXCOMPUTE_ENDPOINT}"
-<<<<<<< HEAD
-    gotest -run TestEnd2EndWorkflow -v ./cmd/...
-fi
-
-
-echo "Run unit tests of pkg/workflow/argo ..."
-gotest -v ./pkg/workflow/argo/
-=======
-    gotest -p 1 -run TestEnd2EndWorkflow -v ./go/cmd/...
+    gotest -run TestEnd2EndWorkflow -v ./go/cmd/...
 fi
 
 
 echo "Run unit tests of go/workflow/argo ..."
-gotest -p 1 -v ./go/workflow/argo/
->>>>>>> 957ac02b
+gotest -v ./go/workflow/argo/
 
 
 # TODO(yancey1989): run fluid test if tekton on SQLFlow it's ready.
