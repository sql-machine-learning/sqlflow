--- conflicted
+++ resolved
@@ -31,40 +31,14 @@
 echo "Run Couler end-to-end tests ..."
 CHECK_INTERVAL_SECS=2
 
-<<<<<<< HEAD
-cat <<EOF > /tmp/sqlflow_couler.py
-=======
 function test_couler_e2e() {
 
     cat <<EOF > /tmp/sqlflow_couler.py
->>>>>>> 88c52ed5
 import couler.argo as couler
 couler.run_container(image="docker/whalesay",
                      command='echo "SQLFlow bridges AI and SQL engine."')
 EOF
 
-<<<<<<< HEAD
-couler run --mode argo --file /tmp/sqlflow_couler.py > /tmp/sqlflow_argo.yaml
-MESSAGE=$(kubectl create -f /tmp/sqlflow_argo.yaml)
-WORKFLOW_NAME=$(echo "${MESSAGE}" | cut -d ' ' -f 1 | cut -d '/' -f 2)
-echo "workflow name ${WORKFLOW_NAME}"
-
-for _ in {1..30}; do
-    WORKFLOW_STATUS=$(kubectl get wf "${WORKFLOW_NAME}" -o jsonpath='{.status.phase}')
-
-    if [[ "$WORKFLOW_STATUS" == "Succeeded" ]]; then
-        echo "Argo workflow succeeded."
-        kubectl delete wf "${WORKFLOW_NAME}"
-        rm -rf /tmp/sqlflow*
-        return 0
-    else
-        echo "Argo workflow ${WORKFLOW_NAME} ${WORKFLOW_STATUS}"
-        sleep ${CHECK_INTERVAL_SECS}
-    fi
-done
-echo "Not completed"
-exit 1
-=======
     couler run --mode argo --file /tmp/sqlflow_couler.py > /tmp/sqlflow_argo.yaml
     MESSAGE=$(kubectl create -f /tmp/sqlflow_argo.yaml)
     WORKFLOW_NAME=$(echo "${MESSAGE}" | cut -d ' ' -f 1 | cut -d '/' -f 2)
@@ -72,43 +46,46 @@
     echo WORKFLOW_NAME "${WORKFLOW_NAME}"
 
     for _ in {1..30}; do
-        WORKFLOW_STATUS=$(kubectl get wf "${WORKFLOW_NAME}" -o jsonpath='{.status.phase}')
+        STATUS=$(kubectl get wf "${WORKFLOW_NAME}" -o jsonpath='{.status.phase}')
 
-        if [[ "$WORKFLOW_STATUS" == "Succeeded" ]]; then
+        if [[ "$STATUS" == "Succeeded" ]]; then
             echo "Argo workflow succeeded."
             kubectl delete wf "${WORKFLOW_NAME}"
             rm -rf /tmp/sqlflow*
             return 0
         else
-            echo "Argo workflow ${WORKFLOW_NAME} ${WORKFLOW_STATUS}"
+            echo "Argo workflow ${WORKFLOW_NAME} ${STATUS}"
             sleep ${CHECK_INTERVAL_SECS}
         fi
     done
     echo "Run CoulerE2ETest failed, launch argo workflow timeout."
     exit 1
 }
->>>>>>> 88c52ed5
 
 ############# Run SQLFLow test with Argo Mode #############
 function test_workflow_e2e() {
     # start a SQLFlow MySQL Pod with testdata
-    kubectl run mysql --port 3306 --env="SQLFLOW_MYSQL_HOST=0.0.0.0" --env="SQLFLOW_MYSQL_PORT=3306" --image="${SQLFLOW_WORKFLOW_STEP_IMAGE}" --command -- bash /start.sh mysql
-    MYSQL_POD_NAME=$(kubectl get pod -l run=mysql -o jsonpath="{.items[0].metadata.name}")
+    kubectl run mysql --port 3306 \
+	    --env="SQLFLOW_MYSQL_HOST=0.0.0.0" \
+	    --env="SQLFLOW_MYSQL_PORT=3306" \
+	    --image="${SQLFLOW_WORKFLOW_STEP_IMAGE}" \
+	    --command -- bash /start.sh mysql
+    POD=$(kubectl get pod -l run=mysql -o jsonpath="{.items[0].metadata.name}")
 
     for _ in {1..30}
     do
-        MYSQL_POD_STATUS=$(kubectl get pod "${MYSQL_POD_NAME}" -o jsonpath='{.status.phase}')
+        MYSQL_POD_STATUS=$(kubectl get pod "$POD" -o jsonpath='{.status.phase}')
         echo "${MYSQL_POD_STATUS}"
         if [[ "${MYSQL_POD_STATUS}" == "Running" ]]; then
             echo "SQLFlow MySQL Pod running."
-            MYSQL_POD_IP=$(kubectl get pod "${MYSQL_POD_NAME}" -o jsonpath='{.status.podIP}')
+            MYSQL_POD_IP=$(kubectl get pod "$POD" -o jsonpath='{.status.podIP}')
             export SQLFLOW_TEST_DATASOURCE="mysql://root:root@tcp(${MYSQL_POD_IP}:3306)/?maxAllowedPacket=0"
             go generate ./...
             gotest ./cmd/... -run TestEnd2EndWorkflow -v
             gotest ./pkg/workflow/argo/... -v
             return 0
         else
-            echo "Wait SQLFlow MySQL Pod ${MYSQL_POD_NAME}"
+            echo "Wait SQLFlow MySQL Pod $POD"
             sleep ${CHECK_INTERVAL_SECS}
         fi
     done
@@ -122,9 +99,11 @@
 # shellcheck disable=SC2154
 # test submit pai job using argo workflow mode
 if [ "${SQLFLOW_submitter}" == "pai" ]; then
-    # TDOO(wangkuiyi): rename MAXCOMPUTE_AK to SQLFLOW_TEST_DB_MAXCOMPUTE_ASK later after rename the Travis CI env settings.
-    if ! SQLFLOW_TEST_DATASOURCE="maxcompute://${MAXCOMPUTE_AK}:${MAXCOMPUTE_SK}@${MAXCOMPUTE_ENDPOINT}" gotest ./cmd/... -run TestEnd2EndWorkflow -v
-    then
+    # TDOO(wangkuiyi): rename MAXCOMPUTE_AK to
+    # SQLFLOW_TEST_DB_MAXCOMPUTE_ASK later after rename the Travis CI
+    # env settings.
+    export SQLFLOW_TEST_DATASOURCE="maxcompute://${MAXCOMPUTE_AK}:${MAXCOMPUTE_SK}@${MAXCOMPUTE_ENDPOINT}"
+    if ! gotest ./cmd/... -run TestEnd2EndWorkflow -v; then
         echo "Run WorkflowTest on PAI failed"
     fi
 fi
