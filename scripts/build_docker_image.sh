#!/bin/bash
# Copyright 2019 The SQLFlow Authors. All rights reserved.
# Licensed under the Apache License, Version 2.0 (the "License");
# you may not use this file except in compliance with the License.
# You may obtain a copy of the License at
#
# http://www.apache.org/licenses/LICENSE-2.0
#
# Unless required by applicable law or agreed to in writing, software
# distributed under the License is distributed on an "AS IS" BASIS,
# WITHOUT WARRANTIES OR CONDITIONS OF ANY KIND, either express or implied.
# See the License for the specific language governing permissions and
# limitations under the License.


set -e

# 0. Install conda using Miniconda.
 # We use conda to (1) specify the use of a specific version of Python, currently, 3.6, and (2) to
 # canonicalize the Python pacakge installation directory, currently,
 # /miniconda/envs/sqlflow-dev/lib/python3.6/site-packages/.  SQLFlow submitter programs could
 # depend on pacakges installed in the above canocicalized pacakge directory.
 install_python3() {
  curl -sL https://repo.continuum.io/miniconda/Miniconda3-latest-Linux-x86_64.sh -o mconda-install.sh
  bash -x mconda-install.sh -b -p miniconda
  rm mconda-install.sh
  /miniconda/bin/conda create -y -q -n sqlflow-dev python=3.6 ${CONDA_ADD_PACKAGES}
  echo ". /miniconda/etc/profile.d/conda.sh" >> ~/.bashrc
  echo "source activate sqlflow-dev" >> ~/.bashrc
 }

# keras.datasets.imdb only works with numpy==1.16.1
# NOTE: shap == 0.30.1 depends on dill but not include dill as it's dependency, need to install manually
<<<<<<< HEAD
# source /miniconda/bin/activate sqlflow-dev && python -m pip install \
install_python_deps() {
  source /miniconda/bin/activate sqlflow-dev && python -m pip install \
  numpy==1.16.1 \
  tensorflow==${TENSORFLOW_VERSION} \
  mysqlclient \
  impyla \
  pyodps \
  jupyter \
  notebook==6.0.0 \
  sqlflow==0.5.0 \
  pre-commit \
  odps \
  dill \
  shap \
  xgboost==0.90 \
  ${PIP_ADD_PACKAGES}
}
=======
source /miniconda/bin/activate sqlflow-dev && python -m pip install \
numpy==1.16.1 \
tensorflow==${TENSORFLOW_VERSION} \
mysqlclient==1.4.4 \
impyla==0.16.0 \
pyodps==0.8.3 \
jupyter==1.0.0 \
notebook==6.0.0 \
sqlflow==0.5.0 \
pre-commit==1.18.3 \
dill==0.3.0 \
shap==0.30.1 \
${PIP_ADD_PACKAGES}
>>>>>>> cd1d1032

# 1. Install Go 1.11.5
install_golang() {
  wget --quiet https://dl.google.com/go/go1.11.5.linux-amd64.tar.gz
  tar -C /usr/local -xzf go1.11.5.linux-amd64.tar.gz
  rm go1.11.5.linux-amd64.tar.gz
  mkdir -p /go

  # Install Go compile tools
  go get github.com/golang/protobuf/protoc-gen-go
  mv $GOPATH/bin/protoc-gen-go /usr/local/bin/
  go get golang.org/x/lint/golint
  mv $GOPATH/bin/golint /usr/local/bin

  # Install protobuf compiler
  wget -q https://github.com/protocolbuffers/protobuf/releases/download/v3.7.1/protoc-3.7.1-linux-x86_64.zip
  unzip -qq protoc-3.7.1-linux-x86_64.zip -d /usr/local
  rm protoc-3.7.1-linux-x86_64.zip
  # Install gRPC for Java as a protobuf-compiler plugin. c.f. https://stackoverflow.com/a/53982507/724872.
  wget -q http://central.maven.org/maven2/io/grpc/protoc-gen-grpc-java/1.21.0/protoc-gen-grpc-java-1.21.0-linux-x86_64.exe
  mv protoc-gen-grpc-java-1.21.0-linux-x86_64.exe /usr/local/bin/protoc-gen-grpc-java
  chmod +x /usr/local/bin/protoc-gen-grpc-java
}

# 2. Install mysql without a password prompt
install_mysql() {
  echo 'mysql-server mysql-server/root_password password root' | debconf-set-selections
  echo 'mysql-server mysql-server/root_password_again password root' | debconf-set-selections
  apt-get install -y mysql-server
  mkdir -p /var/run/mysqld
  mkdir -p /var/lib/mysql
  chown mysql:mysql /var/run/mysqld
  chown mysql:mysql /var/lib/mysql
  mkdir -p /docker-entrypoint-initdb.d
}

# 3. Install latest sqlflow_models for testing custom models, see main_test.go:CaseTrainCustomModel
# NOTE: The sqlflow_models works well on the specific Tensorflow version,
#       we can skip installing sqlflow_models if using the older Tensorflow.
install_sqlflow_models() {
  if [ "${WITH_SQLFLOW_MODELS:-ON}" = "ON" ]; then
    git clone https://github.com/sql-machine-learning/models.git
    cd models
    bash -c "python setup.py install"
    cd ..
    rm -rf models
  fi
}

# 4. Install odpscmd for submitting alps predict job with odps udf script
# TODO(Yancey1989): using gomaxcompute instead of the odpscmd command-line tool.
install_odpscmd() {
  wget -q http://docs-aliyun.cn-hangzhou.oss.aliyun-inc.com/assets/attach/119096/cn_zh/1557995455961/odpscmd_public.zip
  unzip -qq odpscmd_public.zip -d /usr/local/odpscmd
  ln -s /usr/local/odpscmd/bin/odpscmd /usr/local/bin/odpscmd
  rm -rf odpscmd_public.zip
}

# 5. Load sqlflow Jupyter magic command automatically under /workspace. 
#    c.f. https://stackoverflow.com/a/32683001.
install_magic_command() {
  mkdir -p $IPYTHON_STARTUP
  mkdir -p /workspace
  echo 'get_ipython().magic(u"%reload_ext sqlflow.magic")' >> $IPYTHON_STARTUP/00-first.py
  echo 'get_ipython().magic(u"%autoreload 2")' >> $IPYTHON_STARTUP/00-first.py
}


# 6. install Hadoop to use as the client when writing CSV to hive tables
install_hadoop() {
  HADOOP_URL=https://archive.apache.org/dist/hadoop/common/hadoop-${HADOOP_VERSION}/hadoop-${HADOOP_VERSION}.tar.gz
  curl -fsSL "$HADOOP_URL" -o /tmp/hadoop.tar.gz
  tar -xzf /tmp/hadoop.tar.gz -C /opt/
  rm -rf /tmp/hadoop.tar.gz
  rm -rf /opt/hadoop-${HADOOP_VERSION}/share/doc
}

# 7. Install additional dependencies for ElasticDL, ElasticDL CLI, and build testing images
install_elasticdl_deps() {
  apt-get install -y docker.io sudo
  curl -Lo kubectl https://storage.googleapis.com/kubernetes-release/release/v1.14.0/bin/linux/amd64/kubectl && chmod +x kubectl && sudo mv kubectl /usr/local/bin/
  # TODO(terrytangyuan): Uncomment once ElasticDL is open sourced
  # git clone https://github.com/wangkuiyi/elasticdl.git
  # cd elasticdl
  # pip install -r elasticdl/requirements.txt
  # python setup.py install
  # docker build -t elasticdl:dev -f elasticdl/docker/Dockerfile.dev .
  # docker build -t elasticdl:ci -f elasticdl/docker/Dockerfile.ci .
  # cd ..
}

install_python3
install_python_deps
install_golang
install_mysql
install_sqlflow_models
install_odpscmd
install_magic_command
install_hadoop
install_elasticdl_deps<|MERGE_RESOLUTION|>--- conflicted
+++ resolved
@@ -31,40 +31,23 @@
 
 # keras.datasets.imdb only works with numpy==1.16.1
 # NOTE: shap == 0.30.1 depends on dill but not include dill as it's dependency, need to install manually
-<<<<<<< HEAD
 # source /miniconda/bin/activate sqlflow-dev && python -m pip install \
 install_python_deps() {
   source /miniconda/bin/activate sqlflow-dev && python -m pip install \
   numpy==1.16.1 \
   tensorflow==${TENSORFLOW_VERSION} \
-  mysqlclient \
-  impyla \
-  pyodps \
-  jupyter \
+  mysqlclient==1.4.4 \
+  impyla==0.16.0 \
+  pyodps==0.8.3 \
+  jupyter==1.0.0 \
   notebook==6.0.0 \
   sqlflow==0.5.0 \
-  pre-commit \
-  odps \
-  dill \
-  shap \
+  pre-commit==1.18.3 \
+  dill==0.3.0 \
+  shap==0.30.1 \
   xgboost==0.90 \
   ${PIP_ADD_PACKAGES}
 }
-=======
-source /miniconda/bin/activate sqlflow-dev && python -m pip install \
-numpy==1.16.1 \
-tensorflow==${TENSORFLOW_VERSION} \
-mysqlclient==1.4.4 \
-impyla==0.16.0 \
-pyodps==0.8.3 \
-jupyter==1.0.0 \
-notebook==6.0.0 \
-sqlflow==0.5.0 \
-pre-commit==1.18.3 \
-dill==0.3.0 \
-shap==0.30.1 \
-${PIP_ADD_PACKAGES}
->>>>>>> cd1d1032
 
 # 1. Install Go 1.11.5
 install_golang() {
