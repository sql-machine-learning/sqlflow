#!/bin/bash
# Copyright 2019 The SQLFlow Authors. All rights reserved.
# Licensed under the Apache License, Version 2.0 (the "License");
# you may not use this file except in compliance with the License.
# You may obtain a copy of the License at
#
# http://www.apache.org/licenses/LICENSE-2.0
#
# Unless required by applicable law or agreed to in writing, software
# distributed under the License is distributed on an "AS IS" BASIS,
# WITHOUT WARRANTIES OR CONDITIONS OF ANY KIND, either express or implied.
# See the License for the specific language governing permissions and
# limitations under the License.


set -e


# 0. Install conda using Miniconda. 
# We use conda to (1) specify the use of a specific version of Python, currently, 3.6, and (2) to
# canonicalize the Python pacakge installation directory, currently, 
# /miniconda/envs/sqlflow-dev/lib/python3.6/site-packages/.  SQLFlow submitter programs could
# depend on pacakges installed in the above canocicalized pacakge directory.
curl -sL https://repo.continuum.io/miniconda/Miniconda3-latest-Linux-x86_64.sh -o mconda-install.sh
bash -x mconda-install.sh -b -p miniconda
rm mconda-install.sh
/miniconda/bin/conda create -y -q -n sqlflow-dev python=3.6 ${CONDA_ADD_PACKAGES}
echo ". /miniconda/etc/profile.d/conda.sh" >> ~/.bashrc
echo "source activate sqlflow-dev" >> ~/.bashrc

# keras.datasets.imdb only works with numpy==1.16.1
# NOTE: shap == 0.30.1 depends on dill but not include dill as it's dependency, need to install manually
source /miniconda/bin/activate sqlflow-dev && python -m pip install \
numpy==1.16.1 \
tensorflow==${TENSORFLOW_VERSION} \
mysqlclient==1.4.4 \
impyla==0.16.0 \
pyodps==0.8.3 \
jupyter==1.0.0 \
notebook==6.0.0 \
sqlflow==0.6.0 \
pre-commit==1.18.3 \
dill==0.3.0 \
shap==0.30.1 \
${PIP_ADD_PACKAGES}

# 1. Install Go 1.11.5
wget --quiet https://dl.google.com/go/go1.11.5.linux-amd64.tar.gz
tar -C /usr/local -xzf go1.11.5.linux-amd64.tar.gz
rm go1.11.5.linux-amd64.tar.gz
mkdir -p /go

# 2. Install Go compile tools
go get github.com/golang/protobuf/protoc-gen-go
mv $GOPATH/bin/protoc-gen-go /usr/local/bin/
go get golang.org/x/lint/golint
mv $GOPATH/bin/golint /usr/local/bin

# 3. Install protobuf compiler
wget -q https://github.com/protocolbuffers/protobuf/releases/download/v3.7.1/protoc-3.7.1-linux-x86_64.zip
unzip -qq protoc-3.7.1-linux-x86_64.zip -d /usr/local
rm protoc-3.7.1-linux-x86_64.zip

# 3.1 Install gRPC for Java as a protobuf-compiler plugin. c.f. https://stackoverflow.com/a/53982507/724872.
wget -q http://central.maven.org/maven2/io/grpc/protoc-gen-grpc-java/1.21.0/protoc-gen-grpc-java-1.21.0-linux-x86_64.exe
mv protoc-gen-grpc-java-1.21.0-linux-x86_64.exe /usr/local/bin/protoc-gen-grpc-java
chmod +x /usr/local/bin/protoc-gen-grpc-java

# 4. Install mysql without a password prompt
echo 'mysql-server mysql-server/root_password password root' | debconf-set-selections
echo 'mysql-server mysql-server/root_password_again password root' | debconf-set-selections
apt-get install -y mysql-server
mkdir -p /var/run/mysqld
mkdir -p /var/lib/mysql
chown mysql:mysql /var/run/mysqld
chown mysql:mysql /var/lib/mysql
mkdir -p /docker-entrypoint-initdb.d

<<<<<<< HEAD
# 5. Build SQLFlow binaries from the current branch.
#    Then move binary file: "sqlflowserver" and "repl" to /usr/local/bin
#    Then delete contents under $GOPATH to reduce the image size.
# NOTE: During development and testing, /go will be overridden by -v.
cd /go/src/sqlflow.org/sqlflow
go generate ./...
go get -t ./...
go install -v ./...
mv $GOPATH/bin/sqlflowserver /usr/local/bin
mv $GOPATH/bin/repl /usr/local/bin
cp -r $GOPATH/src/sqlflow.org/sqlflow/python/sqlflow_submitter /miniconda/envs/sqlflow-dev/lib/python3.6/site-packages/
cd /

# 6. Install latest sqlflow_models for testing custom models, see main_test.go:CaseTrainCustomModel
# NOTE: The sqlflow_models works well on the specific Tensorflow version,
#       we can skip installing sqlflow_models if using the older Tensorflow.
if [ "${WITH_SQLFLOW_MODELS:-ON}" = "ON" ]; then
  git clone https://github.com/sql-machine-learning/models.git
  cd models
  bash -c "source activate sqlflow-dev && python setup.py install"
  cd ..
  rm -rf models
fi

# 7. Install odpscmd for submitting alps predict job with odps udf script
=======
# 5. Install odpscmd for submitting alps predict job with odps udf script
>>>>>>> 9dac3f47
# TODO(Yancey1989): using gomaxcompute instead of the odpscmd command-line tool.
wget -q http://docs-aliyun.cn-hangzhou.oss.aliyun-inc.com/assets/attach/119096/cn_zh/1557995455961/odpscmd_public.zip
unzip -qq odpscmd_public.zip -d /usr/local/odpscmd
ln -s /usr/local/odpscmd/bin/odpscmd /usr/local/bin/odpscmd
rm -rf odpscmd_public.zip

# 6. Load sqlflow Jupyter magic command automatically. c.f. https://stackoverflow.com/a/32683001.
mkdir -p $IPYTHON_STARTUP
mkdir -p /workspace
echo 'get_ipython().magic(u"%reload_ext sqlflow.magic")' >> $IPYTHON_STARTUP/00-first.py
echo 'get_ipython().magic(u"%autoreload 2")' >> $IPYTHON_STARTUP/00-first.py

# 7. install xgboost
pip install xgboost==0.90
# Re-enable this after Ant-XGBoost is ready.
# pip install xgboost-launcher==0.0.4

# 8. install Hadoop to use as the client when writing CSV to hive tables
HADOOP_URL=https://archive.apache.org/dist/hadoop/common/hadoop-${HADOOP_VERSION}/hadoop-${HADOOP_VERSION}.tar.gz
curl -fsSL "$HADOOP_URL" -o /tmp/hadoop.tar.gz
tar -xzf /tmp/hadoop.tar.gz -C /opt/
rm -rf /tmp/hadoop.tar.gz
rm -rf /opt/hadoop-${HADOOP_VERSION}/share/doc

# 9. Install additional dependencies for ElasticDL, ElasticDL CLI, and build testing images
apt-get install -y docker.io sudo
curl -Lo kubectl https://storage.googleapis.com/kubernetes-release/release/v1.14.0/bin/linux/amd64/kubectl && chmod +x kubectl && sudo mv kubectl /usr/local/bin/
# TODO(terrytangyuan): Uncomment once ElasticDL is open sourced
# git clone https://github.com/wangkuiyi/elasticdl.git
# cd elasticdl
# pip install -r elasticdl/requirements.txt
# python setup.py install
# docker build -t elasticdl:dev -f elasticdl/docker/Dockerfile.dev .
# docker build -t elasticdl:ci -f elasticdl/docker/Dockerfile.ci .
# cd ..<|MERGE_RESOLUTION|>--- conflicted
+++ resolved
@@ -76,35 +76,7 @@
 chown mysql:mysql /var/lib/mysql
 mkdir -p /docker-entrypoint-initdb.d
 
-<<<<<<< HEAD
-# 5. Build SQLFlow binaries from the current branch.
-#    Then move binary file: "sqlflowserver" and "repl" to /usr/local/bin
-#    Then delete contents under $GOPATH to reduce the image size.
-# NOTE: During development and testing, /go will be overridden by -v.
-cd /go/src/sqlflow.org/sqlflow
-go generate ./...
-go get -t ./...
-go install -v ./...
-mv $GOPATH/bin/sqlflowserver /usr/local/bin
-mv $GOPATH/bin/repl /usr/local/bin
-cp -r $GOPATH/src/sqlflow.org/sqlflow/python/sqlflow_submitter /miniconda/envs/sqlflow-dev/lib/python3.6/site-packages/
-cd /
-
-# 6. Install latest sqlflow_models for testing custom models, see main_test.go:CaseTrainCustomModel
-# NOTE: The sqlflow_models works well on the specific Tensorflow version,
-#       we can skip installing sqlflow_models if using the older Tensorflow.
-if [ "${WITH_SQLFLOW_MODELS:-ON}" = "ON" ]; then
-  git clone https://github.com/sql-machine-learning/models.git
-  cd models
-  bash -c "source activate sqlflow-dev && python setup.py install"
-  cd ..
-  rm -rf models
-fi
-
-# 7. Install odpscmd for submitting alps predict job with odps udf script
-=======
 # 5. Install odpscmd for submitting alps predict job with odps udf script
->>>>>>> 9dac3f47
 # TODO(Yancey1989): using gomaxcompute instead of the odpscmd command-line tool.
 wget -q http://docs-aliyun.cn-hangzhou.oss.aliyun-inc.com/assets/attach/119096/cn_zh/1557995455961/odpscmd_public.zip
 unzip -qq odpscmd_public.zip -d /usr/local/odpscmd
