#!/bin/bash
# Copyright 2019 The SQLFlow Authors. All rights reserved.
# Licensed under the Apache License, Version 2.0 (the "License");
# you may not use this file except in compliance with the License.
# You may obtain a copy of the License at
#
# http://www.apache.org/licenses/LICENSE-2.0
#
# Unless required by applicable law or agreed to in writing, software
# distributed under the License is distributed on an "AS IS" BASIS,
# WITHOUT WARRANTIES OR CONDITIONS OF ANY KIND, either express or implied.
# See the License for the specific language governing permissions and
# limitations under the License.

set -e

export SQLFLOW_TEST=workflow
############# Run Couler unit tests #############
pip install -r python/couler/requirements.txt

pytest python/couler/tests


############# Run Couler e2e test #############
CHECK_INTERVAL_SECS=2

function test_couler() {

    cat <<EOF > /tmp/sqlflow_couler.py
import couler.argo as couler
couler.run_container(image="docker/whalesay", command='echo "SQLFlow bridges AI and SQL engine."')
EOF

    couler run --mode argo --file /tmp/sqlflow_couler.py > /tmp/sqlflow_argo.yaml
    MESSAGE=$(kubectl create -f /tmp/sqlflow_argo.yaml)
    WORKFLOW_NAME=$(echo ${MESSAGE} | cut -d ' ' -f 1 | cut -d '/' -f 2)

    echo WORKFLOW_NAME ${WORKFLOW_NAME}

    for i in {1..30}; do
        WORKFLOW_STATUS=$(kubectl get wf ${WORKFLOW_NAME} -o jsonpath='{.status.phase}')

        if [[ "$WORKFLOW_STATUS" == "Succeeded" ]]; then
            echo "Argo workflow succeeded."
            kubectl delete wf ${WORKFLOW_NAME}
            rm -rf /tmp/sqlflow*
            return 0
        else
            echo "Argo workflow ${WORKFLOW_NAME} ${WORKFLOW_STATUS}"
            sleep ${CHECK_INTERVAL_SECS}
        fi
    done
    return 1
}

function check_ret() {
    ret=$1
    message=$2
    echo $ret $message
    if [[ "$ret" != "0" ]]; then
        echo $message
        exit 1
    fi
}

test_couler
check_ret $? "Test Couler failed"

############# Run SQLFLow test with Argo Mode #############
function test_workflow() {
    # start a SQLFlow MySQL Pod with testdata
    kubectl run mysql --port 3306 --env="SQLFLOW_MYSQL_HOST=0.0.0.0" --env="SQLFLOW_MYSQL_PORT=3306" --image=sqlflow:submitter --command -- bash /start.sh mysql
    MYSQL_POD_NAME=$(kubectl get pod -l run=mysql -o jsonpath="{.items[0].metadata.name}")

    for i in {1..30}
    do
        MYSQL_POD_STATUS=$(kubectl get pod ${MYSQL_POD_NAME} -o jsonpath='{.status.phase}')
        echo ${MYSQL_POD_STATUS}
        if [[ "${MYSQL_POD_STATUS}" == "Running" ]]; then
            echo "SQLFlow MySQL Pod running."
            MYSQL_POD_IP=$(kubectl get pod ${MYSQL_POD_NAME} -o jsonpath='{.status.podIP}')
            go generate ./...
            SQLFLOW_TEST_DATASOURCE="mysql://root:root@tcp(${MYSQL_POD_IP}:3306)/?maxAllowedPacket=0" go test ./cmd/... -run TestEnd2EndMySQLWorkflow -v
            return 0
        else
            echo "Wait SQLFlow MySQL Pod ${MYSQL_POD_NAME}"
            sleep ${CHECK_INTERVAL_SECS}
        fi
    done
    echo "Launch SQLFlow MySQL Pod times out"
    return 1
}

test_workflow
check_ret $? "Test SQLFLow workflow failed"

<<<<<<< HEAD
# test submit pai job using argo workflow mode
if [ $SQLFLOW_submitter == "pai" ]; then
    SQLFLOW_submitter=pai SQLFLOW_TEST_DATASOURCE="maxcompute://${MAXCOMPUTE_AK}:${MAXCOMPUTE_SK}@${MAXCOMPUTE_ENDPOINT}" go test ./cmd/... -run TestEnd2EndMySQLWorkflow -v
    check_ret $? "Test SQLFLow workflow failed"
fi

go test -v ./pkg/workflow/
=======
go test -v ./pkg/argo/
>>>>>>> 9d64323b
<|MERGE_RESOLUTION|>--- conflicted
+++ resolved
@@ -94,14 +94,10 @@
 test_workflow
 check_ret $? "Test SQLFLow workflow failed"
 
-<<<<<<< HEAD
 # test submit pai job using argo workflow mode
 if [ $SQLFLOW_submitter == "pai" ]; then
     SQLFLOW_submitter=pai SQLFLOW_TEST_DATASOURCE="maxcompute://${MAXCOMPUTE_AK}:${MAXCOMPUTE_SK}@${MAXCOMPUTE_ENDPOINT}" go test ./cmd/... -run TestEnd2EndMySQLWorkflow -v
     check_ret $? "Test SQLFLow workflow failed"
 fi
 
-go test -v ./pkg/workflow/
-=======
-go test -v ./pkg/argo/
->>>>>>> 9d64323b
+go test -v ./pkg/argo/