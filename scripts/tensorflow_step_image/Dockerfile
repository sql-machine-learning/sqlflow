--- conflicted
+++ resolved
@@ -24,22 +24,7 @@
 apt-get install -y tzdata > /dev/null && \
 dpkg-reconfigure --frontend noninteractive tzdata
 
-# install python
-RUN apt-get install -y build-essential curl > /dev/null
-
-<<<<<<< HEAD
-RUN curl -sL https://repo.continuum.io/miniconda/Miniconda3-latest-Linux-x86_64.sh -o mconda-install.sh && \
-bash mconda-install.sh -b -p miniconda && \
-rm mconda-install.sh
-
-RUN /miniconda/bin/conda create -y -q -n sqlflow-dev python=3.6 && \
-echo ". /miniconda/etc/profile.d/conda.sh" >> ~/.bashrc && \
-echo "source activate sqlflow-dev" >> ~/.bashrc
-
-RUN apt-get install -y libmysqlclient-dev > /dev/null
-=======
-RUN apt-get install -y libmysqlclient-dev
->>>>>>> 53bb60d8
+RUN apt-get install -y build-essential libmysqlclient-dev > /dev/null
 
 RUN apt-get install python3 python3-pip
 RUN ln -s /usr/bin/python3 /usr/bin/python
