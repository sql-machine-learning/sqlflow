--- conflicted
+++ resolved
@@ -71,13 +71,9 @@
     git clone https://github.com/sql-machine-learning/models
 fi
 cd models
-<<<<<<< HEAD
-git checkout 26ba78f7dbe9f55a53193ca68a47a528fe5e6977
-=======
 git checkout master # The residual local repo might not be on a branch.
 git pull  # Pull the most recent commits, which might include the one we want.
-git checkout 07a75db
->>>>>>> fa6357df
+git checkout 26ba78f7dbe9f55a53193ca68a47a528fe5e6977
 python setup.py bdist_wheel -q --dist-dir $SQLFLOW_BIN > /dev/null
 
 echo "Convert tutorials from Markdown to IPython notebooks ..."
