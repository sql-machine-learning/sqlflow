FROM ubuntu:18.04 as base

ARG FIND_FASTED_MIRROR=true

# This script assume we are at sqlflow root directory and the directory is already built by sqlflow:dev
# The default source archive.ubuntu.com is busy and slow. We use the following source makes docker build running faster.
COPY docker/dev/find_fastest_resources.sh /usr/local/bin/find_fastest_resources.sh

ENV DEBIAN_FRONTEND=noninteractive
RUN /bin/bash -c 'if [ "$FIND_FASTED_MIRROR" == "true" ]; then source find_fastest_resources.sh \
  && echo "Choose the fastest APT source ..." \
  && choose_fastest_apt_source \
  && echo "Choose the fastest PIP source ..." \
  && choose_fastest_pip_source; fi' && \
  apt-get update && \
<<<<<<< HEAD
  apt-get -qq install -y --no-install-recommends openjdk-8-jre-headless python3 libmysqlclient20 python3-idna libgomp1 python3-setuptools python3-pip glpk-utils && \
=======
  apt-get -qq install -y --no-install-recommends openjdk-8-jre-headless python3 libmysqlclient20 python3-idna libgomp1 python3-setuptools python3-pip build-essential python3-dev && \
>>>>>>> 6123adf7
  ln -sf /usr/share/zoneinfo/Etc/UTC /etc/localtime && \
  apt-get install -y tzdata > /dev/null && \
  dpkg-reconfigure --frontend noninteractive tzdata && \
  ln -s /usr/bin/python3 /usr/bin/python && \
  ln -s /usr/bin/pip3 /usr/bin/pip && \
  pip install --upgrade pip

# Build python wheels in sub stage so we can 
# keep the outcome and discard the build tool-chain
FROM base as builder
RUN mkdir /install
WORKDIR /install

ENV PATH="${PATH}:/install/bin"
ENV DEBIAN_FRONTEND=noninteractive
RUN apt-get update && \
  apt-get -qq install -y wget unzip libmysqlclient-dev && \
  wget -q http://docs-aliyun.cn-hangzhou.oss.aliyun-inc.com/assets/attach/119096/cn_zh/1557995455961/odpscmd_public.zip && \
  mkdir -p /install/local/odpscmd && \
  unzip -qq odpscmd_public.zip -d /install/local/odpscmd && \
  rm -rf odpscmd_public.zip

RUN wget -q https://sqlflow-models.oss-cn-zhangjiakou.aliyuncs.com/baron-lin64.zip && \
    unzip -qq baron-lin64.zip -d /install && \
    mv /install/baron-lin64/baron /usr/bin && \
    rm -rf /install/baron-lin64 && \
    rm -rf baron-lin64.zip

ADD build/sqlflow_models-0.0.1-py3-none-any.whl /
RUN bash -c 'pip install --no-cache-dir --prefix=/install \
    /sqlflow_models-0.0.1-py3-none-any.whl \
    six==1.15.0 \
    mysqlclient==1.4.4 \
    impyla==0.16.0 \
    pyodps==0.8.3 \
    oss2==2.9.0 \
    xgboost==0.90 \
    plotille==3.7 \
    seaborn==0.9.0 \
    dill==0.3.0 \
    sklearn2pmml==0.56.0 \
    shap==0.30.1 \
    PyUtilib==5.8.0 \
    pyomo==5.6.9'

RUN py3clean /install /usr/lib/python3.6

# Copy last stage's output, mostly python libs, to /usr
FROM base
COPY --from=builder /install /usr/

ADD build/step /usr/bin/
ADD build/*.jar /opt/sqlflow/parser/
ADD python/runtime /opt/sqlflow/python/runtime/
ADD python/symbol_extractor.py /opt/sqlflow/python/
ADD python/plotille_text_backend.py /opt/sqlflow/python/


ENV PATH "${PATH}:/usr/local/odpscmd/bin"
ENV PYTHONPATH "${PYTHONPATH}:/usr/lib/python3.6/site-packages:/opt/sqlflow/python"
<|MERGE_RESOLUTION|>--- conflicted
+++ resolved
@@ -13,11 +13,7 @@
   && echo "Choose the fastest PIP source ..." \
   && choose_fastest_pip_source; fi' && \
   apt-get update && \
-<<<<<<< HEAD
-  apt-get -qq install -y --no-install-recommends openjdk-8-jre-headless python3 libmysqlclient20 python3-idna libgomp1 python3-setuptools python3-pip glpk-utils && \
-=======
-  apt-get -qq install -y --no-install-recommends openjdk-8-jre-headless python3 libmysqlclient20 python3-idna libgomp1 python3-setuptools python3-pip build-essential python3-dev && \
->>>>>>> 6123adf7
+  apt-get -qq install -y --no-install-recommends openjdk-8-jre-headless python3 libmysqlclient20 python3-idna libgomp1 python3-setuptools python3-pip build-essential python3-dev glpk-utils && \
   ln -sf /usr/share/zoneinfo/Etc/UTC /etc/localtime && \
   apt-get install -y tzdata > /dev/null && \
   dpkg-reconfigure --frontend noninteractive tzdata && \
