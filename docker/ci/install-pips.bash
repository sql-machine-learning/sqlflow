#!/bin/bash

# Copyright 2020 The SQLFlow Authors. All rights reserved.
# Licensed under the Apache License, Version 2.0 (the "License");
# you may not use this file except in compliance with the License.
# You may obtain a copy of the License at
#
# http://www.apache.org/licenses/LICENSE-2.0
#
# Unless required by applicable law or agreed to in writing, software
# distributed under the License is distributed on an "AS IS" BASIS,
# WITHOUT WARRANTIES OR CONDITIONS OF ANY KIND, either express or implied.
# See the License for the specific language governing permissions and
# limitations under the License.

set -e

# keras.datasets.imdb only works with numpy==1.16.1
# NOTE: shap == 0.30.1 depends on dill but not include dill as it's dependency,
#       need to install manually.
# NOTE: mysqlclient depends on apt package mysqlclient from install-mysql.bash.
pip install --quiet \
    numpy==1.16.2 \
    tensorflow==2.0.1 \
    impyla==0.16.0 \
    pyodps==0.8.3 \
    dill==0.3.0 \
    shap==0.30.1 \
    xgboost==0.90 \
    oss2==2.9.0 \
    plotille==3.7 \
    seaborn==0.9.0 \
<<<<<<< HEAD
    scikit-learn==0.23.0 \
    sklearn2pmml==0.56.0
=======
    scikit-learn==0.21.0
>>>>>>> c1737546
<|MERGE_RESOLUTION|>--- conflicted
+++ resolved
@@ -30,9 +30,5 @@
     oss2==2.9.0 \
     plotille==3.7 \
     seaborn==0.9.0 \
-<<<<<<< HEAD
-    scikit-learn==0.23.0 \
-    sklearn2pmml==0.56.0
-=======
-    scikit-learn==0.21.0
->>>>>>> c1737546
+    scikit-learn==0.21.0 \
+    sklearn2pmml==0.56.0