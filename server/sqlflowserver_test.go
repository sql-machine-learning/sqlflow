--- conflicted
+++ resolved
@@ -20,7 +20,6 @@
 	"log"
 	"net"
 	"os"
-	"strings"
 	"testing"
 	"time"
 
@@ -36,19 +35,12 @@
 )
 
 const (
-<<<<<<< HEAD
 	testErrorSQL               = "ERROR ..."
 	testQuerySQL               = "SELECT * FROM some_table;"
 	testExecuteSQL             = "INSERT INTO some_table VALUES (1,2,3,4);"
 	testExtendedSQL            = "SELECT * FROM some_table TRAIN SomeModel;"
 	testExtendedSQLNoSemicolon = "SELECT * FROM some_table TRAIN SomeModel"
-=======
-	testErrorSQL             = "ERROR ..."
-	testQuerySQL             = "SELECT ..."
-	testExecuteSQL           = "INSERT ..."
-	testExtendedSQL          = "SELECT ... TRAIN ..."
-	testExtendedSQLWithSpace = "SELECT ... TRAIN ...; \n\t"
->>>>>>> 098093c9
+	testExtendedSQLWithSpace   = "SELECT * FROM some_table TRAIN SomeModel; \n\t"
 )
 
 var testServerAddress string
@@ -57,8 +49,6 @@
 	rd, wr := sf.Pipe()
 	go func() {
 		defer wr.Close()
-		// the server may automatically add a trailing ";", remove it
-		sql = strings.Trim(sql, ";")
 		switch sql {
 		case testErrorSQL:
 			wr.Write(fmt.Errorf("run error: %v", testErrorSQL))
@@ -73,7 +63,7 @@
 			wr.Write([]interface{}{time.Now(), nil})
 		case testExecuteSQL:
 			wr.Write("success; 0 rows affected")
-		case testExtendedSQL:
+		case testExtendedSQL, testExtendedSQLNoSemicolon, testExtendedSQLWithSpace:
 			wr.Write("log 0")
 			wr.Write("log 1")
 		default:
@@ -134,13 +124,8 @@
 	_, err = stream.Recv()
 	a.Equal(status.Error(codes.Unknown, "Lex: Unknown problem ..."), err)
 
-<<<<<<< HEAD
-	for _, s := range []string{testQuerySQL, testExecuteSQL, testExtendedSQL, testExtendedSQLNoSemicolon} {
-=======
-	testMultipleSQL := fmt.Sprintf("%s; %s", testQuerySQL, testExtendedSQL)
-
-	for _, s := range []string{testQuerySQL, testExecuteSQL, testExtendedSQL, testExtendedSQLWithSpace, testMultipleSQL} {
->>>>>>> 098093c9
+	testMultipleSQL := fmt.Sprintf("%s %s", testQuerySQL, testExtendedSQL)
+	for _, s := range []string{testQuerySQL, testExecuteSQL, testExtendedSQL, testExtendedSQLWithSpace, testExtendedSQLNoSemicolon, testMultipleSQL} {
 		stream, err := c.Run(ctx, &pb.Request{Sql: s})
 		a.NoError(err)
 		for {
