--- conflicted
+++ resolved
@@ -105,14 +105,9 @@
     - $TRAVIS_BUILD_DIR/scripts/travis/setup_minikube.sh
     # Configure environment to use minikube’s Docker daemon.
     - eval $(sudo minikube docker-env)
-<<<<<<< HEAD
-    - docker run --rm -d -p 3306:3306 --name mysql_server
-      -v $TRAVIS_BUILD_DIR:/work sqlflow:mysql
     # Bind mount $HOME/.kube into the container, so that test/workflow.sh
     # running in the container can call kubectl to submit jobs to the minikube
     # cluster.
-=======
->>>>>>> 30329102
     - docker run --rm --net=host
       -e SQLFLOW_WORKFLOW_STEP_IMAGE=sqlflow:ci
       -v /var/run/docker.sock:/var/run/docker.sock
