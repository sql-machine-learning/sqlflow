language: go


# SQLFlow uses sqlflow.org/sqlflow as vanity import path. TravisCI
# supports it via go_import_path.  Ref:
# https://docs.travis-ci.com/user/languages/go/#go-import-path
go_import_path: sqlflow.org/sqlflow
go:
- 1.13.x
branches:
  only:
  - gh-pages
  - develop
  - "/release-*/"
  - "/^v\\d+\\.\\d+(\\.\\d+)?(-\\S*)?$/"
service:
- docker


# Note(tony): Update to newer version of Docker to allow
# Dockerfile being outside of the context directory
# https://github.com/docker/compose/issues/4926#issuecomment-370501452
addons:
  apt:
    packages:
    - docker-ce
install:

# Note(tony): TravisCI's native `go get ${gobuild_args} ./...` failed with
# `/usr/bin/ld: final link failed: Bad value`, the cause is the system linker
# being not up to date: https://github.com/golang/go/issues/15038
# So I decided to skip install, and go get inside SQLFlow devbox Docker image
# Ref build: https://travis-ci.com/sql-machine-learning/sqlflow/builds/107870583
- echo "skip install"
jobs:
  include:
  - stage: BuildAndTest
    script:
    - set -e
    - $TRAVIS_BUILD_DIR/scripts/travis/build.sh
    - docker run --rm -it -v $TRAVIS_BUILD_DIR:/work -w /work sqlflow:dev
      pre-commit run -a --show-diff-on-failure
<<<<<<< HEAD
  - os: osx
    scripts:
    - uname -a
    - $TRAVIS_BUILD_DIR/scripts/travis/deploy_cli_macos.sh
  - stage: Unitests
    # env is just used for displaying the job type in travis web page
    env: SQLFLOW_TEST_DB=mysql
=======
  - env: SQLFLOW_TEST_DB=mysql
>>>>>>> 4e5b2399
    script:
    - set -e
    - $TRAVIS_BUILD_DIR/scripts/travis/build.sh
    - docker run --rm -v $TRAVIS_BUILD_DIR:/work -w /work sqlflow:ci
      scripts/test/units.sh
    - docker run --rm -v $TRAVIS_BUILD_DIR:/work -w /work sqlflow:ci
      scripts/upload_coveralls.sh
  - env: SQLFLOW_TEST_DB=hive # run more parallel tests in the same stage:
    script:
    - set -e
    - $TRAVIS_BUILD_DIR/scripts/travis/build.sh
    - docker pull sqlflow/gohive:dev
    - docker run -d --name=hive sqlflow/gohive:dev python3 -m http.server 8899
    - docker run --rm -it --net=container:hive
      -v $TRAVIS_BUILD_DIR:/work -w /work
      -v $GOPATH:/root/go
      sqlflow:ci scripts/test/hive.sh
  - env: SQLFLOW_TEST_DB=maxcompute
    script:
    - set -e
    - $TRAVIS_BUILD_DIR/scripts/travis/build.sh
    - $TRAVIS_BUILD_DIR/scripts/travis/setup_minikube.sh
    - docker run --rm --net=host
      -v /var/run/docker.sock:/var/run/docker.sock
      -v $HOME/.kube:/root/.kube
      -v /home/$USER/.minikube/:/home/$USER/.minikube/
      -v $TRAVIS_BUILD_DIR:/work -w /work
      sqlflow:ci scripts/test/ipython.sh
    - docker run --rm --net=host
      -e SQLFLOW_TEST_DB_MAXCOMPUTE_AK=$MAXCOMPUTE_AK
      -e SQLFLOW_TEST_DB_MAXCOMPUTE_SK=$MAXCOMPUTE_SK
      -v /var/run/docker.sock:/var/run/docker.sock
      -v $HOME/.kube:/root/.kube
      -v /home/$USER/.minikube/:/home/$USER/.minikube/
      -v $TRAVIS_BUILD_DIR:/work -w /work
      sqlflow:ci scripts/test/maxcompute.sh
  - env: SQLFLOW_TEST=java
    script:
    - set -e
    - $TRAVIS_BUILD_DIR/scripts/travis/build.sh
    - docker run --rm
      -v $TRAVIS_BUILD_DIR:/work -w /work
      sqlflow:ci scripts/test/java.sh
  - env: SQLFLOW_TEST=workflow
    script:
    - set -e
    - $TRAVIS_BUILD_DIR/scripts/travis/setup_minikube.sh
    - eval $(sudo minikube docker-env)
    - $TRAVIS_BUILD_DIR/scripts/travis/build.sh
    - docker tag sqlflow:ci sqlflow:submitter
    - docker run --rm --net=host
      -e SQLFLOW_WORKFLOW_STEP_IMAGE=sqlflow:submitter
      -v /var/run/docker.sock:/var/run/docker.sock
      -v $HOME/.kube:/root/.kube
      -v /home/$USER/.minikube/:/home/$USER/.minikube/
      -v $TRAVIS_BUILD_DIR:/work -w /work
      sqlflow:ci scripts/test/workflow.sh
  - stage: Deploy
    script:
    - $TRAVIS_BUILD_DIR/scripts/travis/deploy.sh # Push only after PR merging.<|MERGE_RESOLUTION|>--- conflicted
+++ resolved
@@ -40,17 +40,10 @@
     - $TRAVIS_BUILD_DIR/scripts/travis/build.sh
     - docker run --rm -it -v $TRAVIS_BUILD_DIR:/work -w /work sqlflow:dev
       pre-commit run -a --show-diff-on-failure
-<<<<<<< HEAD
   - os: osx
     scripts:
-    - uname -a
     - $TRAVIS_BUILD_DIR/scripts/travis/deploy_cli_macos.sh
-  - stage: Unitests
-    # env is just used for displaying the job type in travis web page
-    env: SQLFLOW_TEST_DB=mysql
-=======
   - env: SQLFLOW_TEST_DB=mysql
->>>>>>> 4e5b2399
     script:
     - set -e
     - $TRAVIS_BUILD_DIR/scripts/travis/build.sh
