language: go
branches:
  only:
  - gh-pages
  - "/.*/"
service:
- docker
addons:
  apt:
    packages:
    - docker-ce
install:
<<<<<<< HEAD
- echo "skip install"
script:
- ls -lah
- docker build -t sqlflow:dev -f Dockerfile.dev .
- docker run --rm -v $GOPATH/src:/go/src -w /go/src/github.com/sql-machine-learning/sqlflow
  sqlflow:dev pre-commit run -a
- docker run --rm -v $GOPATH/src:/go/src -w /go/src/github.com/sql-machine-learning/sqlflow
  sqlflow:dev bash scripts/test.sh
=======
  # Note(tony): TravisCI's native `go get ${gobuild_args} ./...` failed with
  # `/usr/bin/ld: final link failed: Bad value`, the cause is the system linker
  # being not up to date: https://github.com/golang/go/issues/15038
  # So I decided to skip install, and go get inside sqlflow:dev image
  # Ref build: https://travis-ci.com/sql-machine-learning/sqlflow/builds/107870583
  - echo "skip install"

# NOTE: mount all $GOPATH into container, then after build and test,
# $GOPATH/bin will have expected binaries.
script:
  - set -e
  - ls -lah
  - docker build -t sqlflow:dev -f Dockerfile.dev .
  - docker run --rm -v $GOPATH/src:/go/src -w /go/src/github.com/sql-machine-learning/sqlflow sqlflow:dev pre-commit run -a
  - docker run --rm -v $GOPATH:/go -w /go/src/github.com/sql-machine-learning/sqlflow sqlflow:dev bash scripts/test.sh
  - docker run --rm -v $GOPATH:/go -w /go/src/github.com/sql-machine-learning/sqlflow sqlflow/gohive:dev bash scripts/test_hive.sh

>>>>>>> 016e0d06
deploy:
  skip_cleanup: true
  provider: script
  script: bash scripts/deploy.sh
  on:
    branch: develop
env:
  global:
    secure: HbrAt7fBwVC+1W+jbJ03MU3xSefeeQL9BrPFH8xDKkOjA4DfvrfHNhvszyiacxZnW9MhSHTk3KEJgSAB/wOHSNmSwvTvUx+ywewqW1FR6R8Wib0QmryQnC5mHKwro0sXwKbrjd05Qob/0noFwVXZ+9M86lUAsh5tE31quywVi0JDycBXBFwCA4qJHJXTmAJYCXv95JmMZf3OCr541o1oK/kRfpZD24M2gvcBf2f08e+mCBje09HhjDyvBA3Z+6dylMRius/wDU53wBOgyyZo5dFjCWGIvgUQ2PfxzNuy6mOgnUD72W+MAjHLh54AvK2I5qzJBxGMVocXMbTLEcuf5KYchEWSyUTjdfrRAa15kesVzO89YkaF/+ZnRGN4Sl9Ko4Wn2K0l/2ST8JflN9Y+1K4aSnSl3TTGaWHBP5PVVuy+tjuuJD7BPbzbwB2KmL/QbFaFgIchjJIeIh4u544WhRb5XMriw3O4s5t4LESbZlMpBwPAJ+rcfPy+QzRADq4zNMVLGTjS+CnUtw6RxwWWfdczIqM1Waam9FIRUnPYu6xNp6lFLuq4d/qwhsl/WCyjCMbsJ//9mT24teGObThSRm48EBB1iF58tqSC24xPXnlt6LofMSBD2C5p2TgpohVltL1bsRfYtEuqS8SA7wch12NOt9B0kh87I3IP2qds0Zc=<|MERGE_RESOLUTION|>--- conflicted
+++ resolved
@@ -10,16 +10,6 @@
     packages:
     - docker-ce
 install:
-<<<<<<< HEAD
-- echo "skip install"
-script:
-- ls -lah
-- docker build -t sqlflow:dev -f Dockerfile.dev .
-- docker run --rm -v $GOPATH/src:/go/src -w /go/src/github.com/sql-machine-learning/sqlflow
-  sqlflow:dev pre-commit run -a
-- docker run --rm -v $GOPATH/src:/go/src -w /go/src/github.com/sql-machine-learning/sqlflow
-  sqlflow:dev bash scripts/test.sh
-=======
   # Note(tony): TravisCI's native `go get ${gobuild_args} ./...` failed with
   # `/usr/bin/ld: final link failed: Bad value`, the cause is the system linker
   # being not up to date: https://github.com/golang/go/issues/15038
@@ -37,7 +27,6 @@
   - docker run --rm -v $GOPATH:/go -w /go/src/github.com/sql-machine-learning/sqlflow sqlflow:dev bash scripts/test.sh
   - docker run --rm -v $GOPATH:/go -w /go/src/github.com/sql-machine-learning/sqlflow sqlflow/gohive:dev bash scripts/test_hive.sh
 
->>>>>>> 016e0d06
 deploy:
   skip_cleanup: true
   provider: script
