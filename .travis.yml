--- conflicted
+++ resolved
@@ -49,30 +49,16 @@
     - docker build -t sqlflow:mysql -f docker/mysql/Dockerfile .
     # Build sqlflow:dev, SQLFlow, and sqlflow:ci
     - $TRAVIS_BUILD_DIR/scripts/travis/build.sh
-<<<<<<< HEAD
-    - cd $TRAVIS_BUILD_DIR
-    - docker build -t sqlflow:mysql -f docker/mysql/Dockerfile .
-    - docker run --rm -d -p 3306:3306 --name mysql_server
-=======
     # Run a MySQL server container.
     - docker run --rm -d -p 13306:3306
->>>>>>> 400c6914
       -v $TRAVIS_BUILD_DIR:/work sqlflow:mysql
     - docker run --rm
       -v $TRAVIS_BUILD_DIR:/work -w /work
       --net=host
-<<<<<<< HEAD
-      sqlflow:ci scripts/test/units.sh
-    - docker run --rm
-      -v $TRAVIS_BUILD_DIR:/work -w /work
-      --net=host
-      sqlflow:ci scripts/travis/upload_coveralls.sh
-=======
       -e SQLFLOW_TEST_DB=mysql
       -e SQLFLOW_TEST_DB_MYSQL_ADDR="127.0.0.1:13306"
       sqlflow:ci scripts/test/units.sh
     - scripts/travis/upload_coveralls.sh
->>>>>>> 400c6914
   - env: SQLFLOW_TEST_DB=hive # run more parallel tests in the same stage:
     script:
     - set -e
