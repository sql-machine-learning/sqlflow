--- conflicted
+++ resolved
@@ -22,7 +22,6 @@
         go generate ./...
         go install ./...
         pre-commit run -a --show-diff-on-failure
-<<<<<<< HEAD
   #   - name: build mysql image
   #     run: docker build -t sqlflow:mysql -f docker/mysql/Dockerfile .
   #   - name: mysql unit test
@@ -54,78 +53,34 @@
   #       PYTHONPATH=${{ github.workspace }}/python scripts/test/hive.sh
   #       # bash scripts/travis/upload_codecov.sh
   #   - name: maxcompute unit test
+  #     env:
+  #       SQLFLOW_TEST_DB_MAXCOMPUTE_AK: ${{ secrets.MAXCOMPUTE_AK }}
+  #       SQLFLOW_TEST_DB_MAXCOMPUTE_SK: ${{ secrets.MAXCOMPUTE_SK }}
   #     run: |
   #       set -e
   #       source build/env/bin/activate
-  #       export SQLFLOW_TEST_DB_MAXCOMPUTE_AK=$MAXCOMPUTE_AK
-  #       export SQLFLOW_TEST_DB_MAXCOMPUTE_SK=$MAXCOMPUTE_SK
   #       PYTHONPATH=${{ github.workspace }}/python bash scripts/test/maxcompute.sh
   #       # bash scripts/travis/upload_codecov.sh
   #   - name: java unit test
   #     run: |
   #       set -e
   #       bash scripts/test/java.sh
-=======
-    - name: build mysql image
-      run: docker build -t sqlflow:mysql -f docker/mysql/Dockerfile .
-    - name: mysql unit test
-      run: |
-        set -e
-        bash scripts/test/prepare.sh
-        source build/env/bin/activate
-        docker stop mysql || true
-        docker rm mysql || true
-        docker run --rm --name mysql -d -p 13306:3306 -v ${{ github.workspace }}:/work sqlflow:mysql
-        SQLFLOW_TEST_DB_MYSQL_ADDR="127.0.0.1:13306" PYTHONPATH=${{ github.workspace }}/python scripts/test/mysql.sh
-        # bash scripts/travis/upload_codecov.sh
-  test-hive-java:
-    runs-on: [self-hosted, linux]
-    env:
-      SQLFLOW_PARSER_SERVER_PORT: 12300
-      SQLFLOW_PARSER_SERVER_LOADING_PATH: "/usr/local/sqlflow/java"
-    steps:
-    - uses: actions/checkout@v1
-    - name: hive unit test
-      run: |
-        set -e
-        bash scripts/test/prepare.sh
-        source build/env/bin/activate
-        docker pull sqlflow/gohive:dev
-        docker stop hive || true
-        docker rm hive || true
-        docker run --rm -d --name=hive --net=host sqlflow/gohive:dev python3 -m http.server 8899
-        PYTHONPATH=${{ github.workspace }}/python scripts/test/hive.sh
-        # bash scripts/travis/upload_codecov.sh
-    - name: maxcompute unit test
-      env:
-        SQLFLOW_TEST_DB_MAXCOMPUTE_AK: ${{ secrets.MAXCOMPUTE_AK }}
-        SQLFLOW_TEST_DB_MAXCOMPUTE_SK: ${{ secrets.MAXCOMPUTE_SK }}
-      run: |
-        set -e
-        source build/env/bin/activate
-        PYTHONPATH=${{ github.workspace }}/python bash scripts/test/maxcompute.sh
-        # bash scripts/travis/upload_codecov.sh
-    - name: java unit test
-      run: |
-        set -e
-        bash scripts/test/java.sh
->>>>>>> 24436619
-  test-workflow:
-    runs-on: [self-hosted, linux]
-    env:
-      SQLFLOW_PARSER_SERVER_PORT: 12300
-      SQLFLOW_PARSER_SERVER_LOADING_PATH: "/usr/local/sqlflow/java"
-    steps:
-    - uses: actions/checkout@v1
-    - name: build mysql image
-      run: docker build -t sqlflow:mysql -f docker/mysql/Dockerfile .
-    - name: workflow mode ci
-      run: |
-        set -e
-        bash scripts/test/prepare.sh
-        source build/env/bin/activate
-        bash scripts/test/workflow.sh
-        # bash scripts/travis/upload_codecov.sh
+  # test-workflow:
+  #   runs-on: [self-hosted, linux]
+  #   env:
+  #     SQLFLOW_PARSER_SERVER_PORT: 12300
+  #     SQLFLOW_PARSER_SERVER_LOADING_PATH: "/usr/local/sqlflow/java"
+  #   steps:
+  #   - uses: actions/checkout@v1
+  #   - name: build mysql image
+  #     run: docker build -t sqlflow:mysql -f docker/mysql/Dockerfile .
+  #   - name: workflow mode ci
+  #     run: |
+  #       set -e
+  #       bash scripts/test/prepare.sh
+  #       source build/env/bin/activate
+  #       bash scripts/test/workflow.sh
+  #       # bash scripts/travis/upload_codecov.sh
   push-images:
     runs-on: [self-hosted, linux]
     # needs: [test-mysql, test-hive-java, test-workflow]
